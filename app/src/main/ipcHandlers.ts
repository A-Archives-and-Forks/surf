import { isMac } from '@deta/utils/system'
import { app, BrowserWindow, dialog, session } from 'electron'
import path from 'path'
import { setAdblockerState, getAdblockerState } from './adblocker'
import { getMainWindow, getWebContentsViews } from './mainWindow'
import { getUserConfig, updateUserConfig, updateUserConfigSettings } from './config'
import { handleDragStart } from './drag'
import {
  BrowserType,
  ElectronAppInfo,
  RightSidebarTab,
  SFFSResource,
  UserSettings
} from '@deta/types'
import { getPlatform, isPathSafe, isDefaultBrowser } from './utils'
<<<<<<< HEAD
import { useAsDefaultBrowser, updateTabOrientationMenuItem } from './appMenu'
=======
import { checkForUpdates, getAnnouncements } from './appUpdates'
import { getAnnouncementsWindow } from './announcementsWindow'
import { updateTabOrientationMenuItem } from './appMenu'
>>>>>>> e26375a0
import { createSettingsWindow, getSettingsWindow } from './settingsWindow'

import { IPC_EVENTS_MAIN, NewWindowRequest } from '@deta/services/ipc'
import { exportResource, openResourceAsFile } from './downloadManager'
import { getAppMenu } from './appMenu'

import fs from 'fs/promises'
import tokenManager from './token'
import { updateCachedSpaces } from './spaces'
import { useLogScope } from '@deta/utils'

const log = useLogScope('IpcHandlers')

// let prompts: EditablePrompt[] = []

export function setupIpc(backendRootPath: string) {
  setupIpcHandlers(backendRootPath)
}

// Make sure the sender is one of the main windows (main, settings, setup) to prevent spoofing of messages from other windows (very unlikely but still recommended)
export const validateIPCSender = (event: Electron.IpcMainEvent | Electron.IpcMainInvokeEvent) => {
  const validIDs: number[] = []
  const mainWindow = getMainWindow()
  const settingsWindow = getSettingsWindow()

  if (!mainWindow) {
    log.warn('Main window not found')
  }

  if (mainWindow && !mainWindow.isDestroyed()) {
    validIDs.push(mainWindow.webContents.id)
  }

  if (settingsWindow && !settingsWindow.isDestroyed()) {
    validIDs.push(settingsWindow.webContents.id)
  }

  if (
    event.senderFrame?.url.startsWith('surf://surf/resource/') ||
    event.senderFrame?.url.startsWith('surf://surf/notebook')
  ) {
    validIDs.push(event.sender.id)
  }

  if (!validIDs.includes(event.sender.id)) {
    log.warn('Invalid sender:', event.senderFrame?.url)
    return false
  }

  return true
}

function setupIpcHandlers(backendRootPath: string) {
  IPC_EVENTS_MAIN.tokenCreate.handle(async (event, data) => {
    if (!validateIPCSender(event)) return null
    return tokenManager.create(data)
  })

  IPC_EVENTS_MAIN.webviewReadResourceData.handle(async (_, { token, resourceId }) => {
    if (!tokenManager.verify(token, resourceId)) return null
    tokenManager.revoke(token)

    let fileHandle: fs.FileHandle | null = null

    try {
      const base_path = path.join(app.getPath('userData'), 'sffs_backend', 'resources')
      const resource_path = path.join(base_path, resourceId)
      if (!isPathSafe(base_path, resource_path)) return null
      fileHandle = await fs.open(resource_path, 'r')

      const stats = await fileHandle.stat()
      const buffer = Buffer.alloc(stats.size)
      await fileHandle.read(buffer, 0, stats.size, 0)

      return buffer
    } catch (error) {
      log.log('failed to read resource file', error)
      return null
    } finally {
      if (fileHandle) {
        await fileHandle.close().catch(() => {})
      }
    }
  })

  IPC_EVENTS_MAIN.showAppMenuPopup.on((event, _) => {
    if (!validateIPCSender(event)) return
    getAppMenu()?.popup()
  })

  IPC_EVENTS_MAIN.setAdblockerState.on(async (event, { partition, state }) => {
    if (!validateIPCSender(event)) return

    setAdblockerState(partition, state)
  })

  IPC_EVENTS_MAIN.getAdblockerState.handle(async (event, partition) => {
    if (!validateIPCSender(event)) return null

    return getAdblockerState(partition)
  })

  IPC_EVENTS_MAIN.captureWebContents.handle(async (event) => {
    if (!validateIPCSender(event)) return null

    const window = getMainWindow()
    if (!window) return null

    const PADDING = 40
    const rect = window.getContentBounds()
    const image = await window.webContents.capturePage({
      ...rect,
      x: 0,
      y: PADDING
    })
    return image.toDataURL()
  })

  IPC_EVENTS_MAIN.showOpenDialog.handle(async (event, options) => {
    if (!validateIPCSender(event)) return null

    const window = getMainWindow()
    if (!window) return null

    const result = await dialog.showOpenDialog(window, options)
    if (result.canceled) return null
    return result.filePaths
  })

  IPC_EVENTS_MAIN.restartApp.on((event) => {
    if (!validateIPCSender(event)) return

    app.relaunch()
    app.exit()
  })

  IPC_EVENTS_MAIN.updateTrafficLights.on((event, visible) => {
    if (!validateIPCSender(event)) return

    if (isMac()) {
      const window = getMainWindow()
      window?.setWindowButtonVisibility(visible)
    }
  })

  IPC_EVENTS_MAIN.controlWindow.on((event, action) => {
    if (!validateIPCSender(event)) return

    const window = getMainWindow()
    if (!window) return

    if (action === 'minimize') {
      window.minimize()
    } else if (action === 'toggle-maximize') {
      window.isMaximized() ? window.unmaximize() : window.maximize()
    } else if (action === 'close') {
      window.close()
    } else {
      log.error('Invalid action', action)
    }
  })

  IPC_EVENTS_MAIN.openSettings.on((event, tab) => {
    if (!validateIPCSender(event)) return

    createSettingsWindow(tab)
  })

  IPC_EVENTS_MAIN.screenshotPage.handle(async (event, rect) => {
    if (!validateIPCSender(event)) return null

    const window = getMainWindow()
    if (!window) return null

    const image = await window.webContents.capturePage(rect)
    return image.toDataURL()
  })

  IPC_EVENTS_MAIN.getUserConfig.handle(async (event) => {
    if (!validateIPCSender(event)) return null

    return getUserConfig()
  })

  IPC_EVENTS_MAIN.startDrag.on(async (event, { resourceId, filePath, fileType }) => {
    if (!validateIPCSender(event)) return

    log.debug('Start drag', resourceId, filePath, fileType)
    const sender = event.sender
    await handleDragStart(sender, resourceId, filePath, fileType)
  })

  IPC_EVENTS_MAIN.updateUserConfigSettings.on(async (event, settings) => {
    if (!validateIPCSender(event)) return

    const updatedSettings = updateUserConfigSettings(settings)

    // Update menu items if tab orientation changed
    if (settings.tabs_orientation) {
      updateTabOrientationMenuItem()
    }

    // notify other windows of the change
    ipcSenders.userConfigSettingsChange(updatedSettings)
  })

  IPC_EVENTS_MAIN.updateUserConfig.on(async (event, config) => {
    if (!validateIPCSender(event)) return

    updateUserConfig(config)
  })

  IPC_EVENTS_MAIN.updateInitializedTabs.on(async (event, value) => {
    if (!validateIPCSender(event)) return

    updateUserConfig({ initialized_tabs: value })
  })

  IPC_EVENTS_MAIN.getAppInfo.handle(async (event) => {
    if (!validateIPCSender(event)) return null

    return {
      version: process.env.APP_VERSION ?? app.getVersion(),
      platform: getPlatform()
    } as ElectronAppInfo
  })

  IPC_EVENTS_MAIN.interceptRequestHeaders.handle((event, { urls, partition }) => {
    if (!validateIPCSender(event)) return null

    const filter = {
      urls: urls
    }

    const webRequest = session.fromPartition(partition).webRequest

    const cleanup = () => webRequest.onBeforeSendHeaders(null)

    return new Promise((resolve, reject) => {
      let timeout

      webRequest.onBeforeSendHeaders(filter, (details, callback) => {
        log.debug('Request intercepted:', details)

        callback({})
        cleanup()
        clearTimeout(timeout)
        resolve({ url: details.url, headers: details.requestHeaders })
      })

      timeout = setTimeout(() => {
        cleanup()
        reject(new Error('Request interception timed out'))
      }, 20000)
    })
  })

<<<<<<< HEAD
  IPC_EVENTS_MAIN.useAsDefaultBrowser.on((event) => {
    if (!validateIPCSender(event)) return

    return useAsDefaultBrowser()
=======
  IPC_EVENTS_MAIN.checkForUpdates.on((event) => {
    if (!validateIPCSender(event)) return

    checkForUpdates()
>>>>>>> e26375a0
  })

  IPC_EVENTS_MAIN.isDefaultBrowser.handle((event) => {
    if (!validateIPCSender(event)) return null

    return isDefaultBrowser()
  })

  IPC_EVENTS_MAIN.setPrompts.on((event, prompts) => {
    if (!validateIPCSender(event)) return

    const window = getSettingsWindow()
    if (!window) {
      log.error('Settings window not found')
      return
    }

    IPC_EVENTS_MAIN.setPrompts.sendToWebContents(window.webContents, prompts)
  })

  IPC_EVENTS_MAIN.requestPrompts.on((event) => {
    if (!validateIPCSender(event)) return

    ipcSenders.getPrompts()
  })

  IPC_EVENTS_MAIN.resetPrompt.on((event, id) => {
    if (!validateIPCSender(event)) return

    ipcSenders.resetPrompt(id)
  })

  IPC_EVENTS_MAIN.openURL.on((event, { url, active, scopeId }) => {
    if (!validateIPCSender(event)) return
    ipcSenders.openURL(url, active, scopeId)
  })

  IPC_EVENTS_MAIN.openInvitePage.on((event) => {
    if (!validateIPCSender(event)) return
    ipcSenders.openInvitePage()
  })

  IPC_EVENTS_MAIN.updatePrompt.on((event, { id, content }) => {
    if (!validateIPCSender(event)) return

    ipcSenders.updatePrompt(id, content)
  })

  IPC_EVENTS_MAIN.openResourceLocally.on((event, resourceId: string) => {
    if (!validateIPCSender(event)) return

    try {
      const basePath = path.join(backendRootPath, 'resources')
      openResourceAsFile(resourceId, basePath)
    } catch (error) {
      log.error('Error opening resource file:', error)
    }
  })

  IPC_EVENTS_MAIN.exportResource.on((event, resourceId: string) => {
    if (!validateIPCSender(event)) return

    try {
      const basePath = path.join(backendRootPath, 'resources')
      exportResource(resourceId, basePath)
    } catch (error) {
      log.error('Error opening resource file:', error)
    }
  })

  IPC_EVENTS_MAIN.resetBackgroundImage.on((event) => {
    if (!validateIPCSender(event)) return

    ipcSenders.resetBackgroundImage()
  })

  IPC_EVENTS_MAIN.updateSpacesList.on((event, data) => {
    if (!validateIPCSender(event)) return

    updateCachedSpaces(data)
  })

  IPC_EVENTS_MAIN.updateViewBounds.on((event, { viewId, bounds }) => {
    if (!validateIPCSender(event)) return

    ipcSenders.updateViewBounds(viewId, bounds)
  })

  IPC_EVENTS_MAIN.focusMainRenderer.on((_) => {
    const window = getMainWindow()
    if (!window) {
      log.error('Main window not found')
      return []
    }
    window.webContents.focus()
    return true
  })
}

export const ipcSenders = {
  openCheatSheet: () => {
    const window = getMainWindow()
    if (!window) {
      log.error('Main window not found')
      return
    }

    IPC_EVENTS_MAIN.openCheatSheet.sendToWebContents(window.webContents)
  },

  openChangelog: () => {
    const window = getMainWindow()
    if (!window) {
      log.error('Main window not found')
      return
    }

    IPC_EVENTS_MAIN.openChangelog.sendToWebContents(window.webContents)
  },

  openInvitePage: () => {
    const window = getMainWindow()
    if (!window) {
      log.error('Main window not found')
      return
    }

    IPC_EVENTS_MAIN.openInvitePage.sendToWebContents(window.webContents)
  },

  openFeedbackPage: () => {
    const window = getMainWindow()
    if (!window) {
      log.error('Main window not found')
      return
    }

    IPC_EVENTS_MAIN.openFeedbackPage.sendToWebContents(window.webContents)
  },

  openWelcomePage: () => {
    const window = getMainWindow()
    if (!window) {
      log.error('Main window not found')
      return
    }

    IPC_EVENTS_MAIN.openWelcomePage.sendToWebContents(window.webContents)
  },

  openShortcutsPage: () => {
    const window = getMainWindow()
    if (!window) {
      log.error('Main window not found')
      return
    }

    IPC_EVENTS_MAIN.openShortcutsPage.sendToWebContents(window.webContents)
  },

  openImporter: () => {
    const window = getMainWindow()
    if (!window) {
      log.error('Main window not found')
      return
    }

    IPC_EVENTS_MAIN.openImporter.sendToWebContents(window.webContents)
  },

  browserFocusChanged: (state: 'focused' | 'unfocused') => {
    const window = getMainWindow()
    if (!window) {
      log.error('Main window not found')
      return
    }

    IPC_EVENTS_MAIN.browserFocusChange.sendToWebContents(window.webContents, { state })
  },

  adBlockChanged: (partition: string, state: boolean) => {
    const window = getMainWindow()
    if (!window) {
      log.error('Main window not found')
      return
    }

    IPC_EVENTS_MAIN.adBlockerStateChange.sendToWebContents(window.webContents, { partition, state })
  },

  getPrompts: () => {
    const window = getMainWindow()
    if (!window) {
      log.error('Main window not found')
      return
    }

    IPC_EVENTS_MAIN.requestPrompts.sendToWebContents(window.webContents)
  },

  resetPrompt: (id: string) => {
    const window = getMainWindow()
    if (!window) {
      log.error('Main window not found')
      return
    }

    IPC_EVENTS_MAIN.resetPrompt.sendToWebContents(window.webContents, id)
  },

  updatePrompt: (id: string, content: string) => {
    const window = getMainWindow()
    if (!window) {
      log.error('Main window not found')
      return
    }

    IPC_EVENTS_MAIN.updatePrompt.sendToWebContents(window.webContents, { id, content })
  },

  toggleSidebar: (visible?: boolean) => {
    const window = getMainWindow()
    if (!window) {
      log.error('Main window not found')
      return
    }

    IPC_EVENTS_MAIN.toggleSidebar.sendToWebContents(window.webContents, visible)
  },

  toggleTabsPosition: () => {
    const window = getMainWindow()
    if (!window) {
      log.error('Main window not found')
      return
    }

    IPC_EVENTS_MAIN.toggleTabsPosition.sendToWebContents(window.webContents)
  },

  toggleTheme: () => {
    const window = getMainWindow()
    if (!window) {
      log.error('Main window not found')
      return
    }

    IPC_EVENTS_MAIN.toggleTheme.sendToWebContents(window.webContents)
  },

  copyActiveTabURL: () => {
    const window = getMainWindow()
    if (!window) {
      log.error('Main window not found')
      return
    }

    IPC_EVENTS_MAIN.copyActiveTabUrl.sendToWebContents(window.webContents)
  },

  createNewTab: () => {
    const window = getMainWindow()
    if (!window) {
      log.error('Main window not found')
      return
    }

    IPC_EVENTS_MAIN.createNewTab.sendToWebContents(window.webContents)
  },

  closeActiveTab: () => {
    const window = getMainWindow()
    if (!window) {
      log.error('Main window not found')
      return
    }

    IPC_EVENTS_MAIN.closeActiveTab.sendToWebContents(window.webContents)
  },

  openOasis: () => {
    const window = getMainWindow()
    if (!window) {
      log.error('Main window not found')
      return
    }

    IPC_EVENTS_MAIN.openOasis.sendToWebContents(window.webContents)
  },

  startScreenshotPicker: () => {
    const window = getMainWindow()
    if (!window) {
      log.error('Main window not found')
      return
    }

    IPC_EVENTS_MAIN.startScreenshotPicker.sendToWebContents(window.webContents)
  },

  extensionModeChange: (mode: 'horizontal' | 'vertical') => {
    const window = getMainWindow()
    if (!window) {
      log.error('Main window not found')
      return
    }

    IPC_EVENTS_MAIN.extensionModeChange.sendToWebContents(window.webContents, mode)
  },

  openHistory: () => {
    const window = getMainWindow()
    if (!window) {
      log.error('Main window not found')
      return
    }

    IPC_EVENTS_MAIN.openHistory.sendToWebContents(window.webContents)
  },

  toggleRightSidebar: () => {
    const window = getMainWindow()
    if (!window) {
      log.error('Main window not found')
      return
    }

    IPC_EVENTS_MAIN.toggleRightSidebar.sendToWebContents(window.webContents)
  },

  toggleRightSidebarTab: (tab: RightSidebarTab) => {
    const window = getMainWindow()
    if (!window) {
      log.error('Main window not found')
      return
    }

    IPC_EVENTS_MAIN.toggleRightSidebarTab.sendToWebContents(window.webContents, tab)
  },

  reloadActiveTab: (force = false) => {
    const window = getMainWindow()
    if (!window) {
      log.error('Main window not found')
      return
    }

    IPC_EVENTS_MAIN.reloadActiveTab.sendToWebContents(window.webContents, force)
  },

  openDevTools: () => {
    const window = getMainWindow()
    if (!window) {
      log.error('Main window not found')
      return
    }

    IPC_EVENTS_MAIN.openDevTools.sendToWebContents(window.webContents)
  },

  openURL: (url: string, active: boolean, scopeId?: string) => {
    const window = getMainWindow()
    if (!window) {
      log.error('Main window not found')
      return
    }

    IPC_EVENTS_MAIN.openURL.sendToWebContents(window.webContents, { url, active, scopeId })
  },

  newWindowRequest: (details: NewWindowRequest) => {
    const window = getMainWindow()
    if (!window) {
      log.error('Main window not found')
      return
    }

    IPC_EVENTS_MAIN.newWindowRequest.sendToWebContents(window.webContents, {
      url: details.url,
      disposition: details.disposition,
      webContentsId: details.webContentsId
    })
  },

  userConfigSettingsChange(settings: UserSettings) {
    // const window = getMainWindow()
    // if (!window) {
    //   log.error('Main window not found')
    //   return
    // }

    // notify all windows
    const webContentViews = getWebContentsViews()
    const windows = [getMainWindow(), getSettingsWindow(), ...webContentViews]
    windows.forEach((window) => {
      if (
        !window ||
        (window instanceof BrowserWindow ? window.isDestroyed() : window.webContents.isDestroyed())
      )
        return

      IPC_EVENTS_MAIN.userConfigSettingsChange.sendToWebContents(window.webContents, settings)
    })
  },

  resetBackgroundImage() {
    const mainWindow = getMainWindow()
    if (!mainWindow) return
    IPC_EVENTS_MAIN.resetBackgroundImage.sendToWebContents(mainWindow.webContents)
  },

  importedFiles(files: string[]) {
    const mainWindow = getMainWindow()
    if (!mainWindow) return
    IPC_EVENTS_MAIN.importedFiles.sendToWebContents(mainWindow.webContents, files)
  },

  importBrowserHistory(type: BrowserType) {
    const mainWindow = getMainWindow()
    if (!mainWindow) return
    IPC_EVENTS_MAIN.importBrowserHistory.sendToWebContents(mainWindow.webContents, type)
  },

  importBrowserBookmarks(type: BrowserType) {
    const mainWindow = getMainWindow()
    if (!mainWindow) return
    IPC_EVENTS_MAIN.importBrowserBookmarks.sendToWebContents(mainWindow.webContents, type)
  },

  saveLink(url: string, spaceId?: string) {
    const window = getMainWindow()
    if (!window) {
      log.error('Main window not found')
      return
    }

    IPC_EVENTS_MAIN.saveLink.sendToWebContents(window.webContents, { url, spaceId })
  },

  updateViewBounds(viewId: string, bounds: Electron.Rectangle) {
    const window = getMainWindow()
    if (!window) {
      log.error('Main window not found')
      return
    }

    IPC_EVENTS_MAIN.updateViewBounds.sendToWebContents(window.webContents, { viewId, bounds })
  }
}<|MERGE_RESOLUTION|>--- conflicted
+++ resolved
@@ -13,13 +13,7 @@
   UserSettings
 } from '@deta/types'
 import { getPlatform, isPathSafe, isDefaultBrowser } from './utils'
-<<<<<<< HEAD
-import { useAsDefaultBrowser, updateTabOrientationMenuItem } from './appMenu'
-=======
-import { checkForUpdates, getAnnouncements } from './appUpdates'
-import { getAnnouncementsWindow } from './announcementsWindow'
 import { updateTabOrientationMenuItem } from './appMenu'
->>>>>>> e26375a0
 import { createSettingsWindow, getSettingsWindow } from './settingsWindow'
 
 import { IPC_EVENTS_MAIN, NewWindowRequest } from '@deta/services/ipc'
@@ -275,19 +269,6 @@
         reject(new Error('Request interception timed out'))
       }, 20000)
     })
-  })
-
-<<<<<<< HEAD
-  IPC_EVENTS_MAIN.useAsDefaultBrowser.on((event) => {
-    if (!validateIPCSender(event)) return
-
-    return useAsDefaultBrowser()
-=======
-  IPC_EVENTS_MAIN.checkForUpdates.on((event) => {
-    if (!validateIPCSender(event)) return
-
-    checkForUpdates()
->>>>>>> e26375a0
   })
 
   IPC_EVENTS_MAIN.isDefaultBrowser.handle((event) => {
