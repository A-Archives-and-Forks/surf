<script lang="ts" context="module">
  // prettier-ignore
  export type ModelUpdate = { id: string, updates: Partial<Model> };

  export type ModelProvider = {
    /** Model ID if custom provider otherwise provider label */
    id: string
    type: 'custom' | 'built-in'
    label: string
    icon: string
    model: Model
  }
</script>

<script lang="ts">
  import { derived, writable, type Writable } from 'svelte/store'
  import {
    BUILT_IN_MODELS,
    BUILT_IN_PROVIDER_DEFINITIONS,
    CUSTOM_MODEL_DEFINITIONS,
    CUSTOM_MODELS,
    ModelTiers,
    OPEN_AI_PATH_SUFFIX,
    Provider,
    ProviderLabels,
    type Model
  } from '@deta/types/src/ai.types'
  import {
    FormField,
    Expandable,
    SelectDropdown,
    SelectDropdownItem,
    type SelectItem
  } from '@deta/ui/legacy'
  import { Icon } from '@deta/icons'
  import { appendURLPath, conditionalArrayItem, generateID, truncate } from '@deta/utils'
  import { createEventDispatcher, onMount } from 'svelte'
<<<<<<< HEAD
  import { contextMenu, type CtxItem } from '@deta/ui'
=======
  import { Button, Dropdown, type DropdownItem, openDialog } from '@deta/ui'
  import { SFFS } from '@deta/services'
  import type { Quota } from '@deta/backend/types'
  import TierQuota from '../components/TierQuota.svelte'
>>>>>>> e26375a0

  export let selectedModelId: Writable<string>
  export let models: Writable<Model[]>

<<<<<<< HEAD
  const AI_MODEL_DOCS = 'https://github.com/deta/surf/blob/main/docs/AI_MODELS.md'
=======
  const AI_MODEL_DOCS = 'https://github.com/deta/surf/blob/main/docs/AI_OPEN.md'

  const sffs = new SFFS()
>>>>>>> e26375a0

  const dispatch = createEventDispatcher<{
    'select-model': string
    'update-model': ModelUpdate
    'delete-model': string
    'created-model': Model
  }>()

  const modelSelectorOpen = writable(false)
  const providerSelectorOpen = writable(false)
  const showProviderSettings = writable(false)
  const selectedProvider = writable<ModelProvider | null>(null)

  let customProviderName = ''
  let customModelName = ''
  let customProviderUrl = ''
  let customMaxTokens = 128_000
  let customVisionSupport = false
  let customSupportsJsonFormat = false
  let customApiKey = ''

  const selectConfigureItem = {
    id: 'configure',
    label: 'Custom Provider',
    icon: 'add'
  } as SelectItem

  const modelToProvider = (model: Model) => {
    if (model.provider === Provider.Custom) {
      return {
        id: model.id,
        type: 'custom',
        label: model.label,
        icon: model.icon,
        model
      } as ModelProvider
    }

    return {
      id: model.provider,
      type: 'built-in',
      label: ProviderLabels[model.provider],
      icon: model.icon,
      model
    } as ModelProvider
  }

  const providerToModel = (providerId: string) => {
    const provider = $providerItems.find((item) => item.id === providerId)
    if (!provider) return null

    return provider.data.model as Model
  }

  const allModels = derived([models], ([models]) => {
    const customModels = models.filter((m) => m.provider === Provider.Custom)

    const configuredBuiltInModels = BUILT_IN_MODELS.map((model) => {
      const customModel = models.find((m) => m.id === model.id)
      return {
        ...model,
        ...customModel
      }
    })

    return [...customModels, ...configuredBuiltInModels]
  })

  const selectedModel = derived([allModels, selectedModelId], ([allModels, selectedModelId]) => {
    const model = allModels.find((model) => model.id === selectedModelId)
    return model
  })

  const modelItems = derived([allModels], ([allModels]) => {
    return allModels.map(
      (model) =>
        ({
          id: model.id,
          label: model.label,
          icon: model.icon,
          descriptionIcon: !model.vision ? 'vision.off' : '',
          description: !model.vision ? 'Vision not supported' : undefined
        }) as SelectItem
    )
  })

  const providerItems = derived([allModels, selectedProvider], ([allModels, _selectedProvider]) => {
    const items = Array.from(
      new Set(
        allModels.map((model) => (model.provider === Provider.Custom ? model.id : model.provider))
      )
    )

    const parsedItems = items.map((item) => {
      const matchingModel = allModels.find((model) => {
        const hasSiblings = allModels.filter((m) => m.provider === item).length > 1

        if (model.provider !== Provider.Custom) {
          if (model.provider !== item) return false

          if (hasSiblings) {
            return model.tier === ModelTiers.Premium
          }

          return true
        }

        return model.id === item
      })

      const provider = modelToProvider(matchingModel)

      return {
        id: provider.id,
        label: provider.label,
        icon: provider.icon,
        data: provider,
        action: () => {
          handleSelectedProviderChange(provider.id)
        }
      } satisfies DropdownItem
    })

    const builtInItems = parsedItems.filter((item) => item.data.type === 'built-in')
    const customItems = parsedItems.filter((item) => item.data.type === 'custom')

    return [
      { type: 'title', label: 'Built-In' },
      ...builtInItems,

      ...conditionalArrayItem<DropdownItem>(customItems.length > 0, [
        { type: 'title', label: 'Custom' },
        ...customItems
      ]),
      { type: 'separator' },
      {
        id: 'add-provider',
        label: 'New Provider',
        icon: 'add',
        subItems: [
          ...Object.values(CUSTOM_MODEL_DEFINITIONS).map<DropdownItem>((def) => ({
            id: def.id,
            label: def.label,
            icon: def.icon,
            action: () => {
              modelSelectorOpen.set(false)
              handleCreateNewModel(def.id)
            }
          })),
          {
            id: 'custom',
            label: 'Custom',
            icon: 'sparkles',
            action: () => {
              modelSelectorOpen.set(false)
              handleCreateNewModel('custom')
            }
          }
        ]
      }
    ] satisfies DropdownItem[]
  })

  const updateModel = (id: string, updates: Partial<Model>) => {
    dispatch('update-model', { id, updates })
  }

  const selectModel = (id: string) => {
    selectedModelId.set(id)
    dispatch('select-model', id)
  }

  const handleCreateNewModel = async (type: 'custom' | CUSTOM_MODELS) => {
    let newCustomModel = {
      id: generateID(),
      provider: Provider.Custom,
      tier: ModelTiers.Premium,
      custom_key: '',
      max_tokens: 128_000,
      vision: false,
      supports_json_format: false,
      skip_append_open_ai_suffix: true
    } as Model

    if (type === 'custom') {
      newCustomModel = {
        ...newCustomModel,
        label: 'Custom',
        icon: 'sparkles',
        custom_model_name: '',
        provider_url: ''
      }
    } else {
      const matchingConfig = CUSTOM_MODEL_DEFINITIONS[type]
      newCustomModel = {
        ...newCustomModel,
        label: matchingConfig.label,
        icon: matchingConfig.icon,
        custom_model_name: matchingConfig.model_name,
        provider_url: matchingConfig.provider_url
      }
    }

    const provider = modelToProvider(newCustomModel)
    selectedProvider.set(provider)
    showProviderSettings.set(true)

    dispatch('created-model', newCustomModel)
  }

  const handleSelectedProviderChange = (id: string) => {
    const providerItem = $providerItems.find((item) => item.id === id)
    if (providerItem) {
      selectedProvider.set(providerItem.data)
    }

    providerSelectorOpen.set(false)
    showProviderSettings.set(true)
  }

  const handleSelectedModelChange = (event: CustomEvent<string>) => {
    const model = $allModels.find((model) => model.id === event.detail)

    if (model) {
      selectModel(model.id)
    } else {
      modelSelectorOpen.set(false)
    }
  }

  const handleModelChange = (changes: Partial<Model>) => {
    const model = $selectedProvider.model
    if (!model) return

    if (changes.label) {
      $selectedProvider.label = changes.label
    }

    updateModel(model.id, changes)
  }

  const handleDeleteModel = async () => {
    const model = $selectedProvider.model
    if (!model) return

    const { closeType: confirmed } = await openDialog({
      icon: 'trash',
      title: `Delete <i>${truncate(model.label, 26)}</i>`,
      message: `This can't be undone.`,
      actions: [
        { title: 'Cancel', type: 'reset' },
        { title: 'Delete', type: 'submit', kind: 'danger' }
      ]
    })
    if (!confirmed) return

    if ($selectedModel?.id === model.id) {
      selectedModelId.set(null)
    }

    selectedProvider.set(null)
    showProviderSettings.set(false)

    dispatch('delete-model', model.id)
  }

  onMount(() => {
    if ($selectedModel) {
      const provider = modelToProvider($selectedModel)
      selectedProvider.set(provider)
    }

    return selectedProvider.subscribe((provider) => {
      if (!provider) return

      if (provider.type === 'custom') {
        customProviderName = provider.label
        customModelName = provider.model?.custom_model_name ?? ''
        customMaxTokens = provider.model?.max_tokens ?? 128_000
        customVisionSupport = provider.model?.vision ?? false
        customSupportsJsonFormat = provider.model?.supports_json_format ?? false
        customApiKey = provider.model?.custom_key ?? ''

        if (provider.model?.provider_url) {
          if (provider.model?.skip_append_open_ai_suffix !== true) {
            customProviderUrl = appendURLPath(provider.model.provider_url, OPEN_AI_PATH_SUFFIX)
            updateModel(provider.model.id, {
              provider_url: customProviderUrl,
              skip_append_open_ai_suffix: true
            })
          } else {
            customProviderUrl = provider.model.provider_url
          }
        } else {
          customProviderUrl = ''
        }
      } else {
        customProviderName = ''
        customModelName = ''
        customProviderUrl = ''
        customMaxTokens = 128_000
        customVisionSupport = false
        customSupportsJsonFormat = false
        customApiKey = provider.model?.custom_key ?? ''
      }
    })
  })
</script>

<div class="wrapper">
  <div class="dev-wrapper">
    <div class="space-y-3">
      <div class="w-full flex items-center justify-between">
        <h2 class="text-xl font-medium">Selected AI Model</h2>

        <div class="block">
          <SelectDropdown
            items={modelItems}
            search="disabled"
            selected={$selectedModel.id ?? null}
            open={modelSelectorOpen}
            side="bottom"
            closeOnMouseLeave={false}
            keepHeightWhileSearching
            skipViewManager
            on:select={handleSelectedModelChange}
          >
            <button
              class="whitespace-nowrap disabled:opacity-10 appearance-none border-0 group margin-0 flex items-center gap-2 px-2 py-2 dark:hover:bg-gray-800 transition-colors duration-200 rounded-xl text-sky-1000 dark:text-gray-100"
            >
              {#if $selectedModel}
                <Icon name={$selectedModel.icon} />
              {/if}

              {$selectedModel ? $selectedModel.label : 'Select Model'}

              {#if $modelSelectorOpen}
                <Icon name="chevron.up" className="opacity-60" />
              {:else}
                <Icon name="chevron.down" className="opacity-60" />
              {/if}
            </button>

            <div slot="item" class="w-full" let:item>
              <SelectDropdownItem {item} />
            </div>
          </SelectDropdown>
        </div>
      </div>

      <div class="details-text">
        <p>
          Choose from built-in AI models by OpenAI and Anthropic, or configure your own custom model
          below. Your selected model will be used across all Surf features.
        </p>

        <p>Surf may switch to more efficient models from the same provider for certain features.</p>
      </div>
    </div>
  </div>

  <div class="dev-wrapper">
    <div class="space-y-3">
      <div class="w-full flex items-center justify-between">
        <h2 class="text-xl font-medium">Configure your AI Models</h2>
      </div>

      <div class="details-text">
        <p>
          Configure the built-in AI providers or add your own custom models. Visit our <a
            href={AI_MODEL_DOCS}
            target="_blank">manual</a
          > for more information and setup instructions on how to configure your own models.
        </p>
      </div>
    </div>

    <Expandable
      title={$selectedProvider?.type === Provider.Custom
        ? 'Configure Custom Model'
        : 'Configure Built-In Provider'}
      expanded={$showProviderSettings && $selectedProvider}
    >
      <div slot="header" class="flex items-center gap-2">
        <!-- <button
          on:click={() => handleCreateNewModel('custom')}
          class="whitespace-nowrap disabled:opacity-10 appearance-none border-0 group margin-0 flex items-center gap-2 px-2 py-2 hover:bg-gray-700/10 dark:hover:bg-gray-700/80 transition-colors duration-200 rounded-xl text-sky-1000 dark:text-gray-100"
        >
          <Icon name="add" />
        </button> -->

        <Dropdown
          items={$providerItems}
          bind:open={$providerSelectorOpen}
          align="end"
          subAlign="start"
        >
          <button
            class="whitespace-nowrap disabled:opacity-10 appearance-none border-0 group margin-0 flex items-center gap-2 px-2 py-2 transition-colors duration-200 rounded-xl text-sky-1000 dark:text-gray-100"
          >
            {#if $selectedProvider}
              <Icon name={$selectedProvider.icon} />
            {/if}

            {$selectedProvider ? $selectedProvider.label : 'Select model to configure'}

            {#if $providerSelectorOpen}
              <Icon name="chevron.up" className="opacity-60" />
            {:else}
              <Icon name="chevron.down" className="opacity-60" />
            {/if}
          </button>
        </Dropdown>
      </div>

      {#if $selectedProvider?.type === Provider.Custom}
        {@const modelDefinition = Object.values(CUSTOM_MODEL_DEFINITIONS).find(
          (def) => def.label === $selectedProvider.label
        )}

        <div class="provider-config">
<<<<<<< HEAD
          <p>
            Here you can configure your own custom model and provider. Checkout the
            <a href={AI_MODEL_DOCS} target="_blank">manual</a> for more details on how to configure it.
          </p>
=======
          {#if $selectedProvider.label === CUSTOM_MODELS.Ollama}
            <p>
              Make sure you have the <a href="https://ollama.com/download" target="_blank"
                >Ollama app</a
              >
              installed and its running locally. Checkout our
              <a href={AI_MODEL_DOCS} target="_blank">manual</a> for more details on how to configure
              it.
            </p>
          {:else if $selectedProvider.label === CUSTOM_MODELS.OpenRouter}
            <p>
              To use models hosted by <a href="https://openrouter.ai/" target="_blank">OpenRouter</a
              >
              first create an account, then generate an API key from their
              <a href="https://openrouter.ai/settings/keys" target="_blank">settings page</a>.
            </p>
            <p>
              Checkout our <a href={AI_MODEL_DOCS} target="_blank">manual</a> for more details on how
              to configure it.
            </p>
          {:else if $selectedProvider.label === CUSTOM_MODELS.HuggingFaceTogether}
            <p>
              To use text generation models from <a href="https://huggingface.co/" target="_blank"
                >Hugging Face</a
              >
              you can use their routing service with one of their supported
              <a href="https://huggingface.co/blog/inference-providers" target="_blank"
                >Inference Providers</a
              >
              like <a href="https://together.ai" target="_blank">Together AI</a>.
            </p>
            <p>
              Checkout our <a href={AI_MODEL_DOCS} target="_blank">manual</a> for more details on how
              to configure it.
            </p>
          {:else}
            <p>Here you can configure your own custom model and provider.</p>
            <p>
              Checkout our <a href={AI_MODEL_DOCS} target="_blank">manual</a> for more details on how
              to configure it.
            </p>
          {/if}

          <div style="margin-top: 0.25rem;"></div>
>>>>>>> e26375a0

          <FormField
            label="Model Label"
            placeholder="My Custom Model"
            infoText="Give your custom model a name so you can identify it within Surf's UI"
            bind:value={customProviderName}
            on:save={() => handleModelChange({ label: customProviderName })}
          />

          {#if !!modelDefinition}
            <FormField
              label="Model ID"
              placeholder="llama3.2"
              infoText="View List"
              infoLink={modelDefinition?.model_page}
              bind:value={customModelName}
              on:save={() => handleModelChange({ custom_model_name: customModelName })}
            />
          {:else}
            <FormField
              label="Provider Model ID"
              placeholder="llama3.2"
              infoText="The ID of the model from the provider's API"
              bind:value={customModelName}
              on:save={() => handleModelChange({ custom_model_name: customModelName })}
            />
          {/if}

          <FormField
            label="API Key {modelDefinition && !modelDefinition?.api_key_page ? '(optional)' : ''}"
            placeholder="{modelDefinition && !modelDefinition?.api_key_page
              ? 'optional '
              : ''}API key"
            infoText="Get Key"
            infoLink={modelDefinition?.api_key_page}
            type="password"
            bind:value={customApiKey}
            on:save={() => handleModelChange({ custom_key: customApiKey })}
          />

          <FormField
            label="API Endpoint"
            placeholder="https://<hostname>/v1/chat/completions"
            infoText="Full URL of the model provider's OpenAI compatible API endpoint"
            bind:value={customProviderUrl}
            on:save={() => handleModelChange({ provider_url: customProviderUrl })}
          />

          <FormField
            label="Context Size (tokens)"
            placeholder="128000"
            infoText="Maximum number of tokens the model supports in the context window"
            type="number"
            bind:value={customMaxTokens}
            on:save={() => handleModelChange({ max_tokens: customMaxTokens })}
          />

          <FormField
            label="Supports Vision"
            infoText="Does the model support vision features like image tagging"
            type="checkbox"
            bind:value={customVisionSupport}
            on:save={() => handleModelChange({ vision: customVisionSupport })}
          />

          <FormField
            label="Supports JSON Format"
            infoText="Does the model support outputing in JSON format"
            type="checkbox"
            bind:value={customSupportsJsonFormat}
            on:save={() => handleModelChange({ supports_json_format: customSupportsJsonFormat })}
          />

          <Button size="md" onclick={handleDeleteModel} class="delete-model-button">
            Delete Model
          </Button>
        </div>
      {:else if $selectedProvider}
        <div class="provider-config">
          <p>
            Set your own API key for {$selectedProvider.label} to skip our services and let Surf talk
            with {$selectedProvider.label}'s API directly. More details in the
            <a href={AI_MODEL_DOCS} target="_blank">manual</a>.
          </p>

          <FormField
            label="{$selectedProvider?.label} API Key"
            placeholder="your API key"
            infoLink={BUILT_IN_PROVIDER_DEFINITIONS[$selectedProvider.id]?.api_key_page}
            infoText="Get Key"
            type="password"
            bind:value={customApiKey}
            on:save={() => handleModelChange({ custom_key: customApiKey })}
          />
        </div>
      {/if}
    </Expandable>
  </div>
</div>

<style lang="scss">
  .wrapper {
    width: 100%;
    display: flex;
    flex-direction: column;
    gap: 0.5rem;

    h2 {
      color: light-dark(#1f2937, #cbd5f5);
    }

    p {
      color: light-dark(#374151, #94a3b8);
      line-height: 1.6;
    }

    a {
      color: light-dark(#0284c7, #38bdf8);
      text-decoration: underline;

      &:hover {
        color: light-dark(#0369a1, #0ea5e9);
      }
    }
  }

  .dev-wrapper {
    width: 100%;
    background: radial-gradient(
      290.88% 100% at 50% 0%,
      rgba(237, 246, 255, 0.96) 0%,
      rgba(246, 251, 255, 0.93) 100%
    );
    border: 0.5px solid rgba(255, 255, 255, 0.8);
    border-radius: 11px;
    padding: 1.25rem;
    margin: 1rem 0;
    box-shadow:
      0 -0.5px 1px 0 rgba(119, 189, 255, 0.15) inset,
      0 1px 1px 0 #fff inset,
      0 3px 3px 0 rgba(62, 71, 80, 0.02),
      0 1px 2px 0 rgba(62, 71, 80, 0.02),
      0 1px 1px 0 rgba(0, 0, 0, 0.05),
      0 0 1px 0 rgba(0, 0, 0, 0.09);
    transition:
      background-color 90ms ease-out,
      box-shadow 90ms ease-out;
    display: flex;
    flex-direction: column;
    gap: 1.5rem;

    @media (prefers-color-scheme: dark) {
      background: radial-gradient(
        290.88% 100% at 50% 0%,
        rgba(30, 41, 59, 0.96) 0%,
        rgba(15, 23, 42, 0.93) 100%
      );
      border: 0.5px solid rgba(71, 85, 105, 0.6);
      box-shadow:
        0 -0.5px 1px 0 rgba(129, 146, 255, 0.15) inset,
        0 1px 1px 0 rgba(71, 85, 105, 0.3) inset,
        0 3px 3px 0 rgba(0, 0, 0, 0.3),
        0 1px 2px 0 rgba(0, 0, 0, 0.2),
        0 1px 1px 0 rgba(0, 0, 0, 0.4),
        0 0 1px 0 rgba(0, 0, 0, 0.5);
    }
  }

  .details-text {
    display: flex;
    flex-direction: column;
    gap: 0.75rem;

    p {
      color: light-dark(#374151, #94a3b8);
      line-height: 1.6;
    }

    a {
      color: light-dark(#0284c7, #38bdf8);

      &:hover {
        color: light-dark(#0369a1, #0ea5e9);
      }
    }
  }

  .provider-config {
    display: flex;
    flex-direction: column;
    gap: 0.75rem;
    padding-bottom: 1rem;

    p {
      color: light-dark(#374151, #94a3b8);
      line-height: 1.6;
    }

    a {
      color: light-dark(#0284c7, #38bdf8);

      &:hover {
        color: light-dark(#0369a1, #0ea5e9);
      }
    }
  }

  :global(.delete-model-button[data-button-root]) {
    background-color: #fee2e2;
    color: #b91c1c;
    margin-top: 0.5rem;

    &:hover {
      background-color: #fecaca;
    }
  }
</style><|MERGE_RESOLUTION|>--- conflicted
+++ resolved
@@ -35,26 +35,15 @@
   import { Icon } from '@deta/icons'
   import { appendURLPath, conditionalArrayItem, generateID, truncate } from '@deta/utils'
   import { createEventDispatcher, onMount } from 'svelte'
-<<<<<<< HEAD
-  import { contextMenu, type CtxItem } from '@deta/ui'
-=======
   import { Button, Dropdown, type DropdownItem, openDialog } from '@deta/ui'
   import { SFFS } from '@deta/services'
   import type { Quota } from '@deta/backend/types'
   import TierQuota from '../components/TierQuota.svelte'
->>>>>>> e26375a0
 
   export let selectedModelId: Writable<string>
   export let models: Writable<Model[]>
 
-<<<<<<< HEAD
   const AI_MODEL_DOCS = 'https://github.com/deta/surf/blob/main/docs/AI_MODELS.md'
-=======
-  const AI_MODEL_DOCS = 'https://github.com/deta/surf/blob/main/docs/AI_OPEN.md'
-
-  const sffs = new SFFS()
->>>>>>> e26375a0
-
   const dispatch = createEventDispatcher<{
     'select-model': string
     'update-model': ModelUpdate
@@ -475,12 +464,6 @@
         )}
 
         <div class="provider-config">
-<<<<<<< HEAD
-          <p>
-            Here you can configure your own custom model and provider. Checkout the
-            <a href={AI_MODEL_DOCS} target="_blank">manual</a> for more details on how to configure it.
-          </p>
-=======
           {#if $selectedProvider.label === CUSTOM_MODELS.Ollama}
             <p>
               Make sure you have the <a href="https://ollama.com/download" target="_blank"
@@ -525,7 +508,6 @@
           {/if}
 
           <div style="margin-top: 0.25rem;"></div>
->>>>>>> e26375a0
 
           <FormField
             label="Model Label"
