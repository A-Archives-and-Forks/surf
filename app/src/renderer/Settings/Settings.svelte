--- conflicted
+++ resolved
@@ -55,31 +55,6 @@
     version = info.version
   }
 
-<<<<<<< HEAD
-  const useAsDefaultBrowser = async () => {
-    // @ts-ignore
-    await window.api.useAsDefaultBrowser()
-
-    // This is needed because we do not know if the user accepted the prompt
-    checkInterval = setInterval(async () => {
-      // @ts-ignore
-      isDefaultBrowser.set(await window.api.isDefaultBrowser())
-    }, 1000)
-=======
-  const getUserId = () => {
-    if (!userConfig) {
-      return null
-    }
-
-    return userConfig.anon_telemetry ? userConfig.anon_id : userConfig.user_id
-  }
-
-  const checkForUpdates = async () => {
-    // @ts-ignore
-    await window.api.checkForUpdates()
->>>>>>> e26375a0
-  }
-
   const handleMigration = async () => {
     migrating = true
     try {
@@ -314,41 +289,6 @@
 
           <span class="version-pill">{version}</span>
         </div>
-
-<<<<<<< HEAD
-        {#if !$isDefaultBrowser}
-          <div class="default-wrapper">
-            Surf is not set as your default browser.
-            <button on:click={useAsDefaultBrowser}>Set as your default browser</button>
-=======
-        <div class="links-wrapper">
-          <button on:click={checkForUpdates}>Check for Updates</button>
-        </div>
-
-        {#if userConfig && userConfig.anon_telemetry}
-          <div
-            class="default-wrapper"
-            style="flex-direction: column;align-items: stretch;text-align: left;"
-          >
-            <div style="display: flex;align-items: center;justify-content: space-between;">
-              <span style="max-width:40ch; text-align: left;"
-                >Help us improve Surf by allowing us to contact you via email based on your usage
-                behavior.
-              </span>
-              <button on:click={helpUsImproveSurf}>Help us improve Surf</button>
-            </div>
-            <small style="opacity: 0.7;"
-              >Note, that even with this enabled, we don't have any insights into any private
-              contents you are accessing.<br /><a
-                style="cursor: pointer;"
-                target="_blank"
-                href="https://deta.notion.site/Analytics-152a5244a717812281f7cf4037bb66d7"
-                >Learn More</a
-              ></small
-            >
->>>>>>> e26375a0
-          </div>
-        {/if}
 
         {#if isDev}
           <div class="dev-wrapper">
