import { useLogScope } from '@deta/utils/io'

import { Resource, ResourceNote, useResourceManager } from '../resources'
import { useViewManager, WebContentsView } from '../views'
import { type CreateTabOptions, type TabItem, TabsServiceEmitterNames, useTabs } from '../tabs'
import { formatAIQueryToTitle } from './utils'
import { MentionItemType, type MentionItem } from '@deta/editor'
import {
  type AIChatMessageSource,
  type CitationClickEvent,
  type Fn,
  isWebResourceType,
  type NavigateURLOptions,
  NotebookDefaults,
  type OpenResourceOptions,
  type OpenTarget,
  ResourceTagsBuiltInKeys,
  ResourceTypes
} from '@deta/types'
import { useNotebookManager } from '../notebooks'
import { ViewManagerEmitterNames, ViewType } from '../views/types'
import { type AIQueryPayload, useMessagePortPrimary } from '../messagePort'
import {
  DEFAULT_SEARCH_ENGINE,
  getFormattedDate,
  isDev,
  isOffline,
  parseStringIntoBrowserLocation,
  parseStringIntoUrl,
  ResourceTag,
  SEARCH_ENGINES,
  SearchResourceTags,
  wait
} from '@deta/utils'
import { useConfig } from '../config'
import type { NewWindowRequest, OpenURL } from '../ipc/events'
import { useAI } from '../ai'
import { extractAndCreateWebResource } from '../mediaImporter'

export class BrowserService {
  private readonly resourceManager = useResourceManager()
  private readonly viewManager = useViewManager()
  private readonly tabsManager = useTabs()
  private readonly notebookManager = useNotebookManager()
  private readonly config = useConfig()
  private readonly ai = useAI()
  private readonly messagePort = useMessagePortPrimary()
  private readonly log = useLogScope('BrowserService')

  private _unsubs: Fn[] = []
  private newNoteView: WebContentsView | null = null

  static self: BrowserService

  constructor() {
    this.attachListeners()
    this.prepareNewEmptyNoteView()

    if (isDev) {
      // @ts-ignore
      window.browser = this
    }
  }

  attachListeners() {
    this._unsubs.push(
      this.viewManager.on(ViewManagerEmitterNames.NEW_WINDOW_REQUEST, (details) => {
        this.handleNewWindowRequest(details)
      }),

      this.viewManager.on(ViewManagerEmitterNames.SIDEBAR_CHANGE, (isOpen, view) => {
        this.handleSidebarChange(isOpen, view)
      }),

      this.tabsManager.on(TabsServiceEmitterNames.ACTIVATED, (tab) => {
        this.handleActiveTabChange(tab)
      }),

<<<<<<< HEAD
      this.messagePort.openResource.on(async ({ resourceId, target, offline }, viewId) => {
        if (target === 'auto') {
          target = await this.getViewOpenTarget(viewId, { rerouteOnboarding: true })
        }
=======
      this.messagePort.trackEvent.on(async ({ eventName, eventProperties }) => {
        this.resourceManager.telemetry.trackEvent(eventName, eventProperties)
      }),

      this.messagePort.openResource.on(
        async ({ resourceId, target, offline, from_notebook_tree_sidebar }, viewId) => {
          if (target === 'auto') {
            target = await this.getViewOpenTarget(viewId, {
              rerouteOnboarding: true,
              from_notebook_tree_sidebar
            })
          }
>>>>>>> e26375a0

          this.openResource(resourceId, { target, offline })
        }
      ),

      this.messagePort.openNotebook.on(
        async ({ notebookId, target, from_notebook_tree_sidebar }, viewId) => {
          if (target === 'auto') {
            target = await this.getViewOpenTarget(viewId, { from_notebook_tree_sidebar })
          }

          this.navigateToUrl(`surf://surf/notebook/${notebookId}`, { target })
        }
      ),

      this.messagePort.navigateURL.on(async ({ url, target }, viewId) => {
        this.handleTeletypeNavigateURL(url, target, viewId)
      }),

      this.messagePort.citationClick.on(async (data, viewId) => {
        this.handleCitationClick(data, viewId)
      }),

      this.messagePort.createNote.on(
        async ({ name, content, target, notebookId, isNewTabPage }, viewId) => {
          if (!target) {
            target = this.getViewLocation(viewId) ?? 'tab'
          }

          if (isNewTabPage && target === 'tab') {
            target = 'active_tab'
          }

          this.log.debug(`Creating note from ${viewId} in ${target}:`, content)

          await this.createAndOpenNote(
            { name, content },
            {
              target: target,
              notebookId: notebookId ?? 'auto'
            }
          )

          if (isNewTabPage && target === 'sidebar') {
            this.closeNewTab()
          }
        }
      )
    )
  }

  handleNewWindowRequest(details: NewWindowRequest) {
    this.log.debug('New window request received', details)

    if (details.disposition === 'new-window') {
      this.viewManager.openURLInSidebar(details.url)
      return
    }

    const active = details.disposition !== 'background-tab'
    this.tabsManager.create(details.url, {
      active,
      activate: true
    })
  }

  handleOpenURLRequest(details: OpenURL) {
    this.log.debug('Open URL request received', details)
    this.tabsManager.create(details.url, {
      active: details.active,
      activate: true
    })
  }

  handleSidebarChange(isOpen: boolean, view?: WebContentsView) {
    this.log.debug('Sidebar state changed, isOpen:', isOpen, 'view:', view?.id)
    if (!isOpen) {
      const activeTab = this.tabsManager.activeTabValue

      this.log.debug('Focusing active tab after sidebar closed', activeTab)
      activeTab?.view.webContents?.focus()
    }
  }

  async handleActiveTabChange(tab: TabItem) {
    this.log.debug('Active tab changed:', tab)
    if (
      this.viewManager.sidebarViewOpen &&
      this.viewManager.activeSidebarView?.typeValue &&
      [ViewType.Resource, ViewType.NotebookHome, ViewType.Notebook].includes(
        this.viewManager.activeSidebarView?.typeValue
      )
    ) {
      this.messagePort.activeTabChanged.send(this.viewManager.activeSidebarView.id, {
        tabId: tab.id,
        url: tab.view.urlValue ?? ''
      })
    }
  }

  async handleCitationClick(data: CitationClickEvent, viewId: string) {
    this.log.debug('Citation click event received', data, viewId)
    try {
      let resourceId = data.resourceId
      let url = data.url
      const resourceSource = await this.getCitationSourceAndResource(
        data.resourceId,
        data.selection?.source,
        data.selection?.sourceUid
      )
      if (resourceSource?.resourceId) {
        resourceId = resourceSource.resourceId
      }

      if (resourceSource?.source?.metadata?.url) {
        url = resourceSource.source.metadata.url
      }

      if (data.preview === 'auto') {
        data.preview = await this.getViewOpenTarget(viewId)
      }

      this.log.debug('Determined citation open target:', data.preview)

      if (resourceId) {
        const resource = await this.resourceManager.getResource(resourceId)
        if (resource?.type === ResourceTypes.PDF) {
          const pdfUrl = `surf://surf/resource/${resource.id}?raw`
          if (resource.url) {
            const tab = this.tabsManager.findTabByURL(resource.url)
            if (tab) {
              url = resource.url
            } else {
              url = pdfUrl
            }
          } else {
            url = pdfUrl
          }
        } else if (resource?.url) {
          url = resource.url
        } else if (resource) {
          url = `surf://surf/resource/${resource.id}`
        } else {
          this.log.error('Citation click event has invalid resourceId:', resourceId)
        }
      }

      if (!url) {
        this.log.error('Citation click event has no URL or resourceId:', data)
        return
      }

      if (data.preview === 'background_tab') {
        this.log.debug('Citation preview click event, opening in new background tab')
        await this.tabsManager.openOrCreate(
          url,
          {
            active: false,
            activate: true,
            ...(data.skipHighlight ? {} : { selectionHighlight: data.selection })
          },
          true
        )
      } else if (data.preview === 'sidebar') {
        this.log.debug('Opening citation in sidebar')
        const view = this.viewManager.openURLInSidebar(url)
        if (!data.skipHighlight && data.selection) {
          await view.highlightSelection(data.selection)
        }
      } else if (data.preview === 'active_tab') {
        this.log.debug('Citation click event, opening in active tab')
        this.tabsManager.changeActiveTabURL(url, {
          active: true,
          ...(data.skipHighlight ? {} : { selectionHighlight: data.selection })
        })
      } else {
        this.log.debug('Citation preview click event, opening in new active tab')
        await this.tabsManager.openOrCreate(
          url,
          {
            active: true,
            activate: true,
            ...(data.skipHighlight ? {} : { selectionHighlight: data.selection })
          },
          true
        )
      }
    } catch (err) {
      this.log.error('Failed to handle citation click event:', err)
    }
  }

  async handleTeletypeAsk(payload: AIQueryPayload, viewId: string) {
    try {
      const target = this.getViewLocation(viewId) ?? 'tab'

      const view = this.viewManager.getViewById(viewId)
      if (!view) {
        this.log.warn('View not found for ask action:', viewId)
        return
      }

      let notebookId: string | null = null

      const { type, id } = view.typeDataValue
      if (type === ViewType.Notebook && id) {
        notebookId = id
      }

      this.log.debug(`Asking question from ${viewId} in ${target}:`, payload, notebookId)

      if (payload.openTabUrl) {
        this.log.debug('Ask action has openTabUrl, opening URL first:', payload.openTabUrl)
        await this.navigateToUrl(payload.openTabUrl, { target: 'tab' })
        payload.mentions.unshift({
          id: 'active_tab',
          label: 'Active Tab',
          type: MentionItemType.ACTIVE_TAB,
          icon: 'sparkles'
        })
      }

      if (payload.mentions.length === 1) {
        payload.mentions[0] = {
          ...payload.mentions[0],
          data: {
            insertIntoEditor: true
          }
        }
      }

      payload.mentions.forEach((mention) => {
        payload.query = payload.query.replace(`@${mention.label}`, '').trim()
      })

      // if (target === 'sidebar' && mentions.length === 0) {
      //   this.log.debug('No mentions in sidebar, adding active tab mention')
      //   mentions.push({
      //     id: 'active_tab',
      //     label: 'Active Tab',
      //     type: MentionItemType.ACTIVE_TAB,
      //     icon: 'sparkles'
      //   })
      // }

      if (notebookId) {
        const notebook = await this.notebookManager.getNotebook(notebookId)
        if (notebook) {
          payload.mentions.push({
            id: notebookId,
            label: notebook.nameValue,
            type: MentionItemType.NOTEBOOK,
            data: {
              insertIntoEditor: true
            },
            icon: 'note'
          })
        }
      }

      await this.createNoteAndRunAIQuery(payload, {
        target: payload.openTabUrl ? 'sidebar' : target === 'tab' ? 'active_tab' : target,
        notebookId: notebookId ?? 'auto'
      })

      this.closeNewTab()
    } catch (error) {
      this.log.error('Failed to trigger ask action:', error)
    }
  }

  async handleTeletypeNavigateURL(
    url: string,
    target: NavigateURLOptions['target'],
    viewId?: string
  ) {
    if (target === 'auto') {
      target = viewId ? await this.getViewOpenTarget(viewId) : 'tab'
    }

    this.navigateToUrl(url, { target })
  }

  async getCitationSourceAndResource(
    resourceId?: string,
    source?: AIChatMessageSource,
    sourceUid?: string
  ) {
    if (!source && sourceUid) {
      const fetchedSource = await this.resourceManager.sffs.getAIChatDataSource(sourceUid)
      source = fetchedSource ?? undefined

      if (!resourceId && fetchedSource?.resource_id) {
        const resource = await this.resourceManager.getResource(fetchedSource.resource_id)
        if (resource) {
          resourceId = fetchedSource.resource_id
        }
      }
    }

    if (!resourceId && source?.metadata?.url) {
      this.log.debug(
        'no resource id provided, searching for existing resource with the same url',
        source.metadata.url
      )
      const matchingResources = await this.resourceManager.getResourcesFromSourceURL(
        source.metadata.url,
        [
          SearchResourceTags.ResourceType(ResourceTypes.ANNOTATION, 'ne'),
          SearchResourceTags.ResourceType(ResourceTypes.HISTORY_ENTRY, 'ne')
        ]
      )

      if (matchingResources.length > 0) {
        this.log.debug('found existing resource with the same url', matchingResources[0])
        resourceId = matchingResources[0].id
      }
    }

    if (!source) {
      this.log.error('no source provided', sourceUid)
      return null
    }

    return { resourceId, source }
  }

  async prepareNewEmptyNoteView() {
    try {
      this.log.debug('Preparing new note view')

      const existingResources = await this.resourceManager.listResourcesByTags([
        SearchResourceTags.Deleted(false),
        SearchResourceTags.ResourceType(ResourceTypes.DOCUMENT_SPACE_NOTE),
        SearchResourceTags.PreloadedResource(true)
      ])

      this.log.debug('Found existing preloaded resources:', existingResources)

      let resource: ResourceNote | null = null

      if (existingResources.length > 0) {
        resource = existingResources[0] as ResourceNote
      } else {
        resource = await this.resourceManager.createResourceNote(
          '',
          {
            name: 'Untitled Note'
          },
          [ResourceTag.preloadedResource(), ResourceTag.emptyResource()]
        )
      }

      this.newNoteView = await this.viewManager.create(
        {
          url: `surf://surf/resource/${resource.id}`,
          permanentlyActive: true
        },
        true
      )
      await this.newNoteView.preloadWebContents({ activate: false })
    } catch (error) {
      this.log.error('Error preparing new note view:', error)
    }
  }

  async reuseNoteViewIfPossible(
    data?: {
      name?: string
      content?: string
    },
    opts?: {
      target?: OpenTarget
      notebookId?: string | 'auto'
    }
  ) {
    try {
      const target = opts?.target || 'sidebar'
      const { content, name } = data || {}

      const view = this.newNoteView

      if (!view || !view.typeDataValue.id) {
        this.log.debug('No preloaded new note view available')
        return null
      }

      const id = view.typeDataValue.id
      this.log.debug('Using preloaded new note view', id)

      const resource = await this.resourceManager.getResource(id)
      if (!resource) {
        this.log.error('Failed to get resource for preloaded new note view', id)
        this.newNoteView = null
        return null
      }

      // Make sure this view and resource are not used again
      await this.resourceManager.deleteResourceTag(id, ResourceTagsBuiltInKeys.PRELOADED_RESOURCE)
      this.newNoteView = null

      if (name) {
        try {
          this.log.debug('Updating name of preloaded new note view resource', id, name)
          await this.resourceManager.updateResourceMetadata(id, {
            name: name
          })
        } catch (error) {
          this.log.error('Failed to update name of preloaded new note view resource', id, error)
        }
      }

      if (content && resource instanceof ResourceNote) {
        try {
          this.log.debug('Updating content of preloaded new note view resource', id)
          await resource.updateContent(content)
          view.webContents?.triggerRefreshNoteContent()
        } catch (error) {
          this.log.error('Failed to update content of preloaded new note view resource', id, error)
        }
      }

      if (opts?.notebookId && opts.notebookId !== 'drafts') {
        this.log.debug(`Adding note to notebook ${opts.notebookId}`)
        await this.notebookManager.addResourcesToNotebook(opts.notebookId, [resource.id])
      }

      if (opts?.target !== 'sidebar') {
        view.changePermanentlyActive(false)
      }

      this.log.debug('Opening preloaded new note view in', target)
      await this.openView(view, { target })

      // prepare the next new note view
      setTimeout(() => this.prepareNewEmptyNoteView(), 100)

      return view
    } catch (error) {
      this.log.error('Error reusing new note view:', error)
      return null
    }
  }

  async createAndOpenNote(
    data?: {
      name?: string
      content?: string
    },
    opts?: {
      target?: OpenTarget
      notebookId?: string | 'auto'
    }
  ) {
    try {
      const target = opts?.target || 'sidebar'
      let { content, name } = data || {}

      if (!name) {
        name = NotebookDefaults.NOTE_DEFAULT_NAME
      }

      this.log.debug(`Creating note in ${target} with content: "${content}"`)

      if (opts?.notebookId === 'auto') {
        if (this.tabsManager.activeTabValue?.view.typeValue === ViewType.Notebook) {
          const viewData = this.tabsManager.activeTabValue.view.typeDataValue
          if (viewData.id) {
            opts.notebookId = viewData.id
          } else {
            opts.notebookId = undefined
          }
        } else {
          opts.notebookId = undefined
        }
      }

      const reusedNoteView = await this.reuseNoteViewIfPossible(data, opts)
      if (reusedNoteView) {
        this.log.debug('Reused existing new note view')
        return reusedNoteView
      }

      const note = await this.resourceManager.createResourceNote(
        content ?? '',
        {
          name
        },
        undefined,
        true
      )

      if (opts?.notebookId && opts.notebookId !== 'drafts') {
        this.log.debug(`Adding created note to notebook ${opts.notebookId}`)
        await this.notebookManager.addResourcesToNotebook(opts.notebookId, [note.id])
      }

      const view = await this.openResource(note.id, {
        target
      })

      if (!view) {
        this.log.error('Failed to open created note view')
        return null
      }

      await view.waitForNoteReady()

      return view
    } catch (error) {
      this.log.error('Failed to trigger ask action:', error)
    }
  }

  async createNoteAndRunAIQuery(
    payload: AIQueryPayload,
    opts?: {
      target?: OpenTarget
      notebookId?: string | 'auto'
    }
  ) {
    try {
      this.log.debug(
        `Triggering ask action in ${opts?.target} for query: "${payload.query}"`,
        payload.mentions,
        payload.tools
      )

      const view = await this.createAndOpenNote({ name: formatAIQueryToTitle(payload.query) }, opts)
      if (!view) {
        this.log.error('Failed to create and open note view')
        return
      }

      let webContents = view.webContents
      if (!webContents) {
        webContents = await view.waitForNoteReady()
        if (!webContents) {
          this.log.error('Failed to wait for web contents to be ready')
          return
        }
      }

      // Make sure to clear existing context to avoid confusion
      this.ai.contextManager.clear()

      await webContents.runNoteQuery(payload)
    } catch (error) {
      this.log.error('Failed to trigger ask action:', error)
    }
  }

  async closeNewTab() {
    if (
      this.tabsManager.activeTabValue?.view.typeValue === ViewType.NotebookHome &&
      this.tabsManager.activeTabIdValue
    ) {
      this.tabsManager.delete(this.tabsManager.activeTabIdValue)
    }
  }

  async moveSidebarViewToTab() {
    const view = this.viewManager.activeSidebarView
    if (!view) {
      this.log.error('No active sidebar view to move')
      return
    }

    view.preventUnmountingUntilNextMount()
    view.changePermanentlyActive(false)

    this.viewManager.setSidebarState({ open: false, view: null })
    await this.tabsManager.createWithView(view, { active: true })
  }

  async moveTabToSidebar(tab: TabItem) {
    const view = tab.view

    view.preventUnmountingUntilNextMount()
    view.changePermanentlyActive(true)

    await this.tabsManager.delete(tab.id)
    this.viewManager.setSidebarState({ open: true, view })
  }

  async openResourceAsTab(resource: Resource, opts?: Partial<CreateTabOptions>) {
    const url =
      resource.metadata?.sourceURI ??
      resource.tags?.find((tag) => tag.name === ResourceTagsBuiltInKeys.CANONICAL_URL)?.value

    if (url) {
      await this.tabsManager.create(url, opts)
    } else {
      await this.tabsManager.createResourceTab(resource.id, opts)
    }
  }

  async openResourceInCurrentTab(resource: Resource) {
    const url =
      resource.metadata?.sourceURI ??
      resource.tags?.find((tag) => tag.name === ResourceTagsBuiltInKeys.CANONICAL_URL)?.value

    if (url) {
      return this.tabsManager.changeActiveTabURL(url)
    } else {
      return this.tabsManager.changeActiveTabURL(`surf://surf/resource/${resource.id}`)
    }
  }

  async openNotebookInCurrentTab(notebookId: string) {
    return this.tabsManager.changeActiveTabURL(`surf://surf/notebook/${notebookId}`)
  }

  async openResource(
    resourceId: string,
    opts?: { target?: OpenResourceOptions['target']; offline?: boolean }
  ) {
    this.log.debug('Opening resource:', resourceId, opts)

    const resource = await this.resourceManager.getResource(resourceId)
    if (!resource) {
      this.log.error('Resource not found:', resourceId)
      return
    }

    const target = opts?.target ?? 'tab'
    const offline = opts?.offline ?? isOffline()

    let url: string | null = null

    if (offline || !resource.url || !isWebResourceType(resource.type)) {
      url =
        `surf://surf/resource/${resource.id}` + (resource.type === ResourceTypes.PDF ? '?raw' : '')
    } else {
      url = resource.url
    }

    if (target === 'sidebar') {
      return this.viewManager.openURLInSidebar(url)
    } else if (target === 'active_tab') {
      const tab = await this.tabsManager.changeActiveTabURL(url)
      return tab?.view
    } else {
      const tab = await this.tabsManager.create(url, {
        active: target === 'tab',
        activate: true
      })

      return tab.view
    }
  }

  async openView(view: WebContentsView, opts?: { target?: OpenResourceOptions['target'] }) {
    this.log.debug('Opening resource:', view.id, opts)

    const target = opts?.target ?? 'tab'

    if (target === 'sidebar') {
      return this.viewManager.openViewInSidebar(view)
    } else if (target === 'active_tab') {
      const activeTabId = this.tabsManager.activeTabIdValue
      const tab = await this.tabsManager.createWithView(view, {
        active: true,
        activate: true
      })

      if (activeTabId) {
        await this.tabsManager.delete(activeTabId)
      }

      return tab?.view
    } else {
      const tab = await this.tabsManager.createWithView(view, {
        active: target === 'tab',
        activate: true
      })

      return tab.view
    }
  }

  getSearchUrl(query: string): string {
    const defaultSearchEngine =
      SEARCH_ENGINES.find((e) => e.key === this.config.settingsValue.search_engine) ??
      SEARCH_ENGINES.find((e) => e.key === DEFAULT_SEARCH_ENGINE)

    if (!defaultSearchEngine)
      throw new Error('No search engine / default engine found, config error?')

    this.log.debug('Using configured search engine', defaultSearchEngine.key)

    const searchURL = defaultSearchEngine.getUrl(encodeURIComponent(query))
    return searchURL
  }

  async getSearchSuggestions(query: string): Promise<string[]> {
    try {
      const defaultSearchEngine =
        SEARCH_ENGINES.find((e) => e.key === this.config.settingsValue.search_engine) ??
        SEARCH_ENGINES.find((e) => e.key === DEFAULT_SEARCH_ENGINE)

      if (!defaultSearchEngine)
        throw new Error('No search engine / default engine found, config error?')

      if (defaultSearchEngine.getCompletions) {
        this.log.debug('Fetching search suggestions from', defaultSearchEngine.key)
        const suggestions = await defaultSearchEngine.getCompletions(query)
        return suggestions
      } else {
        this.log.debug(
          'Search engine does not support suggestions:',
          defaultSearchEngine.key,
          'using fallback'
        )

        const fallbackSearchEngine = SEARCH_ENGINES.find((e) => e.key === 'google')
        if (!fallbackSearchEngine || !fallbackSearchEngine.getCompletions) {
          this.log.error(
            'Fallback search engine does not support suggestions, returning empty list'
          )
          return []
        }

        const suggestions = await fallbackSearchEngine.getCompletions(query)
        return suggestions
      }
    } catch (error) {
      this.log.error('Error fetching search suggestions:', error)
      return []
    }
  }

  async navigateToUrl(rawUrl: string, opts?: { target?: NavigateURLOptions['target'] }) {
    this.log.debug('Navigating to URL:', rawUrl, opts)
    const target = opts?.target ?? 'tab'

    let url = parseStringIntoBrowserLocation(rawUrl)
    if (!url) {
      url = this.getSearchUrl(rawUrl)
    }

    if (target === 'sidebar') {
      return this.viewManager.openURLInSidebar(url)
    } else if (target === 'active_tab') {
      const tab = await this.tabsManager.changeActiveTabURL(url)
      return tab?.view
    } else {
      const tab = await this.tabsManager.create(url, { active: target === 'tab', activate: true })
      return tab?.view
    }
  }

  async navigateToWebSearch(query: string, opts?: { target?: NavigateURLOptions['target'] }) {
    this.log.debug('Navigating to web search:', query, opts)
    const url = this.getSearchUrl(query)
    return this.navigateToUrl(url, opts)
  }

  async replaceActiveTabUrl(rawUrl: string) {
    this.log.debug('Replacing active tab URL with:', rawUrl)
    let url = parseStringIntoBrowserLocation(rawUrl)
    if (!url) {
      url = this.getSearchUrl(rawUrl)
    }

    const tab = await this.tabsManager.changeActiveTabURL(url)
    return tab?.view
  }

  async openAskInSidebar() {
    this.navigateToUrl(`surf://surf/notebook?mention_active_tab=true`, { target: 'sidebar' })
  }

  /**
   * For a given viewId, determine the current location of the view: 'tab' or 'sidebar'.
   */
  getViewLocation(viewId: string) {
    if (this.viewManager.activeSidebarView?.id === viewId) {
      return 'sidebar'
    } else if (this.tabsManager.activeTabValue?.view.id === viewId) {
      return 'tab'
    } else {
      const tab = this.tabsManager.getTabByViewId(viewId)
      return tab ? 'tab' : null
    }
  }

  async getViewOpenTarget(
    viewId: string,
    opts: { rerouteOnboarding: boolean; from_notebook_tree_sidebar: boolean } = {
      rerouteOnboarding: false,
      from_notebook_tree_sidebar: false
    }
  ) {
    const view = this.viewManager.getViewById(viewId)
    const viewTypeData = view?.typeDataValue
    const viewLocation = this.getViewLocation(viewId) ?? 'tab'

    this.log.debug('Determining open target for view', viewId, viewTypeData, viewLocation)

    if (viewTypeData?.type === ViewType.Resource) {
      if (viewLocation === 'sidebar') {
        if (opts.from_notebook_tree_sidebar) {
          return 'sidebar'
        }
        return 'tab'
      } else if (viewLocation === 'tab') {
        if (opts.from_notebook_tree_sidebar) {
          return 'active_tab'
        }

        // when you click a resource link in the onboarding note we want to open it in the same tab
        if (opts.rerouteOnboarding) {
          const resource = await this.resourceManager.getResource(viewTypeData.id || '')
          if (
            (resource?.tags ?? []).find((tag) => tag.name === ResourceTagsBuiltInKeys.ONBOARDING)
          ) {
            return 'active_tab'
          }
        }

        return 'sidebar'
      }
    } else if (
      viewTypeData?.type === ViewType.NotebookHome ||
      viewTypeData?.type === ViewType.Notebook
    ) {
      if (viewLocation === 'sidebar') {
        return 'sidebar'
      } else if (viewLocation === 'tab') {
        return 'active_tab'
      }
    }

    return viewLocation
  }

  async cloneAndOpenView(
    view: WebContentsView,
    opts?: { historyOffset?: number; target?: OpenResourceOptions['target'] }
  ) {
    this.log.debug('Opening clone of view:', view.id, opts)

    const navigationEntries = view.navigationHistoryValue
    const navigationIndex = view.navigationHistoryIndexValue

    this.log.debug('View navigation history:', navigationEntries, navigationIndex)

    const newHistoryIndex = Math.min(
      Math.max(0, navigationIndex + (opts?.historyOffset ?? 0)),
      navigationEntries.length - 1
    )
    const newNavigationEntry = navigationEntries[newHistoryIndex]

    this.log.debug('Target view navigation entry:', newNavigationEntry, newHistoryIndex)
    if (!newNavigationEntry) {
      this.log.error('No navigation entry found for cloned view')
      return null
    }

    const newView = await this.viewManager.create(
      {
        url: newNavigationEntry.url,
        navigationHistory: navigationEntries,
        navigationHistoryIndex: newHistoryIndex
      },
      true
    )

    return this.openView(newView, opts)
  }

  async saveLink(rawUrl: string, notebookId?: string) {
    try {
      const url = parseStringIntoUrl(rawUrl)
      if (!url) {
        this.log.error('Invalid URL', rawUrl)
        return
      }

      const { resource } = await extractAndCreateWebResource(
        this.resourceManager,
        url.href,
        undefined,
        [ResourceTag.rightClickSave()]
      )

      if (notebookId) {
        await this.notebookManager.addResourcesToNotebook(notebookId, [resource.id])
      }
    } catch (err) {
      this.log.error('Failed to save link', err)
    }
  }

  onDestroy() {
    this._unsubs.forEach((unsub) => unsub())

    if (this.newNoteView) {
      this.newNoteView.destroy()
      this.newNoteView = null
    }
  }

  static provide() {
    BrowserService.self = new BrowserService()
    return BrowserService.self
  }

  static use() {
    if (!BrowserService.self) {
      BrowserService.self = new BrowserService()
    }

    return BrowserService.self
  }
}

export const createBrowser = () => BrowserService.provide()
export const useBrowser = () => BrowserService.use()<|MERGE_RESOLUTION|>--- conflicted
+++ resolved
@@ -76,16 +76,6 @@
         this.handleActiveTabChange(tab)
       }),
 
-<<<<<<< HEAD
-      this.messagePort.openResource.on(async ({ resourceId, target, offline }, viewId) => {
-        if (target === 'auto') {
-          target = await this.getViewOpenTarget(viewId, { rerouteOnboarding: true })
-        }
-=======
-      this.messagePort.trackEvent.on(async ({ eventName, eventProperties }) => {
-        this.resourceManager.telemetry.trackEvent(eventName, eventProperties)
-      }),
-
       this.messagePort.openResource.on(
         async ({ resourceId, target, offline, from_notebook_tree_sidebar }, viewId) => {
           if (target === 'auto') {
@@ -94,8 +84,6 @@
               from_notebook_tree_sidebar
             })
           }
->>>>>>> e26375a0
-
           this.openResource(resourceId, { target, offline })
         }
       ),
