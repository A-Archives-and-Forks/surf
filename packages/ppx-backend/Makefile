.PHONY: setup run

PYTHON := $(shell command -v python3 || command -v python)

setup:
<<<<<<< HEAD
	$(PYTHON) -m venv .venv
	. .venv/bin/activate; \
	$(PYTHON) -m pip install -U pip; \
	$(PYTHON) -m pip install -r requirements.txt; \
=======
	python3 -m venv .venv
	. .venv/bin/activate
	python3 -m pip install -r requirements.txt
>>>>>>> c587e7fc
	cp -R embedchain .venv/lib/python*/site-packages/

run:
	cp -R embedchain .venv/lib/python*/site-packages/
	. .venv/bin/activate
	uvicorn main:app --reload<|MERGE_RESOLUTION|>--- conflicted
+++ resolved
@@ -3,16 +3,10 @@
 PYTHON := $(shell command -v python3 || command -v python)
 
 setup:
-<<<<<<< HEAD
 	$(PYTHON) -m venv .venv
 	. .venv/bin/activate; \
 	$(PYTHON) -m pip install -U pip; \
 	$(PYTHON) -m pip install -r requirements.txt; \
-=======
-	python3 -m venv .venv
-	. .venv/bin/activate
-	python3 -m pip install -r requirements.txt
->>>>>>> c587e7fc
 	cp -R embedchain .venv/lib/python*/site-packages/
 
 run:
