import os
from typing import Union

from fastapi import APIRouter, Query, responses
from fastapi.responses import StreamingResponse

from utils.embedchain import send_message
from utils.embedchain import get_embedding
from utils.sffs import get_resource
<<<<<<< HEAD
from utils.embedchain import get_resources
=======
from utils.mocks import mock_stream
>>>>>>> d0c22374

router = APIRouter()

DEFAULT_MODEL = "gpt-4o"
DB_PATH = os.getenv("DB_PATH")

@router.get("/api/v1/chat")
async def handle_chat(
<<<<<<< HEAD
    query: str,
    session_id: str = Query(None),
    number_documents: int = 5,
    system_prompt: str = Query(None),
    resource_ids: Union[str, None] = None
=======
        query: str,
        session_id: str = Query(None),
        number_documents: int = 5,
        system_prompt: str = Query(None),
        mock: bool = False,
>>>>>>> d0c22374
):
    """
    Handles a chat request to the Embedchain app.
    Accepts 'query' and 'session_id' as query parameters.
    """
<<<<<<< HEAD
    resource_ids = resource_ids.split(',') if resource_ids != None else None
=======
    if mock:
        return StreamingResponse(mock_stream())

>>>>>>> d0c22374
    generator = send_message(
        query, 
        session_id, 
        number_documents,
        system_prompt, 
        True,
        True,
        DEFAULT_MODEL,
        resource_ids,
    )
    return StreamingResponse(generator)

@router.post("/api/v1/embeddings")
async def handle_embeddings(data: str):
    """
    Handles a request to get embeddings for a given string.
    Accepts 'data' as a POST parameter.
    """
    return await get_embedding(data)

@router.get("/api/v1/resources/{resource_id}")
async def handle_get_resource(resource_id):
    resource = get_resource(resource_id, DB_PATH)
    if not resource:
        return responses.JSONResponse(status_code=404, content={"message": "Resource not found"})
    return resource

@router.get('/api/v1/resources')
async def handle_get_resources(query: str, resource_ids: Union[str, None] = None):
    resource_ids = resource_ids.split(',') if resource_ids != None else None
    return set(await get_resources(query, resource_ids))

@router.get("/")
async def root():
    return responses.RedirectResponse(url="/docs")<|MERGE_RESOLUTION|>--- conflicted
+++ resolved
@@ -7,44 +7,31 @@
 from utils.embedchain import send_message
 from utils.embedchain import get_embedding
 from utils.sffs import get_resource
-<<<<<<< HEAD
 from utils.embedchain import get_resources
-=======
 from utils.mocks import mock_stream
->>>>>>> d0c22374
 
 router = APIRouter()
 
 DEFAULT_MODEL = "gpt-4o"
-DB_PATH = os.getenv("DB_PATH")
+DB_PATH = os.getenv("DB_PATH", "")
 
 @router.get("/api/v1/chat")
 async def handle_chat(
-<<<<<<< HEAD
     query: str,
     session_id: str = Query(None),
     number_documents: int = 5,
     system_prompt: str = Query(None),
+    mock: bool = False,
     resource_ids: Union[str, None] = None
-=======
-        query: str,
-        session_id: str = Query(None),
-        number_documents: int = 5,
-        system_prompt: str = Query(None),
-        mock: bool = False,
->>>>>>> d0c22374
 ):
     """
     Handles a chat request to the Embedchain app.
     Accepts 'query' and 'session_id' as query parameters.
     """
-<<<<<<< HEAD
-    resource_ids = resource_ids.split(',') if resource_ids != None else None
-=======
     if mock:
         return StreamingResponse(mock_stream())
+    resource_ids_list = resource_ids.split(',') if resource_ids != None else None
 
->>>>>>> d0c22374
     generator = send_message(
         query, 
         session_id, 
@@ -53,7 +40,7 @@
         True,
         True,
         DEFAULT_MODEL,
-        resource_ids,
+        resource_ids_list,
     )
     return StreamingResponse(generator)
 
@@ -74,8 +61,8 @@
 
 @router.get('/api/v1/resources')
 async def handle_get_resources(query: str, resource_ids: Union[str, None] = None):
-    resource_ids = resource_ids.split(',') if resource_ids != None else None
-    return set(await get_resources(query, resource_ids))
+    resource_ids_list = resource_ids.split(',') if resource_ids != None else None
+    return set(await get_resources(query, resource_ids_list))
 
 @router.get("/")
 async def root():
