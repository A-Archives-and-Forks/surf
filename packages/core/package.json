--- conflicted
+++ resolved
@@ -23,10 +23,7 @@
     "@horizon/tela": "*",
     "@horizon/types": "*",
     "@horizon/icons": "*",
-<<<<<<< HEAD
     "@horizon/drawer": "*",
-=======
->>>>>>> 90b154e3
     "@horizon/typescript-config": "*",
     "@skilitics-public/two-fingers": "^2.1.0",
     "@svelte-plugins/tooltips": "^3.0.0",
