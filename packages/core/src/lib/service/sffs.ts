--- conflicted
+++ resolved
@@ -565,11 +565,7 @@
     chatId: string,
     query: string,
     callback: (chunk: string) => void,
-<<<<<<< HEAD
-    opts?: { limit?: number; systemPrompt?: string; apiEndpoint?: string }
-=======
-    opts?: { limit?: number; systemPrompt?: string; resourceIds?: string[] }
->>>>>>> 753305fa
+    opts?: { limit?: number; systemPrompt?: string; apiEndpoint?: string; resourceIds?: string[] }
   ): Promise<void> {
     this.log.debug(
       'sending ai chat message to chat with id',
@@ -580,13 +576,10 @@
       opts?.limit,
       'system prompt:',
       opts?.systemPrompt,
-<<<<<<< HEAD
       'api endpoint:',
-      opts?.apiEndpoint
-=======
+      opts?.apiEndpoint,
       'resource ids filter:',
       opts?.resourceIds
->>>>>>> 753305fa
     )
     return await this.backend.js__ai_send_chat_message(
       query,
@@ -594,12 +587,9 @@
       callback,
       opts?.limit ?? 20,
       opts?.systemPrompt ?? '',
-<<<<<<< HEAD
       callback,
-      opts?.apiEndpoint ?? ''
-=======
+      opts?.apiEndpoint ?? '',
       opts?.resourceIds
->>>>>>> 753305fa
     )
   }
 }