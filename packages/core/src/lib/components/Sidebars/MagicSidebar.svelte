<script lang="ts">
  import { createEventDispatcher, onMount, tick } from 'svelte'
  import { derived, readable, writable, type Readable, type Writable } from 'svelte/store'
  import { fly, slide } from 'svelte/transition'
  import { tooltip, truncate } from '@horizon/utils'
  import { DropdownMenu } from 'bits-ui'

  import { Icon } from '@horizon/icons'
  import {
    EventContext,
    PageChatMessageSentEventError,
    ResourceTypes,
    SaveToOasisEventTrigger,
    type ResourceDataPost
  } from '@horizon/types'
  import { Editor, getEditorContentText } from '@horizon/editor'

  import type {
    AIChatMessageSource,
    AIChatMessageParsed,
    PageMagic,
    AIChatMessageRole,
    Tab
  } from '../../types/browser.types'
  import ChatMessage from '../Chat/ChatMessage.svelte'
  import ChatMessageMarkdown from '../Chat/ChatMessageMarkdown.svelte'
  import ContextBubbles from '../Chat/ContextBubbles.svelte'
  import { useClipboard, generateID, useLogScope, flyAndScale } from '@horizon/utils'
  import { ResourceManager, useResourceManager, type ResourceLink } from '../../service/resources'
  import { getPrompt, PromptIDs } from '../../service/prompts'
  import { parseChatResponseSources } from '../../service/ai'
  import { useToasts } from '../../service/toast'
  import { useConfig } from '../../service/config'
  import ChatContextTabPicker from '../Chat/ChatContextTabPicker.svelte'
  import { useTabsManager } from '../../service/tabs'
<<<<<<< HEAD
  import { DragculaDragEvent, HTMLDragItem, HTMLDragZone } from '@horizon/dragcula'
  import { DragTypeNames, type DragTypes } from '../../types'
=======
  import Onboarding from '../Core/Onboarding.svelte'
>>>>>>> 83a571ee

  export let inputValue = ''
  export let magicPage: Writable<PageMagic>
  export let tabsInContext: Readable<Tab[]> = readable([])
  export let allTabs: Tab[] = []
  export let activeTab: Tab | null = null
  export let activeTabMagic: PageMagic
  export let horizontalTabs = false
  export let experimentalMode = false

  const dispatch = createEventDispatcher<{
    highlightText: { tabId: string; text: string }
    highlightWebviewText: { resourceId: string; answerText: string; sourceUid?: string }
    seekToTimestamp: { resourceId: string; timestamp: number }
    navigate: { url: string }
    saveText: string
    updateActiveChatId: string
    updateMagicTabs: string
    'exclude-tab': string
    'remove-magic-tab': Tab
    'include-tab': string
    'close-chat': void
  }>()

  const log = useLogScope('MagicSidebar')
  const { copy, copied } = useClipboard()
  const resourceManager = useResourceManager()
  const toasts = useToasts()
  const config = useConfig()
  const tabsManager = useTabsManager()

  const userConfigSettings = config.settings
  const telemetry = resourceManager.telemetry

  const optPressed = writable(false)
  const cmdPressed = writable(false)
  const shiftPressed = writable(false)
  const aPressed = writable(false)
  const hasError = writable(false)
  const errorMessage = writable('')
  const optToggled = writable(false)
  const toggleSelectAll = writable(false)
  const prevSelectedTabs: Writable<Tab[]> = writable([])
  const tabPickerOpen = writable(false)
  const savedResponse = writable(false)
  const savedChatResponses = writable<Record<string, string>>({})

  const CMD_A_DELAY = 300

  let listElem: HTMLDivElement
  let editorFocused = false
  let editor: Editor
  let lastCmdATime = 0
  let autoScrollChat = true
  let abortController: AbortController | null = null
  let onboardingOpen = writable($userConfigSettings.onboarding.completed_chat === false)

  const chatBoxPlaceholder = /*writable('Ask anything...') */ derived(
    [optPressed, cmdPressed, shiftPressed, magicPage, optToggled, tabsInContext],
    ([$optPressed, $cmdPressed, $shiftPressed, $magicPage, $optToggled, $tabsInContext]) => {
      if ($tabsInContext.length === 0) return 'Ask me anything...'
      if ($magicPage.responses.length >= 1) return 'Ask a follow up...'
      if ($tabsInContext.length === allTabs.length) return 'Ask anything about all tabs...'
      return `Ask anything about ${$tabsInContext.length} ${
        $tabsInContext.length === 1 ? 'tab' : 'tabs'
      }...`
    }
  )

  export const startChatWithQuery = async (query: string) => {
    await handleClearChat()
    inputValue = query
    await handleChatSubmit()
  }

  export const addChatWithQuery = async (query: string) => {
    inputValue = '<blockquote>' + query + '</blockquote>' + '</br>'
    editor.setContent(inputValue)
    editor.focus()
  }

  const updateMagicPage = (data: Partial<PageMagic>) => {
    if (data.chatId) {
      dispatch('updateActiveChatId', data.chatId)
    }

    magicPage.update((page) => {
      return {
        ...page,
        ...data
      }
    })
  }

  const addPageMagicResponse = (response: AIChatMessageParsed) => {
    magicPage.update((page) => {
      return {
        ...page,
        responses: [...page.responses, response]
      }
    })
  }

  const updatePageMagicResponse = (responseId: string, updates: Partial<AIChatMessageParsed>) => {
    magicPage.update((page) => {
      const updatedPage = {
        ...page,
        responses: page.responses.map((response) => {
          if (response.id === responseId) {
            return {
              ...response,
              ...updates
            }
          }
          return response
        })
      }

      tick().then(scrollToBottom)

      return updatedPage
    })
  }

  const saveResponseOutput = async (response: AIChatMessageParsed) => {
    log.debug('Saving chat response')

    let content = response.content
    const element = document.getElementById(`chat-response-${response.id}`)
    if (element) {
      content = element.innerHTML
    }

    const resource = await resourceManager.createResourceNote(content, {
      name: truncate(response.query, 50)
    })

    savedChatResponses.update((responses) => {
      responses[response.id] = resource.id
      return responses
    })

    await resourceManager.telemetry.trackSaveToOasis(
      ResourceTypes.DOCUMENT_SPACE_NOTE,
      SaveToOasisEventTrigger.Click,
      false,
      EventContext.Chat,
      'text'
    )

    log.debug('Saved response', resource)

    toasts.success('Saved to My Stuff!')
  }

  const openResponseResource = async (responseId: string) => {
    const resourceId = $savedChatResponses[responseId]
    if (!resourceId) {
      log.error('No resource found for response', responseId)
      toasts.error('No resource found for response')
      return
    }

    log.debug(tabsManager)

    await tabsManager.openResourceAsTab(resourceId, {
      active: true
    })

    log.debug('Opened saved response', resourceId)
  }

  const populateRenderAndChunkIds = (sources: AIChatMessageSource[] | undefined) => {
    if (!sources) return
    sources.forEach((source, idx) => {
      source.render_id = (idx + 1).toString()
      source.all_chunk_ids = [source.id]
    })
    return sources
  }

  const handleCitationClick = async (
    sourceId: string,
    answerText: string,
    message: AIChatMessageParsed,
    sourceUid?: string
  ) => {
    log.debug('Citation clicked', sourceId, message, sourceUid)
    const source = (message.sources ?? []).find((s) => s.id === sourceId)
    if (!source) return

    const resource = await resourceManager.getResource(source.resource_id)
    if (!resource) return

    // If the resource came from a tab directly we assume it was a page tab, otherwise it was a space tab
    const sourceTab = $tabsInContext.find((tab) =>
      tab.type === 'page' ? tab.chatResourceBookmark === resource.id : false
    )
    const sourceTabType = sourceTab?.type === 'page' ? 'page' : 'space'

    if (
      resource.type === ResourceTypes.LINK ||
      resource.type === ResourceTypes.ARTICLE ||
      resource.type.startsWith(ResourceTypes.POST)
    ) {
      if (
        resource.type === ResourceTypes.POST_YOUTUBE &&
        source.metadata?.timestamp !== undefined
      ) {
        const timestamp = source.metadata.timestamp
        dispatch('seekToTimestamp', { resourceId: resource.id, timestamp: timestamp })

        await telemetry.trackPageChatCitationClick('timestamp', sourceTabType)

        if (sourceTabType === 'space') {
          await telemetry.trackPageChatCitationClickResourceFromSpace('timestamp')
        }
      } else {
        dispatch('highlightWebviewText', {
          resourceId: resource.id,
          answerText: answerText,
          sourceUid: sourceUid
        })

        await telemetry.trackPageChatCitationClick('text', sourceTabType)

        if (sourceTabType === 'space') {
          await telemetry.trackPageChatCitationClickResourceFromSpace('text')
        }
      }
    }
  }

  const handleChatSubmit = async () => {
    if (!inputValue) {
      log.debug('No input value')
      return
    }

    const savedInputValue = inputValue.trim().replace('<p>', '').replace('</p>', '')
    autoScrollChat = true

    try {
      log.debug('Handling chat submit', savedInputValue)
      inputValue = ''
      editor.clear()

      await sendChatMessage(savedInputValue)
    } catch (e) {
      log.error('Error doing magic', e)
      inputValue = savedInputValue
      editor.setContent(savedInputValue)
    }
  }

  const handleSelectAllTabs = async () => {
    log.debug('Selecting all tabs')
  }

  const scrollToBottom = () => {
    if (!autoScrollChat) return
    if (listElem) {
      listElem.scrollTop = listElem.scrollHeight
    }
  }

  const handleListWheel = (e: WheelEvent) => {
    autoScrollChat = false
  }

  const runPrompt = async (promptType: PromptIDs) => {
    try {
      log.debug('Handling prompt submit', promptType)
      autoScrollChat = true

      const prompt = await getPrompt(promptType)

      await sendChatMessage(prompt.content, 'assistant', prompt.title)
    } catch (e) {
      log.error('Error doing magic', e)
    }
  }

  const handleClearChat = async () => {
    log.debug('Clearing chat')

    if (!$magicPage.chatId) {
      log.error('No chat found to clear')
      return
    }

    await clearChat($magicPage.chatId)
  }

  const handleClearContext = () => {
    for (const t of $tabsInContext) {
      dispatch('exclude-tab', t.id)
    }
    editor.focus()
  }

  const handleInputKeydown = (e: KeyboardEvent) => {
    const currentTime = Date.now()

    if (e.key === 'Alt' || e.key === 'Option') {
      $optPressed = true
    } else if (e.key === 'Meta' || e.key === 'Control') {
      $cmdPressed = true
    } else if (e.key === 'Shift') {
      shiftPressed.set(true)
    } else if (e.key.toLowerCase() === 'a') {
      aPressed.set(true)
    } else if (e.key === 'a' && e.metaKey) {
      lastCmdATime = currentTime
    }
    // NOTE: Disabled for now as it interfears with text editing.
    /*else if (e.ctrlKey && e.key === 'Backspace') {
      e.preventDefault()
      e.stopPropagation()
      if (currentTime - lastCmdATime < CMD_A_DELAY) {
        // If Cmd+A was pressed recently, don't clear chat
        return
      }
      if (abortController) {
        abortController.abort()
        abortController = null
      } else {
        handleClearChat()
      }
    }*/
    else if (e.shiftKey && e.key === 'Backspace') {
      // Shift + Backspace to clear context
      e.preventDefault()
      handleClearContext()
    } else if (e.key === 'Enter' && !$shiftPressed) {
      e.preventDefault()
      if ($cmdPressed && $shiftPressed) {
        selectedMode = 'all'
      } else if ($optPressed) {
        selectedMode = 'general'
      } else {
        selectedMode = 'active'
      }
      contextTabs = getContextTabs(selectedMode, $tabsInContext, allTabs, activeTab)
      handleChatSubmit()
    } else if (e.key === 'Escape') {
      if ($optToggled) {
        e.stopPropagation()
        e.stopImmediatePropagation()
        e.preventDefault()
        optToggled.set(false)
        $tabPickerOpen = false
        return
      }
    } else if (e.key === 'Enter' && $shiftPressed && $cmdPressed) {
      if (inputValue !== '') {
        contextTabs = allTabs
        handleChatSubmit()
      }
    }

    // Check for Cmd + Shift + A
    if (
      $cmdPressed &&
      $shiftPressed &&
      $aPressed &&
      e.key.toLowerCase() === 'a' &&
      $activeTabMagic.showSidebar
    ) {
      e.preventDefault()
      if ($tabsInContext.length < allTabs.length) {
        toggleSelectAll.set(false)
      }

      if ($toggleSelectAll) {
        for (const t of allTabs) {
          dispatch('exclude-tab', t.id)
        }
        for (const t of $prevSelectedTabs) {
          dispatch('include-tab', t.id)
        }
      } else {
        prevSelectedTabs.set($tabsInContext)
        for (const t of allTabs) {
          dispatch('include-tab', t.id)
        }
      }

      toggleSelectAll.set(!$toggleSelectAll)
    }
  }

  const handleInputKeyup = (e: KeyboardEvent) => {
    if (e.key === 'Alt' || e.key === 'Option') {
      $optPressed = false
    } else if (e.key === 'Meta' || e.key === 'Control') {
      $cmdPressed = false
    } else if (e.key === 'Shift') {
      $shiftPressed = false
    } else if (e.key.toLowerCase() === 'a') {
      $aPressed = false
    }
  }

  const handleDrop = async (drag: DragculaDragEvent<DragTypes>) => {
    if (drag.isNative) {
      log.warn('Not yet implemented!')
    } else if (drag.item!.data.hasData(DragTypeNames.SURF_TAB)) {
      dispatch('include-tab', drag.item!.data.getData(DragTypeNames.SURF_TAB).id)
    } else if (drag.item!.data.hasData(DragTypeNames.SURF_SPACE)) {
      // TODO: (dnd / chat): Implement chat space behaviour
    } else if (
      drag.item!.data.hasData(DragTypeNames.SURF_RESOURCE) ||
      drag.item!.data.hasData(DragTypeNames.ASYNC_SURF_RESOURCE)
    ) {
      let resource: Resource | null = null
      if (drag.item!.data.hasData(DragTypeNames.SURF_RESOURCE)) {
        resource = drag.item!.data.getData(DragTypeNames.SURF_RESOURCE)
      } else if (drag.item!.data.hasData(DragTypeNames.ASYNC_SURF_RESOURCE)) {
        const resourceFetcher = drag.item!.data.getData(DragTypeNames.ASYNC_SURF_RESOURCE)
        resource = await resourceFetcher()
      }

      if (resource === null) {
        log.warn('Dropped resource but resource is null! Aborting drop!')
        drag.abort()
        return
      }

      // TODO: (dnd / chat): Implement chat resource behaviour
      log.warn('Not yet implemented')
    }
  }

  // HACK: Right now the saved chat doesn't store the query we provide, it only stores the raw message content. For system messages we don't want to display our long prompts.
  const sanitizeQuery = (raw: string) => {
    const query = raw.toLowerCase()
    if (query.includes('summary')) {
      return 'Page Summary'
    } else if (query.includes('table of content')) {
      return 'Table of Contents'
    } else if (query.includes('translate')) {
      return 'Translate Page'
    } else {
      return raw
    }
  }

  let selectedMode: 'general' | 'all' | 'active' | 'context' = 'general'

  function getContextTabs(
    mode: 'general' | 'all' | 'active' | 'context',
    tabsInContext: Tab[],
    allTabs: Tab[],
    activeTab: Tab | null
  ): Tab[] {
    let result: Tab[]
    switch (mode) {
      case 'general':
        result = []
        break
      case 'all':
        result = allTabs
        break
      case 'active':
        result = tabsInContext
        break
      case 'context':
        result = tabsInContext
        break
      default:
        result = []
    }
    return result
  }

  let contextTabs: Tab[] = getContextTabs(selectedMode, $tabsInContext, allTabs, activeTab)

  const sendChatMessage = async (
    prompt: string,
    role: AIChatMessageRole = 'user',
    query?: string
  ) => {
    const chatId = $magicPage.chatId
    if (!chatId) {
      log.error('Error: Existing chat not found')
      return
    }

    errorMessage.set('')
    hasError.set(false)

    if (contextTabs.length === 0) {
      log.debug('No tabs in context, general chat:')
    } else {
      log.debug('Tabs in context:', contextTabs)
    }

    let response: AIChatMessageParsed | null = null

    const generalMode = contextTabs.length === 0
    const previousMessages = $magicPage.responses.filter(
      (message) => message.id !== (response?.id ?? '')
    )
    const numSpaces = generalMode ? 0 : contextTabs.filter((tab) => tab.type === 'space').length
    const numPages = generalMode
      ? 0
      : contextTabs.filter((tab) => tab.type === 'page' && tab.chatResourceBookmark).length
    let contextSize = generalMode ? 0 : contextTabs.length

    try {
      const resourceIds: string[] = []
      for (const tab of contextTabs) {
        if (tab.type === 'page' && tab.chatResourceBookmark) {
          resourceIds.push(tab.chatResourceBookmark)
        } else if (tab.type === 'space') {
          const spaceContents = await resourceManager.getSpaceContents(tab.spaceId)
          if (spaceContents) {
            resourceIds.push(...spaceContents.map((content) => content.resource_id))
          }
        } else if (tab.type === 'resource') {
          resourceIds.push(tab.resourceId)
        }
      }

      if (!generalMode && resourceIds.length > 0) {
        contextSize = resourceIds.length
      }

      response = {
        id: generateID(),
        role: role,
        query: query ?? prompt,
        status: 'pending',
        content: '',
        citations: {}
      } as AIChatMessageParsed

      updateMagicPage({ running: true })
      addPageMagicResponse(response)

      log.debug('calling the AI', prompt, resourceIds)
      let step = 'idle'
      let content = ''

      abortController = new AbortController()

      await resourceManager.sffs.sendAIChatMessage(
        chatId!,
        prompt,
        (chunk: string) => {
          if (step === 'idle') {
            log.debug('sources chunk', chunk)

            content += chunk

            if (content.includes('</sources>')) {
              const sources = parseChatResponseSources(content)
              log.debug('Sources', sources)

              step = 'sources'
              content = ''

              updatePageMagicResponse(response?.id ?? '', {
                sources
              })
            }
          } else {
            content += chunk
            updatePageMagicResponse(response?.id!, {
              content: content
                .replace('<answer>', '')
                .replace('</answer>', '')
                // .replace('<citation>', '')
                // .replace('</citation>', '')
                .replace('<br>', '\n')
            })
          }
        },
        {
          limit: 30,
          resourceIds: resourceIds,
          general: resourceIds.length === 0
        }
      )

      updatePageMagicResponse(response.id, {
        status: 'success',
        content: content.replace('<answer>', '').replace('</answer>', '')
      })

      await telemetry.trackPageChatMessageSent({
        contextSize: contextSize,
        numPages: numPages,
        numSpaces: numSpaces,
        numPreviousMessages: previousMessages.length,
        embeddingModel: $userConfigSettings.embedding_model
      })

      if (numSpaces > 0) {
        await telemetry.trackChatWithSpace()
      }
    } catch (e) {
      log.error('Error doing magic', e)
      let content = 'Failed to generate response.'
      let error = PageChatMessageSentEventError.Other

      if ((e as any)?.includes('RAG Empty Context')) {
        content = `Unfortunately, we failed to find relevant information to answer your query.
\nThere might have been an issue with extracting all information from your current context.
\nPlease try asking a different question or let us know if the issue persists.`
      }
      if (response) {
        updatePageMagicResponse(response.id, {
          content: content,
          status: 'error'
        })
      }
      hasError.set(true)
      errorMessage.set(content)
      setTimeout(() => {
        hasError.set(false)
      }, 10000)

      await telemetry.trackPageChatMessageSent({
        contextSize: contextSize,
        numPages: numPages,
        numSpaces: numSpaces,
        numPreviousMessages: previousMessages.length,
        embeddingModel: $userConfigSettings.embedding_model,
        error: error
      })

      if (numSpaces > 0) {
        await telemetry.trackChatWithSpace()
      }

      throw e
    } finally {
      updateMagicPage({ running: false })
      abortController = null
    }
  }

  const clearChat = async (id: string) => {
    const toast = toasts.loading('Clearing chat...')

    try {
      log.debug('Clearing chat', id)

      const messagesLength = $magicPage.responses.length

      $magicPage.responses = []

      await resourceManager.sffs.deleteAIChat(id)

      log.debug('Old chat deleted, creating new chat...')
      const newChatId = await resourceManager.sffs.createAIChat('')
      if (!newChatId) {
        log.error('Failed to create new chat aftering clearing the old one')
        return
      }

      updateMagicPage({
        chatId: newChatId,
        responses: []
      })

      toast.success('Chat cleared!')

      await telemetry.trackPageChatClear(messagesLength)
    } catch (e) {
      log.error('Error clearing chat:', e)
      toast.error('Failed to clear chat')
    }
  }

  const fetchExistingChat = async (id: string) => {
    const chat = await resourceManager.sffs.getAIChat(id)
    if (chat) {
      log.debug('Chat fetched', chat)
      const userMessages = chat.messages.filter((message) => message.role === 'user')
      const queries = userMessages.map((message) => message.content) // TODO: persist the query saved in the AIChatMessageParsed instead of using the actual content
      const systemMessages = chat.messages.filter((message) => message.role === 'assistant')

      log.debug('User messages', userMessages)
      log.debug('System messages', systemMessages)

      const responses = systemMessages.map((message, idx) => {
        message.sources = message.sources
        log.debug('Message', message)
        return {
          id: generateID(),
          role: 'user',
          query: queries[idx],
          content: message.content.replace('<answer>', '').replace('</answer>', ''),
          sources: message.sources,
          status: 'success'
        } as AIChatMessageParsed
      })

      updateMagicPage({
        responses
      })
    } else {
      log.error('Failed to fetch chat', id)
    }
  }

  const createNewChat = async () => {
    const chatId = await resourceManager.sffs.createAIChat('')
    if (!chatId) {
      log.error('Failed to create chat')
      return
    }

    log.debug('Chat created', chatId)

    updateMagicPage({ chatId })
  }

  const stopGeneration = async () => {
    log.debug('Stopping generation')
    updateMagicPage({ running: false })
  }

  onMount(async () => {
    log.debug('Magic Sidebar mounted', $magicPage.chatId)

    if ($magicPage.chatId) {
      log.debug('Existing chat found', $magicPage.chatId)
      await fetchExistingChat($magicPage.chatId)
    } else {
      log.debug('No existing chat found, creating new chat')
      await createNewChat()
    }
  })

  const closeOnboarding = async () => {
    onboardingOpen.set(false)

    const existingOnboardingSettings = window.api.getUserConfigSettings().onboarding
    await window.api.updateUserConfigSettings({
      onboarding: {
        ...existingOnboardingSettings,
        completed_chat: true
      }
    })
  }

  $: smallSize = inputValue.length < 75
</script>

<<<<<<< HEAD
<div
  class="flex flex-col h-full relative overflow-hidden"
  id="magic-chat"
  use:HTMLDragZone.action={{
    accepts: (drag) => {
      if (
        drag.isNative ||
        drag.item?.data.hasData(DragTypeNames.SURF_TAB) ||
        drag.item?.data.hasData(DragTypeNames.SURF_RESOURCE) ||
        drag.item?.data.hasData(DragTypeNames.ASYNC_SURF_RESOURCE)
      ) {
        return true
      }
      return false
    }
  }}
  on:Drop={handleDrop}
>
=======
{#if $onboardingOpen}
  <Onboarding
    on:close={closeOnboarding}
    title="What you see is what you chat"
    tip="Tip: Hover over any element to see how it works."
    sections={[
      {
        description: `
          <p>
            Surf gives you high quality answers from the tabs, folders, and content you add to the
            "Context Window".
          </p>
          `,
        imgSrc: 'https://placehold.co/600x400',
        imgAlt: 'Context Window',
        iconName: 'chat'
      },
      {
        title: 'Add Context',
        description: `
        <p>
            Use <span class="font-mono bg-black/10 px-1 rounded-md">+</span> to include an item in your
            chat.
          </p>
          <p class="opacity-70">
            Hint: you can also <span class="font-mono bg-black/10 px-1 text-xl rounded-md">⌘</span>
            or
            <span class="font-mono bg-black/10 px-1 py-1 rounded-md text-sm">Shift</span> + click to
            select multiple items.
          </p>
          `,
        imgSrc: 'https://placehold.co/600x400',
        imgAlt: 'Add Context',
        iconName: 'add'
      },
      {
        title: 'Remove Context',
        description: `
        <p>
            Remove an individual item by clicking it's own <span
              class="font-mono bg-black/10 px-1 rounded-md">x</span
            > button. Or clear the whole window to start fresh.
          </p>
          `,
        imgSrc: 'https://placehold.co/600x400',
        imgAlt: 'Remove Context',
        iconName: 'close'
      }
    ]}
    warning="Chat can make mistakes. Verify results."
    buttonText="Continue"
  />
{/if}

<div class="flex flex-col h-full relative overflow-hidden">
>>>>>>> 83a571ee
  {#if !experimentalMode}
    <div class="flex items-center justify-between gap-3 px-4 py-4 border-b-2 border-sky-100">
      {#if $magicPage.responses.length > 0}
        <button
          class="flex items-center gap-2 p-2 rounded-lg opacity-60 hover:bg-blue-200"
          on:click={() => {
            handleClearChat()
          }}
        >
          <Icon name="add" />
          New Chat
        </button>
      {:else}
        <div class="flex items-center justify-start text-lg p-1.5 font-semibold">
          Chat <button
            class="flex items-center gap-2 p-2 ml-2 rounded-lg opacity-60 hover:bg-blue-200"
            on:click={() => {
              $onboardingOpen = true
            }}
            use:tooltip={{
              text: 'Need help?',
              position: 'bottom'
            }}
          >
            <Icon name="info" />
          </button>
        </div>
      {/if}

      <!-- svelte-ignore a11y-click-events-have-key-events -->
      <!-- svelte-ignore a11y-no-static-element-interactions -->
      {#if !horizontalTabs}
        <div
          role="button"
          tabindex="0"
          on:click={() => dispatch('close-chat')}
          class="flex items-center gap-2 p-1 text-sky-800/50 rounded-lg hover:bg-sky-100 hover:text-sky-800 group cursor-pointer"
        >
          <Icon name="sidebar.right" class="group-hover:hidden" size="20px" />
          <Icon name="close" class="hidden group-hover:block" size="20px" />
        </div>
      {/if}
    </div>
  {/if}
  <div
    class="flex flex-col overflow-auto h-full pb-52 pt-2 overflow-x-hidden"
    bind:this={listElem}
    on:wheel|passive={handleListWheel}
  >
    {#if $magicPage.responses.length > 0}
      {#each $magicPage.responses as response, idx (response.id)}
        {#if response.status === 'success'}
          <div
            class="response-wrapper text-lg flex flex-col gap-2 rounded-xl p-4 text-opacity-90 group relative"
          >
            <div class="">
              <div
                class="font-medium text-neutral-800 bg-sky-100 border-sky-200 border-1 px-6 py-2 rounded-xl w-fit mb-2 truncate max-w-full"
              >
                <div class="tiptap query">
                  {#if response.role === 'user'}
                    {@html response.query}
                  {:else}
                    {sanitizeQuery(response.query)}
                  {/if}
                </div>
              </div>
            </div>

            <ChatMessageMarkdown
              id={`chat-response-${response.id}`}
              content={response.content}
              sources={populateRenderAndChunkIds(response.sources)}
              on:citationClick={(e) =>
                handleCitationClick(
                  e.detail.citationID,
                  e.detail.text,
                  response,
                  e.detail.sourceUid
                )}
              showSourcesAtEnd={true}
            />

            <div
              class="flex-row items-center mx-auto space-x-2 hidden group-hover:flex absolute text-sm -bottom-2 left-1/2 -translate-x-1/2 transition-all duration-300 ease-in-out"
            >
              {#if $savedChatResponses[response.id]}
                <button
                  on:click={() => openResponseResource(response.id)}
                  use:tooltip={{
                    text: 'Open as tab',
                    position: 'left'
                  }}
                  class="transform active:scale-95 appearance-none border-0 group margin-0 flex items-center gap-2 py-2 px-3 bg-sky-200 hover:bg-sky-200/50 transition-colors duration-200 rounded-xl text-sky-800 cursor-pointer"
                >
                  <Icon name="check" />
                  Saved
                </button>
              {:else}
                <button
                  on:click={() => saveResponseOutput(response)}
                  use:tooltip={{
                    text: 'Save to My Stuff',
                    position: 'left'
                  }}
                  class="transform active:scale-95 appearance-none border-0 group margin-0 flex items-center gap-2 py-2 px-3 bg-sky-200 hover:bg-sky-200/50 transition-colors duration-200 rounded-xl text-sky-800 cursor-pointer"
                >
                  <Icon name="leave" />
                  Save
                </button>
              {/if}

              <button
                draggable={true}
                use:HTMLDragItem.action={{}}
                on:DragStart={(drag) => {
                  drag.dataTransfer.setData('text/html', response.content)
                  drag.item.data.setData('text/plain', response.content)
                  drag.continue()
                }}
                on:click={() => copy(response.content)}
                use:tooltip={{
                  text: 'Copy to Clipboard',
                  position: 'left'
                }}
                class="transform active:scale-95 appearance-none border-0 group margin-0 flex items-center py-2.5 px-2.5 bg-sky-100 hover:bg-sky-100/50 transition-colors duration-200 rounded-xl text-sky-800 cursor-pointer"
              >
                {#if $copied}
                  <Icon name="check" size="16px" />
                {:else}
                  <Icon name="copy" size="16px" />
                {/if}
              </button>
            </div>
          </div>
        {:else if response.status === 'pending'}
          <div class="text-lg flex flex-col gap-2 rounded-xl p-4 text-opacity-90 group relative">
            <div class="">
              <div
                class="font-medium flex gap-2 text-neutral-800 bg-sky-100 border-sky-200 border-1 px-4 py-2 rounded-xl w-fit mb-2 truncate max-w-full"
              >
                <div class="icon">
                  <Icon name="spinner" />
                </div>

                <div class="tiptap query">{@html response.query}</div>
              </div>
            </div>

            {#if response.content}
              <ChatMessageMarkdown
                id={`chat-response-${response.id}`}
                content={response.content}
                sources={populateRenderAndChunkIds(response.sources)}
                on:citationClick={(e) =>
                  handleCitationClick(
                    e.detail.citationID,
                    e.detail.text,
                    response,
                    e.detail.sourceUid
                  )}
                showSourcesAtEnd={true}
              />
            {/if}
          </div>
          <!-- {:else if response.status === 'error'}
          <div
            class="output text-lg flex flex-col gap-2 rounded-xl p-8 text-opacity-90 group relative bg-[#f5faff]"
          >
            {response.content}
          </div> -->
        {/if}
      {/each}

      {#if $magicPage.errors.length > 0}
        <div
          class="flex flex-col bg-yellow-50 border-yellow-300 border-[1px] p-4 mx-4 gap-4 shadow-sm rounded-xl text-lg leading-relaxed text-yellow-800 relative"
        >
          {#each $magicPage.errors as error}
            <div class="info-box">
              <Icon name="alert-triangle" />
              <p>Warning: {error}</p>
            </div>
          {/each}

          <button
            class="absolute top-3 right-3 text-yellow-800 hover:text-yellow-600"
            on:click={() => magicPage.update((v) => ({ ...v, errors: [] }))}
          >
            <Icon name="close" />
          </button>
        </div>
      {/if}

      {#if $hasError}
        <div
          class="flex flex-col bg-yellow-50 border-yellow-300 border-[1px] p-4 mx-4 gap-4 shadow-sm rounded-xl text-lg leading-relaxed text-yellow-800 relative"
        >
          {$errorMessage}
          <button
            class="absolute top-5 right-4 text-yellow-800 hover:text-yellow-600"
            on:click={() => hasError.set(false)}
          >
            <Icon name="close" />
          </button>
        </div>
      {/if}
    {:else}
      <div class="flex flex-col items-center justify-center empty">
        <div class="empty-title" style="line-height: 1;">
          <Icon name="chat" />
          <h1>New Chat</h1>
        </div>

        <p class="text-sky-900">
          Ask questions about specific tabs or start a general conversation.
        </p>
        <p class=" text-sky-900/60">
          Use the + icon or select tabs from the tab bar to add context.
          <!-- Select tabs with the + Icon or by selecting them from the tab bar.( {#if navigator.platform
            .toLowerCase()
            .indexOf('mac') > -1}⌘{:else}Ctrl{/if} + click or Shift + click ). -->
        </p>
      </div>
    {/if}
  </div>

  <div
    class="chat bg-gradient-to-t from-sky-300/20 via-sky-300/10 to-transparent mx-auto absolute w-full bottom-0 rounded-xl flex flex-col shadow-xl pb-2"
  >
    {#if experimentalMode && !$magicPage.running && $magicPage.responses.length >= 1}
      <button
        transition:flyAndScale={{ duration: 125, y: 22 }}
        on:click={() => {
          if (!$magicPage.running) {
            handleClearChat()
          }
        }}
        class="transform mb-4 active:scale-95 appearance-none w-fit mx-auto border-[0.5px] border-sky-900/10 group margin-0 flex items-center px-3 py-2 bg-sky-100 hover:bg-sky-200 transition-colors duration-200 rounded-xl text-sky-800 cursor-pointer text-xs"
      >
        {#if navigator.platform.toLowerCase().indexOf('mac') > -1}
          Clear Chat
        {:else}
          Clear Chat
        {/if}
      </button>
    {/if}

    {#if $magicPage.initializing}
      <div
        transition:slide={{ duration: 150, axis: 'y' }}
        class="err flex flex-col bg-blue-50 border-t-blue-300 border-l-blue-300 border-r-blue-300 border-[1px] py-2 px-4 gap-4 shadow-sm mx-8 rounded-t-xl text-lg leading-relaxed text-blue-800/60 relative"
      >
        Preparing tabs for the chat…
      </div>
    {:else if $tabsInContext.length}
      {#if !$optToggled}
        <div
          class="flex flex-col bg-blue-50 border-t-blue-300 border-l-blue-300 border-r-blue-300 border-[1px] py-2 px-4 gap-4 shadow-sm mx-8 rounded-t-xl text-lg leading-relaxed text-blue-800/60 relative"
          transition:slide={{ duration: 150, axis: 'y', delay: 350 }}
        >
          <div class=" flex-row items-center gap-2 flex">
            <ContextBubbles
              tabs={$tabsInContext.slice(0, 10)}
              on:select-all-tabs={handleSelectAllTabs}
              on:select
              on:exclude-tab
              on:include-tab
            />
            {#if $tabsInContext.length > 0}
              <button
                class="flex items-center gap-2 p-2 text-sm rounded-lg opacity-60 hover:bg-blue-200"
                on:click={() => {
                  handleClearContext()
                }}
                use:tooltip={{
                  text: 'Shift + ⌫',
                  position: 'left'
                }}
              >
                <Icon name="close" />
              </button>
            {/if}
          </div>
        </div>
      {/if}
    {/if}

    <!-- svelte-ignore a11y-no-static-element-interactions -->
    <div
      class="flex bg-sky-50 border-blue-300 border-[1px] px-4 py-3 gap-2 shadow-lg mx-4"
      class:rounded-2xl={smallSize}
      class:rounded-xl={!smallSize}
      class:flex-col={!smallSize}
      class:items-center={smallSize}
      on:keydown={handleInputKeydown}
      on:keyup={handleInputKeyup}
    >
      <div class="flex-grow overflow-y-auto">
        <Editor
          bind:this={editor}
          bind:content={inputValue}
          bind:focused={editorFocused}
          autofocus={true}
          placeholder={$chatBoxPlaceholder}
        />
      </div>

      <div class="flex items-center gap-2 relative justify-end">
        {#if $tabPickerOpen}
          <ChatContextTabPicker
            tabItems={allTabs
              .filter((e) => !$tabsInContext.includes(e))
              .sort((a, b) => b.index - a.index)}
            on:include-tab
            on:close={() => {
              $tabPickerOpen = false
              editor.focus()
            }}
          />
        {/if}
        <button
          disabled={allTabs.filter((e) => !$tabsInContext.includes(e)).length <= 0}
          popovertarget="chat-add-context-tabs"
          class="open-tab-picker disabled:opacity-40 disabled:cursor-not-allowed transform whitespace-nowrap active:scale-95 disabled:opacity-10 appearance-none border-0 group margin-0 flex items-center px-2 py-2 hover:bg-sky-200 transition-colors duration-200 rounded-xl text-sky-1000 cursor-pointer text-sm"
          on:click={(e) => {
            $tabPickerOpen = !$tabPickerOpen
          }}
          use:tooltip={{
            text: 'Add tab',
            position: 'left'
          }}
        >
          <Icon name={'add'} size={'18px'} color="#1e3a8a" className="opacity-60" />
        </button>

        <button
          class="transform whitespace-nowrap active:scale-95 disabled:opacity-10 appearance-none border-0 group margin-0 flex items-center px-2 py-2 bg-sky-300 hover:bg-sky-200 transition-colors duration-200 rounded-xl text-sky-1000 cursor-pointer text-sm"
          on:click={() => {
            selectedMode = 'active'
            contextTabs = getContextTabs(selectedMode, $tabsInContext, allTabs, activeTab)
            handleChatSubmit()
          }}
          disabled={!inputValue || $magicPage.running}
        >
          {#if $magicPage.running && !$optToggled}
            <Icon name="spinner" />
          {:else}
            <div class="rotate-90"><Icon name="arrow.left" /></div>
          {/if}
        </button>
      </div>
    </div>
  </div>
</div>
-

<style lang="scss">
  @keyframes blurIn {
    0% {
      filter: blur(10px);
      transform: translateY(1rem);
      opacity: 0;
    }
    100% {
      filter: blur(0);
      transform: translateY(0);
      opacity: 1;
    }
  }
  .animate-blur {
    animation: blurIn 0.42s cubic-bezier(0.68, -0.55, 0.27, 1.55);
  }

  :global(#magic-chat[data-drag-target]) {
    outline: 2px dashed gray;
    outline-offset: -2px;
  }

  .content {
    display: flex;
    flex-direction: column;
    gap: 1rem;
    flex: 1;
    overflow: auto;
    padding-bottom: 4rem;
  }

  /* Prevent copy button cuttof */
  .response-wrapper:hover {
    position: relative;
    z-index: 5;
  }

  .chat {
    flex-shrink: 0;
    display: flex;
    flex-direction: column;
    font-family: inherit;
    z-index: 10;

    .editor-wrapper {
      flex: 1;
      background: #fff;
      border: 1px solid #eeece0;
      border-radius: 12px;
      padding: 0.75rem;
      font-size: 1rem;
      font-family: inherit;
      resize: vertical;
      min-height: 80px;
    }
  }

  // .chat button {
  //   appearance: none;
  //   border: none;
  //   background: #f73b95;
  //   color: #fff;
  //   border-radius: 8px;
  //   padding: 0;
  //   width: 40px;
  //   height: 40px;
  //   display: flex;
  //   align-items: center;
  //   justify-content: center;
  //   cursor: pointer;
  //   flex-shrink: 0;

  //   // secondary styles
  //   &.secondary {
  //     background: #fff;
  //     color: #f73b95;
  //   }
  // }

  .header {
    display: flex;
    align-items: center;
    justify-content: space-between;
  }

  .title {
    display: flex;
    align-items: center;
    gap: 10px;
    color: #2b2715;
    white-space: nowrap;

    h1 {
      font-size: 1.5rem;
      font-weight: 500;
    }
  }

  .status {
    display: flex;
    align-items: center;
    gap: 10px;
    padding: 10px 0;
    border-radius: 8px;
    color: #3f3f3f;

    p {
      flex: 1;
      font-size: 1rem;
      font-weight: 500;
      color: #3f3f3f;
      margin: 0;
      white-space: nowrap;
      overflow: hidden;
      text-overflow: ellipsis;
    }
  }

  .output-header {
    display: flex;
    align-items: center;
    justify-content: space-between;
    gap: 10px;
  }

  .input {
    display: flex;
    align-items: center;
    gap: 10px;
    overflow: hidden;
    opacity: 0.75;
  }

  .icon {
    flex-shrink: 0;
    display: flex;
    align-items: center;
    justify-content: center;
  }

  .query {
    flex: 1;
    // truncate with ellipses after two lines
    display: -webkit-box;
    -webkit-line-clamp: 2;
    -webkit-box-orient: vertical;
    overflow: hidden;
  }

  .output-actions {
    display: flex;
    align-items: center;
    gap: 10px;

    button {
      appearance: none;
      border: none;
      background: none;
      cursor: pointer;
      margin: 0;
      display: flex;
      align-items: center;
      justify-content: center;
      opacity: 0;
      transition: opacity 0.2s ease;

      &:hover {
        opacity: 1 !important;
      }
    }
  }

  input {
    width: 100%;
    padding: 10px;
    border: 1px solid transparent;
    border-radius: 5px;
    font-size: 1rem;
    background-color: #fff;
    color: #3f3f3f;

    &:hover {
      background: #eeece0;
    }

    &:focus {
      outline: none;
      border-color: #f73b95;
      color: #000;
      background-color: #ffffff;
    }
  }

  .prompts {
    position: absolute;
    bottom: 4.5rem;
    display: flex;
    align-items: center;
    gap: 1rem;
    width: 100%;
    padding: 15px 0;
    overflow-x: auto;
    // linear gradient from bottom background color to transparent top
    background: linear-gradient(180deg, transparent, #eeece0);

    button {
      flex-shrink: 0;
      padding: 10px 20px;
      border: none;
      border-radius: 8px;
      background: #fff;
      color: #353535;
      cursor: pointer;
      font-size: 1rem;
      box-shadow: 0 0 10px rgba(0, 0, 0, 0.1);
      transition: background 0.2s;

      &:hover {
        background: #f6f5ef;
      }
    }
  }

  .clear-btn {
    display: flex;
    align-items: center;
    gap: 0.5rem;
    margin: auto;
    border: none;
    background: none;
    color: #616179;
    cursor: pointer;
    font-size: 1rem;

    &:hover {
      color: #2b2b3d;
    }
  }

  .empty {
    height: 100%;
    display: flex;
    flex-direction: column;
    justify-content: center;
    align-items: center;
    gap: 0.8rem;
    padding: 1rem;
    opacity: 0.75;
    transition: opacity 0.2s ease;

    .empty-title {
      display: flex;
      align-items: center;
      gap: 0.5rem;

      h1 {
        font-size: 1.25rem;
        font-weight: 500;
      }
    }

    p {
      text-align: center;
    }
  }

  .info-box {
    display: flex;
    align-items: center;
    gap: 10px;
    padding: 10px;
    border-radius: 8px;
    background: #ffffff;
    color: #3f3f3f;
    font-size: 1rem;
    opacity: 0.75;
  }

  :global(.chat-message-content h2) {
    font-size: 1.4rem;
    margin-top: 1rem !important;
    margin-bottom: 0.5rem !important;
  }
</style><|MERGE_RESOLUTION|>--- conflicted
+++ resolved
@@ -33,12 +33,9 @@
   import { useConfig } from '../../service/config'
   import ChatContextTabPicker from '../Chat/ChatContextTabPicker.svelte'
   import { useTabsManager } from '../../service/tabs'
-<<<<<<< HEAD
   import { DragculaDragEvent, HTMLDragItem, HTMLDragZone } from '@horizon/dragcula'
   import { DragTypeNames, type DragTypes } from '../../types'
-=======
   import Onboarding from '../Core/Onboarding.svelte'
->>>>>>> 83a571ee
 
   export let inputValue = ''
   export let magicPage: Writable<PageMagic>
@@ -792,26 +789,6 @@
   $: smallSize = inputValue.length < 75
 </script>
 
-<<<<<<< HEAD
-<div
-  class="flex flex-col h-full relative overflow-hidden"
-  id="magic-chat"
-  use:HTMLDragZone.action={{
-    accepts: (drag) => {
-      if (
-        drag.isNative ||
-        drag.item?.data.hasData(DragTypeNames.SURF_TAB) ||
-        drag.item?.data.hasData(DragTypeNames.SURF_RESOURCE) ||
-        drag.item?.data.hasData(DragTypeNames.ASYNC_SURF_RESOURCE)
-      ) {
-        return true
-      }
-      return false
-    }
-  }}
-  on:Drop={handleDrop}
->
-=======
 {#if $onboardingOpen}
   <Onboarding
     on:close={closeOnboarding}
@@ -866,8 +843,24 @@
   />
 {/if}
 
-<div class="flex flex-col h-full relative overflow-hidden">
->>>>>>> 83a571ee
+<div
+  class="flex flex-col h-full relative overflow-hidden"
+  id="magic-chat"
+  use:HTMLDragZone.action={{
+    accepts: (drag) => {
+      if (
+        drag.isNative ||
+        drag.item?.data.hasData(DragTypeNames.SURF_TAB) ||
+        drag.item?.data.hasData(DragTypeNames.SURF_RESOURCE) ||
+        drag.item?.data.hasData(DragTypeNames.ASYNC_SURF_RESOURCE)
+      ) {
+        return true
+      }
+      return false
+    }
+  }}
+  on:Drop={handleDrop}
+>
   {#if !experimentalMode}
     <div class="flex items-center justify-between gap-3 px-4 py-4 border-b-2 border-sky-100">
       {#if $magicPage.responses.length > 0}
