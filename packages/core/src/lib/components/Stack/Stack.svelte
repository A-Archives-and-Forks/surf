--- conflicted
+++ resolved
@@ -7,7 +7,6 @@
 </script>
 
 <script lang="ts">
-<<<<<<< HEAD
     import { lerp } from "@horizon/tela"
 
     import { onMount } from "svelte"
@@ -36,14 +35,9 @@
     //   verticalOffset += (targetOffset - verticalOffset) * 0.1
     // }
     // onMount(frame)
-=======
-  export let showOverview = false
-  export let activeIdx = 0
->>>>>>> 288c47c4
 
-  export let options: Partial<StackOptions> = {}
+    export let options: Partial<StackOptions> = {}
 
-<<<<<<< HEAD
     // let horizonOffset // <- position to target
     // let movementOffset // <- offset to add
 
@@ -60,26 +54,6 @@
     <div class="list" style="{transformCss};--current: {activeIdx}; --movement-offset: -{limitedOffset}px;" class:movement={limitedOffset !== 0}>
         <slot></slot>
     </div>
-=======
-  const opts = Object.assign(
-    {
-      transitionDuration: 0.2,
-      transitionTimingFunction: 'ease-in-out',
-      scaling: 0.6
-    },
-    options
-  )
-</script>
-
-<div
-  class="wrapper"
-  class:overview={showOverview}
-  style="--transition-duration: {opts.transitionDuration}s; --transition-timing-function: {opts.transitionTimingFunction}; --down-scaled: {opts.scaling};"
->
-  <div class="list" style="--current: {activeIdx};">
-    <slot />
-  </div>
->>>>>>> 288c47c4
 </div>
 
 <style lang="scss">
@@ -93,19 +67,6 @@
     --offset: calc((var(--height) * -1) - var(--padding));
     --padding-top: 0;
 
-<<<<<<< HEAD
-        display: flex;
-        flex-direction: column;
-        overflow: hidden;
-        margin: auto;
-        height: 100vh;
-        width: var(--width);
-        padding-top: var(--padding-top);
-
-        transition-property: width, height, transform, padding;
-        transition-duration: var(--transition-duration);
-        transition-timing-function: var(--transition-timing-function);
-=======
     display: flex;
     flex-direction: column;
     overflow: hidden;
@@ -113,14 +74,12 @@
     height: 100vh;
     width: var(--width);
     padding-top: var(--padding-top);
->>>>>>> 288c47c4
 
     transition-property: width, height, transform, padding;
     transition-duration: var(--transition-duration);
     transition-timing-function: var(--transition-timing-function);
   }
 
-<<<<<<< HEAD
     .list {
         display: flex;
         flex-direction: column;
@@ -141,19 +100,6 @@
         //     transition: none;
         // }
     }
-=======
-  .list {
-    display: flex;
-    flex-direction: column;
-    gap: var(--padding);
-    transform: translateY(calc(var(--current) * var(--offset)));
-    transform-origin: center 0;
-
-    transition-property: transform, gap;
-    transition-duration: var(--transition-duration);
-    transition-timing-function: var(--transition-timing-function);
-  }
->>>>>>> 288c47c4
 
   .wrapper.overview {
     --padding: 4rem;
