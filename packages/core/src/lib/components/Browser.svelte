--- conflicted
+++ resolved
@@ -39,7 +39,6 @@
     createResourceManager
   } from '../service/resources'
 
-<<<<<<< HEAD
   import {
     DragTypeNames,
     type DragTypes,
@@ -47,9 +46,6 @@
     type Space,
     type SpaceSource
   } from '../types'
-=======
-  import { SpaceEntryOrigin, type Space, type SpaceSource } from '../types'
->>>>>>> 7afe37b8
 
   import BrowserTab, { type BrowserTabNewTabEvent } from './Browser/BrowserTab.svelte'
   import BrowserHomescreen from './Browser/BrowserHomescreen.svelte'
@@ -205,13 +201,8 @@
     responses: [],
     errors: []
   })
-<<<<<<< HEAD
-  const bookmarkingSuccess = writableAutoReset(false, 1000)
-  const showCreateLiveSpaceDialog = writable(false)
-=======
   const showCreateLiveSpaceDialog = writable(false)
   const bookmarkingTabsState = writable<Record<string, BookmarkTabState>>({})
->>>>>>> 7afe37b8
   const showResourceDetails = writable(false)
   const resourceDetailsModalSelected = writable<string | null>(null)
   const isCreatingLiveSpace = writable(false)
@@ -2566,32 +2557,6 @@
     window.open(url, '_blank')
   }
 
-<<<<<<< HEAD
-=======
-  const handleDrop = async (event: CustomEvent) => {
-    const tab = event.detail?.tab
-
-    event.preventDefault()
-
-    const mediaResults = await processDrop(event.detail.event)
-
-    const resourceItems = mediaResults.filter((r) => r.type === 'resource')
-
-    if (resourceItems.length > 0) {
-      await resourceManager.addItemsToSpace(
-        tab.spaceId,
-        resourceItems.map((r) => r.data as string),
-        SpaceEntryOrigin.ManuallyAdded
-      )
-      log.debug(`Resources dropped into folder ${tab.title}`)
-
-      toasts.success('Resources added to folder!')
-    } else {
-      log.debug('No resources found in drop event')
-    }
-  }
-
->>>>>>> 7afe37b8
   const handleRemoveFromSidebar = async (e: CustomEvent) => {
     const tabId = e.detail
 
@@ -3201,16 +3166,10 @@
     drag.continue()
   }
 
-<<<<<<< HEAD
   const handleDropOnSpaceTab = async (drag: DragculaDragEvent<DragTypes>, spaceId: string) => {
     log.debug('dropping onto sidebar tab', drag)
 
     if (drag.item !== null && drag.item !== undefined) drag.item.dropEffect = 'copy'
-=======
-  const handleDropOnSpaceTab = async (drag: DragculaDragEvent, spaceId: string) => {
-    log.warn('DROP ON SPACE TAB', spaceId, drag)
-    if (drag.item !== null && drag.item !== undefined) drag.item.dragEffect = 'copy'
->>>>>>> 7afe37b8
 
     const toast = toasts.loading(
       spaceId === 'all'
@@ -3249,47 +3208,15 @@
         resource = await resourceFetcher()
       }
 
-<<<<<<< HEAD
       if (resource === null) {
         log.warn('Dropped resource but resource is null! Aborting drop!')
         drag.abort()
-=======
-              log.debug('Detected resource from dragged tab', resource)
-
-              const isSilent =
-                resource.tags?.find((tag) => tag.name === ResourceTagsBuiltInKeys.SILENT) !==
-                undefined
-              if (isSilent) {
-                // remove silent tag if it exists sicne the user is explicitly adding it
-                log.debug('Removing silent tag from resource', resourceId)
-                await resourceManager.deleteResourceTag(resourceId, ResourceTagsBuiltInKeys.SILENT)
-                telemetry.trackSaveToOasis(
-                  resource.type,
-                  SaveToOasisEventTrigger.Drop,
-                  spaceId !== 'all'
-                )
-              }
-            })
-          )
-        }
-      } catch (e) {
-        toast.error('Failed to add resources to space!')
-        log.debug(e)
-        if (drag?.abort) drag.abort()
->>>>>>> 7afe37b8
         return
       }
 
-<<<<<<< HEAD
       await oasis.addResourcesToSpace(spaceId, [resource.id], SpaceEntryOrigin.ManuallyAdded)
 
       // FIX: Not exposed outside OasisSpace component.. cannot reload directlry :'( !?
-=======
-    drag.continue()
-    log.warn('ADDING resources to spaceid', spaceId, resourceIds)
-    if (spaceId !== 'all') {
-      await oasis.addResourcesToSpace(spaceId, resourceIds, SpaceEntryOrigin.ManuallyAdded)
->>>>>>> 7afe37b8
       //await loadSpaceContents(spaceId)
     }
 
