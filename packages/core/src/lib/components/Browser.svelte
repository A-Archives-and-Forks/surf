--- conflicted
+++ resolved
@@ -3217,49 +3217,32 @@
         resource = await resourceFetcher()
       }
 
-<<<<<<< HEAD
       if (resource === null) {
         log.warn('Dropped resource but resource is null! Aborting drop!')
         drag.abort()
-=======
-              log.debug('Detected resource from dragged tab', resource)
-
-              const isSilent =
-                resource.tags?.find((tag) => tag.name === ResourceTagsBuiltInKeys.SILENT)?.value ===
-                'true'
-              const hideInEverything =
-                resource.tags?.find(
-                  (tag) => tag.name === ResourceTagsBuiltInKeys.HIDE_IN_EVERYTHING
-                )?.value === 'true'
-
-              if (hideInEverything) {
-                // remove hide in everything tag if it exists since the user is explicitly adding it
-                log.debug('Removing hide in everything tag from resource', resourceId)
-                await resourceManager.deleteResourceTag(
-                  resourceId,
-                  ResourceTagsBuiltInKeys.HIDE_IN_EVERYTHING
-                )
-              }
-
-              if (isSilent) {
-                // remove silent tag if it exists since the user is explicitly adding it
-                log.debug('Removing silent tag from resource', resourceId)
-                await resourceManager.deleteResourceTag(resourceId, ResourceTagsBuiltInKeys.SILENT)
-                telemetry.trackSaveToOasis(
-                  resource.type,
-                  SaveToOasisEventTrigger.Drop,
-                  spaceId !== 'all'
-                )
-              }
-            })
-          )
-        }
-      } catch (e) {
-        toast.error('Failed to add resources to space!')
-        log.debug(e)
-        if (drag?.abort) drag.abort()
->>>>>>> 8f37f02f
         return
+      }
+
+      const isSilent =
+        resource.tags?.find((tag) => tag.name === ResourceTagsBuiltInKeys.SILENT)?.value === 'true'
+      const hideInEverything =
+        resource.tags?.find((tag) => tag.name === ResourceTagsBuiltInKeys.HIDE_IN_EVERYTHING)
+          ?.value === 'true'
+
+      if (hideInEverything) {
+        // remove hide in everything tag if it exists since the user is explicitly adding it
+        log.debug('Removing hide in everything tag from resource', resource.id)
+        await resourceManager.deleteResourceTag(
+          resource.id,
+          ResourceTagsBuiltInKeys.HIDE_IN_EVERYTHING
+        )
+      }
+
+      if (isSilent) {
+        // remove silent tag if it exists since the user is explicitly adding it
+        log.debug('Removing silent tag from resource', resource.id)
+        await resourceManager.deleteResourceTag(resource.id, ResourceTagsBuiltInKeys.SILENT)
+        telemetry.trackSaveToOasis(resource.type, SaveToOasisEventTrigger.Drop, spaceId !== 'all')
       }
 
       await oasis.addResourcesToSpace(spaceId, [resource.id], SpaceEntryOrigin.ManuallyAdded)
