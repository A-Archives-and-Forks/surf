<svelte:options immutable={true} />

<script lang="ts">
  import { onMount, setContext, tick } from 'svelte'
  import { fly } from 'svelte/transition'
  import SplashScreen from './Atoms/SplashScreen.svelte'
  import { writable, derived, get, type Writable } from 'svelte/store'
  import { type WebviewWrapperEvents } from './Webview/WebviewWrapper.svelte'
  import { Icon } from '@horizon/icons'
  import {
    isModKeyAndEventCodeIs,
    isModKeyAndKeyPressed,
    isModKeyAndKeysPressed,
    isModKeyAndShiftKeyAndKeyPressed
  } from '@horizon/utils/src/keyboard'
  import { createTelemetry } from '../service/telemetry'
  import {
    useDebounce,
    wait,
    writableAutoReset,
    parseStringIntoBrowserLocation,
    generateID,
    useLogScope,
    useLocalStorageStore,
    truncate,
    tooltip,
    type LogLevel,
    isMac
  } from '@horizon/utils'
  import { MEDIA_TYPES, createResourcesFromMediaItems, processDrop } from '../service/mediaImporter'
  import SidebarPane from './Sidebars/SidebarPane.svelte'

  import type { PaneAPI } from 'paneforge'
  import {
    Resource,
    ResourceHistoryEntry,
    ResourceTag,
    createResourceManager
  } from '../service/resources'

  import { type Space, type SpaceSource } from '../types'

  import BrowserTab, { type BrowserTabNewTabEvent } from './Browser/BrowserTab.svelte'
  import BrowserHomescreen from './Browser/BrowserHomescreen.svelte'
  import TabItem from './Core/Tab.svelte'
  import { type ShortcutMenuEvents } from './Shortcut/ShortcutMenu.svelte'
  import '../../app.css'
  import { createDemoItems } from '../service/demoitems'

  import './index.scss'
  import type {
    PageMagic,
    Tab,
    TabPage,
    TabSpace,
    DroppedTab,
    TabHistory,
    CreateTabOptions,
    ControlWindow,
    TabResource
  } from '../types/browser.types'
  import { DEFAULT_SEARCH_ENGINE, SEARCH_ENGINES } from '../constants/searchEngines'
  import Chat from './Chat/Chat.svelte'
  import { HorizonDatabase } from '../service/storage'
  import type { Optional, SFFSResourceMetadata, SFFSResourceTag } from '../types'
  import { WebParser } from '@horizon/web-parser'
  import Importer from './Core/Importer.svelte'
  import OasisDiscovery from './Core/OasisDiscovery.svelte'
  import MagicSidebar from './Sidebars/MagicSidebar.svelte'
  import AppSidebar, { type ExecuteCodeInTabEvent } from './Sidebars/AppSidebar.svelte'
  import {
    ActivateTabEventTrigger,
    AddResourceToSpaceEventTrigger,
    CreateAnnotationEventTrigger,
    CreateSpaceEventFrom,
    CreateTabEventTrigger,
    DeleteTabEventTrigger,
    MoveTabEventAction,
    OpenResourceEventFrom,
    OpenSpaceEventTrigger,
    PageChatUpdateContextEventAction,
    ResourceTagsBuiltInKeys,
    ResourceTypes,
    SaveToOasisEventTrigger,
    UpdateSpaceSettingsEventTrigger,
    WebViewEventReceiveNames,
    type AnnotationCommentData,
    type ResourceDataAnnotation,
    type WebViewEventAnnotation,
    type RightSidebarTab,
    type Download,
    SelectTabEventAction
  } from '@horizon/types'
  import { scrollToTextCode } from '../constants/inline'
  import { SFFS } from '../service/sffs'
  import OasisResourceModalWrapper from './Oasis/OasisResourceModalWrapper.svelte'
  import { provideOasis, colorPairs } from '../service/oasis'
  import OasisSpace from './Oasis/OasisSpace.svelte'

  import AnnotationsSidebar from './Sidebars/AnnotationsSidebar.svelte'
  import ToastsProvider from './Toast/ToastsProvider.svelte'
  import { provideToasts, type ToastItem } from '../service/toast'
  import { PromptIDs, getPrompts, resetPrompt, updatePrompt } from '../service/prompts'
  import { Tabs } from 'bits-ui'
  import BrowserHistory from './Browser/BrowserHistory.svelte'
  import { HTMLDragZone, HTMLAxisDragZone, type DragculaDragEvent } from '@horizon/dragcula'
  import NewTabOverlay from './Core/NewTabOverlay.svelte'
  import CustomPopover from './Atoms/CustomPopover.svelte'
  import { provideConfig } from '../service/config'
  import { HistoryEntriesManager } from '../service/history'
  import { spawnBoxSmoke } from './Effects/SmokeParticle.svelte'
  import DevOverlay from './Browser/DevOverlay.svelte'
  import BrowserActions from './Browser/BrowserActions.svelte'
  import CreateLiveSpace from './Oasis/CreateLiveSpace.svelte'
  import ChatContextTabPicker from './Chat/ChatContextTabPicker.svelte'
  import { createTabsManager } from '../service/tabs'
  import ResourceTab from './Oasis/ResourceTab.svelte'
  import { contextMenu, prepareContextMenu } from './Core/ContextMenu.svelte'

  let activeTabComponent: TabItem | null = null
  const addressBarFocus = writable(false)
  let showLeftSidebar = true
  let showDevOverlay = import.meta.env.DEV || false
  let showRightSidebar = false
  let rightPane: PaneAPI | undefined = undefined
  let sidebarComponent: SidebarPane | null = null
  let annotationsSidebar: AnnotationsSidebar
  let magicSidebar: MagicSidebar
  let isFirstButtonVisible = true
  let containerRef: Element

  let telemetryAPIKey = ''
  let telemetryActive = false
  if (import.meta.env.PROD || import.meta.env.R_VITE_TELEMETRY_ENABLED) {
    telemetryAPIKey = import.meta.env.R_VITE_TELEMETRY_API_KEY
    telemetryActive = true
  }

  const telemetry = createTelemetry({
    apiKey: telemetryAPIKey,
    active: telemetryActive,
    trackHostnames: false
  })

  const log = useLogScope('Browser')
  const resourceManager = createResourceManager(telemetry)
  const storage = new HorizonDatabase()
  const sffs = new SFFS()
  const historyEntriesManager = new HistoryEntriesManager()
  const oasis = provideOasis(resourceManager)
  const toasts = provideToasts()
  const config = provideConfig()
  const tabsManager = createTabsManager(resourceManager, historyEntriesManager, telemetry)

  const userConfigSettings = config.settings
  const tabsDB = storage.tabs
  const spaces = oasis.spaces
  const selectedSpace = oasis.selectedSpace

  const {
    tabs,
    activeTabId,
    activeTab,
    activeTabLocation,
    activeBrowserTab,
    activeTabs,
    browserTabs,
    pinnedTabs,
    unpinnedTabs,
    magicTabs,
    activatedTabs,
    showNewTabOverlay,
    selectedTabs,
    lastSelectedTabId
  } = tabsManager

  const addressValue = writable('')
  const activeChatId = useLocalStorageStore<string>('activeChatId', '')
  const sidebarTab = writable<'active' | 'archive' | 'oasis'>('active')
  const bookmarkingInProgress = writable(false)
  const magicInputValue = writable('')
  const activeTabMagic = writable<PageMagic>({
    running: false,
    showSidebar: false,
    initializing: false,
    responses: [],
    errors: []
  })
  const bookmarkingSuccess = writableAutoReset(false, 1000)
  const showCreateLiveSpaceDialog = writable(false)
  const showResourceDetails = writable(false)
  const resourceDetailsModalSelected = writable<string | null>(null)
  const isCreatingLiveSpace = writable(false)
  const activeAppId = writable<string>('')
  const showAppSidebar = writable(false)
  const rightSidebarTab = writable<RightSidebarTab>('chat')
  const showSplashScreen = writable(false)
  const cachedMagicTabs = new Set<string>()
  const downloadResourceMap = new Map<string, Download>()
  const downloadToastsMap = new Map<string, ToastItem>()
  const anyTabHovered = writable(false)
  const chatTooltipHovered = writable(false)
  const showStartMask = writable(false)
  const showEndMask = writable(false)

  // on windows and linux the custom window actions are shown in the tab bar
  const showCustomWindowActions = !isMac()

  $: log.debug('right sidebar tab', $rightSidebarTab)

  // Set global context
  setContext('selectedFolder', 'all')

  const sidebarTools = derived(
    [activeTabMagic, activeTab, showAppSidebar],
    ([$activeTabMagic, $activeTab, $showAppSidebar]) => [
      {
        id: 'chat',
        name: 'Chat',
        type: 'tool',
        icon: $activeTabMagic ? ($activeTabMagic.running ? 'spinner' : 'chat') : 'chat',
        disabled: !$activeTabMagic,
        showCondition: $activeTab && $activeTabMagic,
        fallbackContent: {
          icon: 'info',
          message: 'Magic chat not available'
        }
      },
      {
        id: 'annotations',
        name: 'Annotate',
        type: 'tool',
        icon: 'marker',
        disabled: $activeTab?.type !== 'page',
        showCondition: $activeTab && $activeTab.type === 'page',
        fallbackContent: {
          icon: 'info',
          message: 'No page info available.'
        }
      },
      {
        id: 'go-wild',
        name: 'Go Wild',
        type: 'tool',
        icon: 'sparkles',
        disabled: $activeTab?.type !== 'page',
        showCondition: $activeTab && $activeTab.type === 'page' && $showAppSidebar,
        fallbackContent: {
          icon: 'info',
          message: 'Go wild not available.'
        }
      }
    ]
  )

  $: {
    handleRightSidebarTabsChange($rightSidebarTab)
  }

  $: canGoBack =
    $showNewTabOverlay === 0 && $activeTab?.type === 'page' && $activeTab?.currentHistoryIndex > 0
  $: canGoForward =
    $showNewTabOverlay === 0 &&
    $activeTab?.type === 'page' &&
    $activeTab?.currentHistoryIndex < $activeTab.historyStackIds.length - 1
  $: canReload = $showNewTabOverlay === 0 && $activeTab?.type === 'page'

  $: if ($activeTab?.archived !== ($sidebarTab === 'archive')) {
    log.debug('Active tab is not in view, resetting')
    tabsManager.makePreviousActive()
  }

  const openResourceDetailsModal = (resourceId: string, from?: OpenResourceEventFrom) => {
    resourceDetailsModalSelected.set(resourceId)
    showResourceDetails.set(true)

    resourceManager.getResource(resourceId, { includeAnnotations: false }).then((resource) => {
      if (resource) {
        resourceManager.telemetry.trackOpenResource(resource.type, from)
      }
    })
  }

  const closeResourceDetailsModal = () => {
    showResourceDetails.set(false)
    resourceDetailsModalSelected.set(null)
  }

  const handleDeleteTab = async (
    e: CustomEvent<{ tabId: string; trigger: DeleteTabEventTrigger }>
  ) => {
    await tabsManager.delete(e.detail.tabId, e.detail.trigger)
  }

  const handeCreateResourceFromOasis = async (e: CustomEvent<string>) => {
    const newTab = await tabsManager.addPageTab(e.detail, {
      active: true,
      trigger: CreateTabEventTrigger.OasisCreate
    })

    // Since we dont have the webview available right here, we need to wait a bit before we can handle the bookmark
    await wait(10000)

    if (newTab) {
      await handleBookmark(false, SaveToOasisEventTrigger.CreateMenu)
    }
  }

  const getNavigationURL = (value: string) => {
    const url = parseStringIntoBrowserLocation(value)
    if (!url) {
      log.debug('Invalid URL, using search engine')

      const queryParts = value.split(' ')

      let matchedPart = null
      const matchingSearchEngine = SEARCH_ENGINES.find((engine) =>
        queryParts.some((part) =>
          engine.shortcuts.some((s) => {
            if (part.length > 2) {
              const match = s.includes(part)
              if (match) {
                matchedPart = part
              }
              return match
            } else {
              const match = s === part
              if (match) {
                matchedPart = part
              }
            }
          })
        )
      )

      if (!matchingSearchEngine) {
        const defaultSearchEngine =
          SEARCH_ENGINES.find((e) => e.key === $userConfigSettings.search_engine) ??
          SEARCH_ENGINES.find((e) => e.key === DEFAULT_SEARCH_ENGINE)
        if (!defaultSearchEngine)
          throw new Error('No search engine / default engine found, config error?')

        log.debug('Using default search engine', defaultSearchEngine.key)
        const searchURL = defaultSearchEngine.getUrl(encodeURIComponent(value))
        return searchURL
      }

      log.debug('Using search engine', matchingSearchEngine.key)

      const query = matchedPart ? value.replace(matchedPart, '').trim() : value
      const searchURL = matchingSearchEngine?.getUrl(encodeURIComponent(query))
      return searchURL
    }

    return url
  }

  let blockBlurHandler = false
  const handleBlur = () => {
    if (blockBlurHandler) {
      return
    }

    blockBlurHandler = true
    setTimeout(() => {
      blockBlurHandler = false
    }, 300)

    addressBarFocus.set(false)

    let addressVal = activeTabComponent && get(activeTabComponent?.inputUrl)
    log.debug('Address bar blur', addressVal)

    if (!addressVal) {
      return
    }

    if ($activeTab?.type === 'page') {
      log.debug('Navigating to address from page', addressVal)
      const url = getNavigationURL(addressVal)
      $activeBrowserTab?.navigate(url)

      if (url === $activeTabLocation) {
        $activeBrowserTab?.reload()
      } else {
        tabsManager.updateActive({ initialLocation: url })
      }
    } else if ($activeTab?.type === 'empty') {
      log.debug('Navigating to address from empty tab', addressVal)
      const url = getNavigationURL(addressVal)
      log.debug('Converting empty tab to page', url)
      tabsManager.updateActive({
        type: 'page',
        initialLocation: url,
        historyStackIds: [],
        currentHistoryIndex: -1
      })
    } else if ($activeTab?.type === 'chat') {
      log.debug('Renaming chat tab', addressVal)
      tabsManager.updateActive({ title: addressVal })
    }
  }

  const handleFocus = () => {
    addressBarFocus.set(true)
    activeTabComponent?.editAddress()
  }

  const handleCopyLocation = useDebounce(() => {
    if ($activeTabLocation) {
      log.debug('Copying location to clipboard', $activeTabLocation)
      window.api.copyToClipboard($activeTabLocation)
      toasts.success('Copied to Clipboard!')
    }
  }, 200)

  const createHistoryTab = useDebounce(async (opts?: CreateTabOptions) => {
    log.debug('Creating new history tab')

    // check if there already exists a history tab, if yes we just change to it

    const historyTab = $tabs.find((tab) => tab.type === 'history')

    if (historyTab) {
      tabsManager.makeActive(historyTab.id)
      return
    }

    await tabsManager.create<TabHistory>(
      {
        title: 'History',
        icon: '',
        type: 'history'
      },
      { active: true }
    )
  }, 200)

  $: savedTabsOrientation = $userConfigSettings.tabs_orientation
  $: horizontalTabs = savedTabsOrientation === 'horizontal'

  const handleCollapseRight = () => {
    if (showRightSidebar) {
      showRightSidebar = false
    }

    if ($activeTabMagic.showSidebar) {
      setPageChatState(false)
    }
  }

  const handleExpandRight = () => {
    showRightSidebar = true
  }

  const toggleRightSidebar = () => {
    if (showRightSidebar) {
      handleCollapseRight()
      cachedMagicTabs.clear()
    } else {
      handleExpandRight()
      setPageChatState(true)
      telemetry.trackOpenRightSidebar($rightSidebarTab)
    }
  }

  const handleCollapse = () => {
    log.debug('Collapsing sidebar')
    showLeftSidebar = false
    changeTraficLightsVisibility(false)
  }

  const handleExpand = () => {
    log.debug('Expanding sidebar')
    showLeftSidebar = true
    changeTraficLightsVisibility(true)
  }

  const handleRightSidebarTabsChange = (tab: RightSidebarTab) => {
    // check if sidebar is even open
    log.debug('Right sidebar tab change', tab)

    // delay the tracking to make sure the sidebar can update first
    setTimeout(() => {
      telemetry.trackOpenRightSidebar(tab)
    }, 50)

    if (tab === 'chat') {
      setPageChatState(true)
    } else if ($activeTabMagic.showSidebar) {
      setPageChatState(false)
    }

    if (tab === 'go-wild') {
      setAppSidebarState(true)
    } else if ($showAppSidebar) {
      setAppSidebarState(false)
    }
  }

  const openRightSidebarTab = (id: RightSidebarTab) => {
    if ($rightSidebarTab === id) {
      telemetry.trackOpenRightSidebar(id)
    } else {
      rightSidebarTab.set(id)
    }

    if (!showRightSidebar) {
      handleExpandRight()

      if (id === 'chat') {
        setPageChatState(true)
      }
    }
  }

  const toggleRightSidebarTab = useDebounce((tab: RightSidebarTab) => {
    log.debug('Toggling right sidebar tab', tab, $rightSidebarTab, showRightSidebar)
    if ($rightSidebarTab === tab && showRightSidebar) handleCollapseRight()
    else openRightSidebarTab(tab)
  }, 100)

  const changeTraficLightsVisibility = (visible: boolean) => {
    window.api.updateTrafficLightsVisibility(visible)
  }

  const handleLeftSidebarChange = useDebounce((value: boolean) => {
    if (showLeftSidebar === value) {
      return
    }

    showLeftSidebar = value
    changeTraficLightsVisibility(value)

    telemetry.trackToggleSidebar(showLeftSidebar)
  }, 200)

  const changeLeftSidebarState = (value?: boolean) => {
    const newState = value ?? !showLeftSidebar

    if (newState) {
      handleExpand()
    } else {
      handleCollapse()
    }
  }

  // fix the syntax error
  const handleKeyDown = (e: KeyboardEvent) => {
    if (e.key === 'Escape') {
      if ($showNewTabOverlay !== 0) return
      deselectAllTabs()
    } else if (e.metaKey && e.ctrlKey && e.shiftKey && e.key.toLowerCase() === 'd') {
      showDevOverlay = !showDevOverlay

      // @ts-ignore
      if (window.LOG_LEVEL === 'debug') {
        // @ts-ignore
        window.setLogLevel('info')
      } else {
        // @ts-ignore
        window.setLogLevel('debug')
      }
    } else if (e.key === 'Enter' && $addressBarFocus) {
      console.warn('addr foc')
      handleBlur()
      activeTabComponent?.blur()
    } else if (e.key === 'Enter' && $selectedTabs.size > 1) {
      console.warn('enter magic')

      startChatWithSelectedTabs()
    } else if (e.key === 'Backspace' && $selectedTabs.size > 1 && !$activeTabMagic.showSidebar) {
      const tabsToDelete = Array.from($selectedTabs)
      tabsToDelete.forEach((tab) => tabsManager.delete(tab.id))
      selectedTabs.set(new Set())
    } else if (isModKeyAndKeyPressed(e, 'w')) {
      // Note: even though the electron menu handles the shortcut this is still needed here
      if ($showNewTabOverlay !== 0) setShowNewTabOverlay(0)
      else tabsManager.deleteActive(DeleteTabEventTrigger.Shortcut)
    } else if (isModKeyAndKeyPressed(e, 'e')) {
      toggleRightSidebarTab('chat')
    } else if (isModKeyAndKeyPressed(e, 'd')) {
      handleBookmark(false, SaveToOasisEventTrigger.Shortcut)
    } else if (isModKeyAndKeyPressed(e, 'n')) {
      // this creates a new electron window
    } else if (isModKeyAndKeyPressed(e, 'o')) {
      if ($showNewTabOverlay === 2) {
        setShowNewTabOverlay(0)
      } else {
        setShowNewTabOverlay(2)
      }
    } else if (e.ctrlKey && e.key === 'Tab') {
      setShowNewTabOverlay(0)
      debouncedCycleActiveTab(e.shiftKey)
    } else if (isModKeyAndKeyPressed(e, 'l')) {
      handleEdit()
    } else if (isModKeyAndKeyPressed(e, 'j')) {
      // showTabSearch = !showTabSearch
    } else if (isModKeyAndKeyPressed(e, 'y')) {
      setShowNewTabOverlay(0)
      createHistoryTab()
    } else if (
      isModKeyAndEventCodeIs(e, 'Plus') ||
      isModKeyAndEventCodeIs(e, 'Equal') ||
      isModKeyAndEventCodeIs(e, 'BracketRight')
    ) {
      setShowNewTabOverlay(0)
      $activeBrowserTab?.zoomIn()
    } else if (isModKeyAndEventCodeIs(e, 'Minus') || isModKeyAndEventCodeIs(e, 'Slash')) {
      setShowNewTabOverlay(0)
      $activeBrowserTab?.zoomOut()
    } else if (isModKeyAndKeyPressed(e, '0') || isModKeyAndEventCodeIs(e, 'Digit0')) {
      setShowNewTabOverlay(0)
      $activeBrowserTab?.resetZoom()
    } else if (isModKeyAndShiftKeyAndKeyPressed(e, 't')) {
      tabsManager.reopenDeleted()
    } else if (
      !window.api.tabSwitchingShortcutsDisable &&
      isModKeyAndKeysPressed(e, ['1', '2', '3', '4', '5', '6', '7', '8', '9'])
    ) {
      const index = parseInt(e.key, 10) - 1
      const tabs = [...$pinnedTabs, ...$unpinnedTabs]

      if (index < 8) {
        if (index < tabs.length) {
          tabsManager.makeActive(tabs[index].id, ActivateTabEventTrigger.Shortcut)
        }
      } else {
        // if 9 is pressed, go to the last tab
        tabsManager.makeActive(tabs[tabs.length - 1].id, ActivateTabEventTrigger.Shortcut)
      }
    } else if (e.key === 'ArrowLeft' && e.metaKey) {
      if (canGoBack) {
        $activeBrowserTab?.goBack()
      }
    } else if (e.key === 'ArrowRight' && e.metaKey) {
      if (canGoForward) {
        $activeBrowserTab?.goForward()
      }
    }
  }

  const startChatWithSelectedTabs = () => {
    if (($activeTab?.type === 'page' || $activeTab?.type === 'space') && !showRightSidebar) {
      toggleRightSidebar()
      setPageChatState(true)
      // Turn selected tabs into magic tabs
      tabs.update((allTabs) => {
        return allTabs.map((tab) => {
          const isSelected = Array.from($selectedTabs).some((item) => item.id === tab.id)
          if (isSelected) {
            return { ...tab, magic: true }
          }
          return tab
        })
      })

      // Update selectedTabs to reflect the change
      selectedTabs.update((selected) => {
        const updatedSelection = new Set(
          Array.from(selected).map((item) => ({ ...item, userSelected: true }))
        )
        return updatedSelection
      })
    }
  }

  const setShowNewTabOverlay = (value: number) => {
    showNewTabOverlay.set(value)
  }

  const handleToggleHorizontalTabs = () => {
    const t = document.startViewTransition(() => {
      horizontalTabs = !horizontalTabs

      config.updateSettings({
        tabs_orientation: horizontalTabs ? 'horizontal' : 'vertical'
      })

      // localStorage.setItem('horizontalTabs', horizontalTabs.toString())
      telemetry.trackToggleTabsOrientation(horizontalTabs ? 'horizontal' : 'vertical')
    })
    checkScroll()
  }

  const debounceToggleHorizontalTabs = useDebounce(handleToggleHorizontalTabs, 100)
  const debouncedCycleActiveTab = useDebounce(tabsManager.cycle, 100)

  const openUrlHandler = (url: string, active = true) => {
    log.debug('open url', url, active)

    tabsManager.addPageTab(url, { active: active, trigger: CreateTabEventTrigger.System })
  }

  const handleTabNavigation = (e: CustomEvent<string>) => {
    log.debug('Navigating to', e.detail)

    tabsManager.updateActive({
      type: 'page',
      initialLocation: e.detail,
      historyStackIds: [],
      currentHistoryIndex: -1
    })

    telemetry.trackCreateTab(CreateTabEventTrigger.AddressBar, true)
  }

  const handleMultiSelect = (event: CustomEvent<string>) => {
    const tabId = event.detail
    const unpinnedTabsArray = get(unpinnedTabs)
    const currentSelectedTabs = get(selectedTabs)

    const addedTabsToMagic: TabPage[] = []

    if (!$lastSelectedTabId) {
      lastSelectedTabId.set($activeTabId)
    }

    const startIndex = unpinnedTabsArray.findIndex((tab) => tab.id === $lastSelectedTabId)
    const endIndex = unpinnedTabsArray.findIndex((tab) => tab.id === tabId)
    const [start, end] = startIndex < endIndex ? [startIndex, endIndex] : [endIndex, startIndex]

    // Check if the clicked tab is already selected
    const isClickedTabSelected = Array.from(currentSelectedTabs).some((item) => item.id === tabId)

    let numChanged = 0
    selectedTabs.update((t) => {
      const newSelection = new Set(t)

      if (isClickedTabSelected) {
        // Deselect the entire range
        for (let i = start; i <= end; i++) {
          const id = unpinnedTabsArray[i]?.id
          if (id) {
            const item = Array.from(newSelection).find((item) => item.id === id)
            if (item) {
              newSelection.delete(item)
              numChanged--
            }
          }
        }
      } else {
        // Select the entire range
        for (let i = start; i <= end; i++) {
          const id = unpinnedTabsArray[i]?.id
          if (id) {
            const item = Array.from(newSelection).find((item) => item.id === id)
            if (!item) {
              newSelection.add({ id, userSelected: true })
              numChanged++
            }
          }
        }
      }

      return newSelection
    })

    // Update magic status based on the new selection model
    tabs.update((tabs) => {
      const newSelection = get(selectedTabs)
      return tabs.map((tab) => {
        const shouldBeMagic =
          $activeTabMagic.showSidebar && Array.from(newSelection).some((item) => item.id === tab.id)

        if (tab.type === 'page' && shouldBeMagic) {
          addedTabsToMagic.push(tab)
        }

        return {
          ...tab,
          magic: shouldBeMagic
        }
      })
    })

    lastSelectedTabId.set(tabId)

    // Ensure no gaps in selection when switching modes
    if (!$activeTabMagic.showSidebar) {
      selectedTabs.update((t) => new Set(t))
    }

    if (addedTabsToMagic.length > 0) {
      preparePageTabsForChatContext(addedTabsToMagic)
    }

    tick().then(() => {
      if ($activeTabMagic.showSidebar) {
        telemetry.trackPageChatContextUpdate(
          PageChatUpdateContextEventAction.MultiSelect,
          $magicTabs.length,
          numChanged
        )
      } else {
        telemetry.trackSelectTab(SelectTabEventAction.MultiSelect, $selectedTabs.size, numChanged)
      }
    })
  }

  const handlePassiveSelect = (event: CustomEvent<string>) => {
    const tabId = event.detail
    let addedTabToMagic: Tab | null = null
    let addedTabToSelection = false

    selectedTabs.update((t) => {
      const newSelection = new Set(t)
      const isMagicMode = $activeTabMagic.showSidebar

      const existingItem = Array.from(newSelection).find((item) => item.id === tabId)
      if (existingItem) {
        newSelection.delete(existingItem)
        addedTabToSelection = false
      } else {
        newSelection.add({ id: tabId, userSelected: true })
        addedTabToSelection = true
      }

      if (isMagicMode) {
        tabs.update((t) => {
          const updatedTabs = t.map((tab) => {
            if (tab.id === tabId) {
              const enableMagic = !existingItem
              if (enableMagic) {
                addedTabToMagic = tab
              }
              return { ...tab, magic: enableMagic }
            }
            return tab
          })
          return updatedTabs
        })
      }

      return newSelection
    })

    lastSelectedTabId.set(tabId)

    if (addedTabToMagic) {
      preparePageTabsForChatContext([addedTabToMagic])
    }

    tick().then(() => {
      if ($activeTabMagic.showSidebar) {
        if (addedTabToMagic) {
          telemetry.trackPageChatContextUpdate(
            PageChatUpdateContextEventAction.Add,
            $magicTabs.length
          )
        } else {
          telemetry.trackPageChatContextUpdate(
            PageChatUpdateContextEventAction.Remove,
            $magicTabs.length
          )
        }
      } else {
        telemetry.trackSelectTab(
          addedTabToSelection ? SelectTabEventAction.Add : SelectTabEventAction.Remove,
          $selectedTabs.size
        )
      }
    })
  }

  const handleTabSelect = (event: CustomEvent<string>) => {
    const tabId = event.detail
    const currentSelectedTabs = Array.from(get(selectedTabs))
    const currentTab = currentSelectedTabs.find((item) => item.id === tabId)

    // Update selectedTabs to only include the newly selected tab
    if (!$activeTabMagic.showSidebar) {
      selectedTabs.set(new Set([{ id: tabId, userSelected: currentTab?.userSelected || false }]))
    }

    tabsManager.makeActive(tabId, ActivateTabEventTrigger.Click)

    // If chat mode is activated, update magic tabs
    if ($activeTabMagic.showSidebar) {
      updateMagicTabs(tabId, currentSelectedTabs, currentTab)
      cleanUpSelectedTabs()
      synchronizeMagicTabsWithSelection()
      trackMagicTabChanges()
    }

    lastSelectedTabId.set(tabId)
  }

  const updateMagicTabs = (tabId: string, currentSelectedTabs: any[], currentTab: any) => {
    let addedTabToMagic: Tab | null = null
    tabs.update((allTabs) => {
      return allTabs.map((tab) => {
        // If the tab is the one that was just selected, mark it as a magic tab
        if (tab.id === tabId) {
          addedTabToMagic = tab
          return { ...tab, magic: true }
        }
        // If the tab is the last selected tab, update its magic status based on user selection
        else if (tab.id === $lastSelectedTabId) {
          const isUserSelected = currentSelectedTabs.find(
            (item) => item.id === tab.id
          )?.userSelected
          return { ...tab, magic: isUserSelected ? tab.magic : false }
        }
        // If the current tab is not user-selected and is not the active tab, remove it from selected tabs and mark it as non-magic
        else if (!currentTab?.userSelected && tab.id !== $activeTabId) {
          selectedTabs.update((t) => {
            t.delete(currentTab)
            return t
          })
          return { ...tab, magic: false }
        }
        // For all other tabs, return them unchanged
        return tab
      })
    })

    if (addedTabToMagic) {
      preparePageTabsForChatContext([addedTabToMagic])
    }
  }

  const cleanUpSelectedTabs = () => {
    selectedTabs.update((t) => {
      const newSelection = new Set(t)
      newSelection.forEach((item) => {
        if (!item.userSelected && item.id !== $activeTabId) {
          newSelection.delete(item)
        }
      })
      return newSelection
    })
  }

  const synchronizeMagicTabsWithSelection = () => {
    tabs.update((allTabs) => {
      return allTabs.map((tab) => {
        const isUserSelected = Array.from(get(selectedTabs)).some((item) => item.id === tab.id)
        return { ...tab, magic: isUserSelected || tab.id === $activeTabId }
      })
    })
  }

  const trackMagicTabChanges = () => {
    tick().then(() => {
      telemetry.trackPageChatContextUpdate(
        PageChatUpdateContextEventAction.ActiveChanged,
        $magicTabs.length
      )
    })
  }

  const deselectAllTabs = () => {
    log.debug('deselect tabs')
    selectedTabs.set(new Set())
    lastSelectedTabId.set(null)

    tabs.update((x) => {
      return x.map((tab) => {
        return {
          ...tab,
          magic: false
        }
      })
    })

    activeTabId.set('')
    activeTabMagic.set({
      running: false,
      showSidebar: false,
      initializing: false,
      responses: [],
      errors: []
    })

    if (showRightSidebar) {
      handleCollapseRight()
    }
  }

  async function handleBookmark(
    savedToSpace = false,
    trigger: SaveToOasisEventTrigger = SaveToOasisEventTrigger.Click
  ): Promise<{ resource: Resource | null; isNew: boolean }> {
    try {
      if (!$activeTabLocation || $activeTab?.type !== 'page' || !$activeBrowserTab)
        return { resource: null, isNew: false }

      bookmarkingInProgress.set(true)

      if ($activeTab.resourceBookmark) {
        log.debug(
          'checking if existing bookmark still valid for url',
          $activeTabLocation,
          $activeTab.resourceBookmark
        )

        const existingResource = await resourceManager.getResource($activeTab.resourceBookmark)
        const isDeleted =
          existingResource?.tags?.find((tag) => tag.name === ResourceTagsBuiltInKeys.DELETED)
            ?.value === 'true'

        if (existingResource && !isDeleted) {
          const existingCanonical = (existingResource?.tags ?? []).find(
            (tag) => tag.name === ResourceTagsBuiltInKeys.CANONICAL_URL
          )

          log.debug('existing canonical', existingCanonical)

          if (existingCanonical?.value === $activeTabLocation) {
            log.debug('already bookmarked, removing silent tag', $activeTab.resourceBookmark)

            const isSilent = (existingResource.tags ?? []).some(
              (tag) => tag.name === ResourceTagsBuiltInKeys.SILENT
            )

            if (isSilent) {
              // mark resource as not silent since the user is explicitely bookmarking it
              await resourceManager.deleteResourceTag(
                $activeTab.resourceBookmark,
                ResourceTagsBuiltInKeys.SILENT
              )
            }

            bookmarkingSuccess.set(true)

            // if (openAfter) {
            //   openResourceDetailsModal($activeTab.resourceBookmark)
            // }

            tabsManager.update($activeTabId, { resourceBookmarkedManually: true })

            // If the resource hasn't been saved before we track the event
            if (isSilent) {
              await telemetry.trackSaveToOasis(existingResource.type, trigger, savedToSpace)
            }

            return { resource: existingResource, isNew: false }
          }
        }
      }

      const resource = await $activeBrowserTab.bookmarkPage()

      // automatically resets after some time
      toasts.success('Bookmarked Page!')
      bookmarkingSuccess.set(true)

      await telemetry.trackSaveToOasis(resource.type, trigger, savedToSpace)

      // if (openAfter) {
      //   openResourceDetailsModal(resource.id)
      // }

      return { resource, isNew: true }
    } catch (e) {
      log.error('error creating resource', e)
      return { resource: null, isNew: false }
    } finally {
      bookmarkingInProgress.set(false)
    }
  }

  async function handleWebviewTabNavigation(
    e: CustomEvent<WebviewWrapperEvents['navigation']>,
    tab: Tab
  ) {
    const { url, oldUrl } = e.detail
    log.debug('webview navigation', { url, oldUrl }, tab)

    if (tab.type !== 'page') return

    if (url === oldUrl) {
      log.debug('webview navigation same url')
      return
    }

    if (tab.resourceBookmark) {
      log.debug('tab url changed, removing bookmark')
      tabsManager.update(tab.id, { resourceBookmark: null, chatResourceBookmark: null })
    }

    if (tab.chatResourceBookmark) {
      const resource = await resourceManager.getResource(tab.chatResourceBookmark)
      if (!resource) {
        return
      }

      const isSilent =
        (resource.tags ?? []).find((tag) => tag.name === ResourceTagsBuiltInKeys.SILENT)?.value ===
        'true'

      if (isSilent) {
        log.debug(
          'deleting silent chat resource as the tab has navigated away',
          tab.chatResourceBookmark
        )
        await resourceManager.deleteResource(resource.id)
      }
    }
  }

  function handleCreateChat(e: CustomEvent<string>) {
    log.debug('create chat', e.detail)

    tabsManager.updateActive({ type: 'chat', query: e.detail, title: e.detail, icon: '' })
  }

  const createSpaceWithTabs = async (tabIds: string[]) => {
    const toast = toasts.loading('Creating space with tabs..')
    try {
      const targetTabs = tabIds
        .map((id) => $tabs.find((t: Tab) => t.id === id))
        .filter((t) => t !== undefined) as Tab[]

      // Create a new space
      const newSpace = await oasis.createSpace({
        folderName: 'New Space',
        showInSidebar: true,
        colors: ['#FFD700', '#FF8C00'], // Default colors, you can randomize this
        sources: [],
        sortBy: 'created_at',
        liveModeEnabled: false
      })

      // Create resources from selected tabs and add them to the space
      const resourceIds = []
      for (const tab of targetTabs) {
        if (tab.type === 'page') {
          if (tab.resourceBookmark) {
            const existingResource = await resourceManager.getResource(tab.resourceBookmark)
            const isDeleted =
              existingResource?.tags?.find((tag) => tag.name === ResourceTagsBuiltInKeys.DELETED)
                ?.value === 'true'

            if (existingResource && !isDeleted) {
              const existingCanonical = (existingResource?.tags ?? []).find(
                (tag) => tag.name === ResourceTagsBuiltInKeys.CANONICAL_URL
              )

              log.debug('existing canonical', existingCanonical)

              if (existingCanonical?.value === tab.currentLocation) {
                log.debug('already bookmarked, removing silent tag', tab.resourceBookmark)

                const isSilent = (existingResource.tags ?? []).some(
                  (tag) => tag.name === ResourceTagsBuiltInKeys.SILENT
                )

                if (isSilent) {
                  // mark resource as not silent since the user is explicitely bookmarking it
                  await resourceManager.deleteResourceTag(
                    tab.resourceBookmark,
                    ResourceTagsBuiltInKeys.SILENT
                  )
                }
              }
            }

            resourceIds.push(tab.resourceBookmark)
          } else {
            const newResources = await createResourcesFromMediaItems(
              resourceManager,
              [
                {
                  type: 'url',
                  data: new URL(tab.currentLocation || tab.initialLocation),
                  metadata: {}
                }
              ],
              ''
            )
            resourceIds.push(newResources[0].id)
          }
        } else if (tab.type === 'resource') {
          resourceIds.push((tab as TabResource).resourceId)
        }
      }

      const validResourceIds = resourceIds.filter((id) => id !== null) as string[]
      await oasis.addResourcesToSpace(newSpace.id, validResourceIds)

      await tabsManager.addSpaceTab(newSpace, { active: true })

      $selectedTabs = new Set()
      for (const tab of targetTabs) tabsManager.delete(tab.id, DeleteTabEventTrigger.ContextMenu)

      toast.success('Space created!')
    } catch (e) {
      log.error('Failed to create space with tabs', e)
      toast.error('Failed to create space with tabs!')
    }
  }

  function handleRag(e: CustomEvent<string>) {
    log.debug('rag search', e.detail)

    tabsManager.updateActive({
      type: 'chat',
      query: e.detail,
      title: e.detail,
      icon: '',
      ragOnly: true
    })
  }

  function updateActiveMagicPage(updates: Partial<PageMagic>) {
    log.debug('updating active magic page', updates)

    if (updates.chatId) {
      activeChatId.set(updates.chatId)
    }

    activeTabMagic.update((magic) => {
      return {
        ...magic,
        ...updates
      }
    })
  }

  const getTextElementsFromHtml = (html: string): string[] => {
    let textElements: string[] = []
    const body = new DOMParser().parseFromString(html, 'text/html').body
    body.querySelectorAll('p').forEach((p) => {
      textElements.push(p.textContent?.trim() ?? '')
    })
    return textElements
  }

  // this is a separate function as it will be easier to easily change what it means for tabs to be in chat context
  const getTabsInChatContext = () => {
    return $magicTabs
  }

  const highlightWebviewText = async (
    resourceId: string,
    answerText: string,
    sourceUid?: string
  ) => {
    log.debug('highlighting text', resourceId, answerText, sourceUid)

    const tabs = [...getTabsInChatContext(), ...$unpinnedTabs]
    let tab = tabs.find((tab) => tab.type === 'page' && tab.resourceBookmark === resourceId) || null

    if (!tab) {
      const resource = await resourceManager.getResource(resourceId)
      const url = resource?.tags?.find(
        (tag) => tag.name === ResourceTagsBuiltInKeys.CANONICAL_URL
      )?.value

      if (!url) {
        log.error('no url found for resource', resourceId)
        toasts.error('Failed to highlight citation')
        return
      }

      tab = await tabsManager.addPageTab(url, {
        active: false,
        trigger: CreateTabEventTrigger.OasisChat
      })

      // give the new tab some time to load
      await wait(1000)
    }

    if (tab) {
      const browserTab = $browserTabs[tab.id]
      if (!browserTab) {
        log.error('Browser tab not found', tab.id)
        toasts.error('Failed to highlight citation')
        return
      }

      tabsManager.makeActive(tab.id, ActivateTabEventTrigger.ChatCitation)

      log.debug('highlighting citation', tab.id, answerText, sourceUid)
      if (answerText === '') {
        if (!sourceUid) {
          return
        }
        const source = await sffs.getAIChatDataSource(sourceUid)
        if (!source) {
          return
        }
        answerText = source.content
      }

      const toast = toasts.loading('Highlighting citation..')
      const detectedResource = await browserTab.detectResource()
      if (!detectedResource) {
        log.error('no resource detected')
        toast.error('Failed to highlight citation')
        return
      }
      const content = WebParser.getResourceContent(detectedResource.type, detectedResource.data)
      if (!content || !content.html) {
        log.debug('no content found from web parser')
        toast.error('Failed to parse content to highlight citation')
        return
      }

      const textElements = getTextElementsFromHtml(content.html)
      if (!textElements) {
        log.debug('no text elements found')
        toast.error('Failed to find source text in the page for citation')
        return
      }

      log.debug('text elements length', textElements.length)
      let docsSimilarity = await sffs.getAIDocsSimilarity(answerText, textElements, 0.5)
      if (!docsSimilarity || docsSimilarity.length === 0) {
        log.debug('no docs similarity found')
        toast.error('Failed to find source text in the page for citation')
        return
      }

      log.debug('docs similarity', docsSimilarity)

      docsSimilarity.sort((a, b) => a.similarity - b.similarity)
      const texts = []
      for (const docSimilarity of docsSimilarity) {
        const doc = textElements[docSimilarity.index]
        log.debug('doc', doc)
        if (doc && doc.includes(' ')) {
          texts.push(doc)
        }
      }

      // const texts = [textElements[docsSimilarity[0].index]]

      browserTab.sendWebviewEvent(WebViewEventReceiveNames.HighlightText, {
        texts: texts
      })
      toast.success('Citation highlighted')
    } else {
      log.error('No tab in chat context found for resource', resourceId)
      toasts.error('Failed to highlight citation')
    }
  }

  const handleSeekToTimestamp = async (resourceId: string, timestamp: number) => {
    log.info('seeking to timestamp', resourceId, timestamp)

    const tabs = [...getTabsInChatContext(), ...$unpinnedTabs]
    let tab = tabs.find((tab) => tab.type === 'page' && tab.resourceBookmark === resourceId) || null

    if (!tab) {
      const resource = await resourceManager.getResource(resourceId)
      const url = resource?.tags?.find(
        (tag) => tag.name === ResourceTagsBuiltInKeys.CANONICAL_URL
      )?.value

      if (!url) {
        log.error('no url found for resource', resourceId)
        toasts.error('Failed to open citation')
        return
      }

      tab = await tabsManager.addPageTab(url, {
        active: false,
        trigger: CreateTabEventTrigger.OasisChat
      })

      // give the new tab some time to load
      await wait(1000)
    }

    if (tab) {
      const browserTab = $browserTabs[tab.id]
      if (!browserTab) {
        log.error('Browser tab not found', tab.id)
        alert('Error: Browser tab not found')
        return
      }

      tabsManager.makeActive(tab.id, ActivateTabEventTrigger.ChatCitation)
      browserTab.sendWebviewEvent(WebViewEventReceiveNames.SeekToTimestamp, {
        timestamp: timestamp
      })
    } else {
      log.error('No tab in chat context found for resource', resourceId)
      toasts.error('Failed to open citation')
    }
  }

  const scrollWebviewToText = async (tabId: string, text: string) => {
    const browserTab = $browserTabs[tabId]
    if (!browserTab) {
      log.error('Browser tab not found', tabId)
      return
    }

    const html = await browserTab.executeJavaScript(scrollToTextCode(text))

    log.debug('HTML', html)
  }

  const handleAppSidebarClear = async (createNewAppId: boolean) => {
    log.debug('clearing app sidebar')
    try {
      let appId: string | null = null
      await sffs.deleteAIChat($activeAppId)
      //await deleteAppIdsForAppSidebar()
      if (createNewAppId) {
        appId = await sffs.createAIChat('')
        if (!appId) {
          log.error('Failed to create new app id aftering clearing the old one')
          return
        }
      }
      //updateAppIdsForAppSidebar(appId!)
      activeAppId.set(appId!)
      tabsManager.update($activeTabId, { appId: appId })
    } catch (e) {
      log.error('Error clearing app sidebar:', e)
    }
  }

  const prepareTabForChatContext = async (tab: TabPage | TabSpace | TabResource) => {
    if (tab.type === 'space' || tab.type === 'resource') {
      log.debug('Preparing space tab for chat context', tab.id)
      return
    }

    const isActivated = $activatedTabs.includes(tab.id)
    if (!isActivated) {
      log.debug('Tab not activated, activating first', tab.id)
      activatedTabs.update((tabs) => {
        return [...tabs, tab.id]
      })

      // give the tab some time to load
      await wait(200)

      const browserTab = $browserTabs[tab.id]
      if (!browserTab) {
        log.error('Browser tab not found', tab.id)
        throw Error(`Browser tab not found`)
      }

      log.debug('Waiting for tab to become active', tab.id)
      await browserTab.waitForAppDetection(3000)
    }

    log.debug('Preparing tab for chat context', tab.id)
    const getExistingResource = async () => {
      const existingResourceId = tab.resourceBookmark ?? tab.chatResourceBookmark
      if (!existingResourceId) {
        return null
      }

      const fetchedResource = await resourceManager.getResource(existingResourceId)
      if (!fetchedResource) {
        return null
      }

      const fetchedCanonical = (fetchedResource?.tags ?? []).find(
        (tag) => tag.name === ResourceTagsBuiltInKeys.CANONICAL_URL
      )?.value

      if (fetchedCanonical !== tab.currentLocation) {
        log.debug('Existing resource does not match current location', fetchedCanonical, tab.id)
        return null
      }

      const isDeleted =
        (fetchedResource?.tags ?? []).find((tag) => tag.name === ResourceTagsBuiltInKeys.DELETED)
          ?.value === 'true'
      if (isDeleted) {
        log.debug('Existing resource is deleted, ignoring', fetchedResource.id)
        return null
      }

      return fetchedResource
    }

    let tabResource = await getExistingResource()
    if (!tabResource) {
      log.debug('No existing resource found for tab', tab.id)
      const browserTab = $browserTabs[tab.id]
      if (!browserTab) {
        log.error('Browser tab not found', tab.id)
        throw Error(`Browser tab not found`)
      }

      log.debug('Bookmarking page for chat context', tab.id)
      tabResource = await browserTab.createResourceForChat()
    }

    if (!tabResource) {
      log.error('Failed to bookmark page for chat context', tab.id)
      throw Error(`Failed to bookmark page for chat context`)
    }

    log.debug('Tab prepared for chat context', tab.id, tabResource)
    return tabResource
  }

  const preparePageTabsForChatContext = async (tabs?: Array<TabPage | TabSpace>) => {
    updateActiveMagicPage({ initializing: true, errors: [] })

    if (!tabs) {
      tabs = getTabsInChatContext()
    }

    log.debug('Making sure resources for all page tabs in context are extracted', tabs)

    await Promise.allSettled(
      tabs.map(async (tab) => {
        try {
          await prepareTabForChatContext(tab)
        } catch (e: any) {
          log.error('Error preparing page tabs for chat context', e)
          let errors = $activeTabMagic.errors
          updateActiveMagicPage({ errors: errors.concat(e.message) })
        }
      })
    )

    log.debug('Done preparing page tabs for chat context')
    updateActiveMagicPage({ initializing: false })
  }

  const setPageChatState = async (enabled: boolean) => {
    log.debug('Toggling magic sidebar')
    const tab = $activeTab as TabPage | null

    if (!$activeTabMagic) return
    if (!tab) return

    activeTabMagic.update((magic) => {
      return {
        ...magic,
        initializing: enabled,
        chatId: $activeChatId,
        showSidebar: enabled
      }
    })

    if (!enabled) {
      selectedTabs.set(new Set())
    }

    if (enabled) {
      tabs.update((allTabs) => {
        return allTabs.map((tab) => {
          const isSelected = Array.from($selectedTabs).some((item) => item.id === tab.id)
          if (isSelected) {
            return { ...tab, magic: true }
          }
          return tab
        })
      })

      // Update the store with the changed tabs
      for (const tab of $tabs) {
        await tabsDB.update(tab.id, {
          magic: Array.from($selectedTabs.values())
            .map((e) => e.id)
            .includes(tab.id)
        })
      }
    }

    if (!enabled) {
      selectedTabs.set(new Set())
      lastSelectedTabId.set(null)
    }

    // Clear the selection
    toggleTabsMagic(enabled)
    await tick()

    if (enabled) {
      await preparePageTabsForChatContext()
    }
  }

  const setAppSidebarState = async (enabled: boolean) => {
    log.debug('Changing app sidebar state', enabled)

    const tab = $activeTab as TabPage | null
    if (!tab) {
      log.error('No active tab')
      toasts.error('Error: No active tab')
      return
    }

    if (!enabled) {
      activeAppId.set('')
      showAppSidebar.set(false)
      return
    }

    let appId = tab.appId
    if (!appId) {
      // TODO: a different way to create app id? not sure yet, single chat id should be fine
      appId = await sffs.createAIChat('')
      if (!appId) {
        log.error('Failed to create an app id')
        toasts.error('Error: Failed to create an pp id')
        return
      }

      tabsManager.update(tab.id, { appId: appId })
      // updateAppIdsForAppSidebar(appId)
      // await preparePageTabsForChatContext()
    }

    activeAppId.set(appId!)
    showAppSidebar.set(enabled)
  }

  const handleExecuteAppSidebarCode = async (e: CustomEvent<ExecuteCodeInTabEvent>) => {
    try {
      const { tabId, appId, code } = e.detail

      const tab = $tabs.find((t) => t.id === tabId) as TabPage | undefined
      const browserTab = $browserTabs[tabId]
      if (!tab || !browserTab) {
        log.error('Tab not found for executing code')
        toasts.error('Failed to run go wild in page')
        return
      }

      if (tab.appId !== appId) {
        log.error('App ID does not match active tab')
        return
      }

      await browserTab.executeJavaScript(code)
    } catch (e) {
      log.error('Error executing app sidebar code:', e)
      toasts.error('Failed to run go wild in page')
    }
  }

  const createPageAnnotation = async (
    text: string,
    html?: string,
    tags?: string[],
    source?: AnnotationCommentData['source']
  ) => {
    if ($activeTab?.type !== 'page' || !$activeBrowserTab) return

    const url = $activeTabLocation ?? $activeTab?.initialLocation

    const data = {
      type: 'comment',
      anchor: null,
      data: {
        url: url,
        content_plain: text,
        content_html: html ?? text,
        tags: tags ?? [],
        source: source
      } as AnnotationCommentData
    } as ResourceDataAnnotation

    let bookmarkedResource = $activeTab.resourceBookmark

    if (!bookmarkedResource) {
      log.debug('no bookmarked resource')

      const resource = await $activeBrowserTab.bookmarkPage({ silent: true })
      bookmarkedResource = resource.id
    }

    log.debug('creating annotation', data)
    const annotation = await resourceManager.createResourceAnnotation(data, { sourceURI: url }, [
      ResourceTag.canonicalURL(url),
      ResourceTag.annotates(bookmarkedResource),
      ...(tags?.map((tag) => ResourceTag.hashtag(tag)) ?? [])
    ])

    toasts.success('Saved to My Stuff!')

    const trigger =
      source === 'user'
        ? CreateAnnotationEventTrigger.PageSidebar
        : CreateAnnotationEventTrigger.PageChatMessage
    await telemetry.trackCreateAnnotation('comment', trigger)

    return annotation
  }

  const reloadAnnotationsSidebar = (showLoading?: boolean) => {
    if (annotationsSidebar) {
      annotationsSidebar.reload(showLoading)
    }
  }

  const handleAnnotationScrollTo = (e: CustomEvent<WebViewEventAnnotation>) => {
    log.debug('Annotation scroll to', e.detail)
    if (!$activeBrowserTab) {
      log.error('No active browser tab')
      return
    }

    $activeBrowserTab.sendWebviewEvent(WebViewEventReceiveNames.ScrollToAnnotation, e.detail)
  }

  const handleAnnotationSidebarCreate = async (
    e: CustomEvent<{ text: string; html: string; tags: string[] }>
  ) => {
    log.debug('Annotation sidebar create', e.detail)

    const annotation = await createPageAnnotation(
      e.detail.text,
      e.detail.html,
      e.detail.tags,
      'user'
    )

    log.debug('created annotation', annotation)
    annotationsSidebar.reload()
  }

  const handleAnnotationSidebarReload = () => {
    log.debug('Annotation sidebar reload')

    // TODO: implement IPC to update the annotation inline instead of reloading the page
    if (
      $activeTab?.type === 'page' &&
      $activeTab?.currentDetectedApp?.appId !== 'youtube' &&
      $activeBrowserTab
    ) {
      $activeBrowserTab.reload()
    }
  }

  const handleCreateTabFromSpace = async (e: CustomEvent<{ tab: TabSpace; active: boolean }>) => {
    const { tab, active } = e.detail

    log.debug('create tab from sidebar', tab)

    await tabsManager.create(tab, { active: active })

    toasts.success('Space added to your Tabs!')
  }

  const handleCreateTabForSpace = async (e: CustomEvent<Space>) => {
    const space = e.detail

    log.debug('create tab from space', space)

    try {
      await oasis.updateSpaceData(space.id, {
        showInSidebar: true
      })

      const existingTab = $unpinnedTabs.find(
        (tab) => tab.type === 'space' && tab.spaceId === space.id
      )
      if (existingTab) {
        tabsManager.makeActive(existingTab.id)
        return
      }

      await tabsManager.addSpaceTab(space, { active: true })

      await tick()

      await telemetry.trackOpenSpace(OpenSpaceEventTrigger.SidebarMenu, {
        isLiveSpace: space.name.liveModeEnabled,
        hasSources: (space.name.sources ?? []).length > 0,
        hasSmartQuery: !!space.name.smartFilterQuery
      })
    } catch (error) {
      log.error('[Browser.svelte] Failed to add folder to sidebar:', error)
    }

    toasts.success('Space added to your Tabs!')
  }

  const handleSaveResourceInSpace = async (e: CustomEvent<Space>) => {
    log.debug('add resource to space', e.detail)

    const toast = toasts.loading('Adding resource to space...')

    try {
      const { resource } = await handleBookmark(true, SaveToOasisEventTrigger.Click)
      log.debug('bookmarked resource', resource)

      if (resource) {
        log.debug('will add item', resource.id, 'to space', e.detail.id)
        await resourceManager.addItemsToSpace(e.detail.id, [resource.id])

        // new resources are already tracked in the bookmarking function
        await telemetry.trackAddResourceToSpace(
          resource.type,
          AddResourceToSpaceEventTrigger.TabMenu
        )
      }

      toast.success('Resource added to space!')
    } catch (e) {
      log.error('Failed to add resource to space:', e)
      toast.error('Failed to add resource to space')
    }
  }

  const handleCreateNewSpace = async (e: CustomEvent<ShortcutMenuEvents['create-new-space']>) => {
    const { name, processNaturalLanguage } = e.detail
    const toast = toasts.loading(
      processNaturalLanguage ? 'Creating Space with AI...' : 'Creating Space...'
    )

    try {
      log.debug('Create new Space with Name', name, processNaturalLanguage)

      const newSpace = await oasis.createSpace({
        folderName: name,
        colors: ['#FFBA76', '#FB8E4E'],
        smartFilterQuery: processNaturalLanguage ? name : null
      })

      log.debug('New Folder:', newSpace)

      if (processNaturalLanguage) {
        const userPrompt = JSON.stringify(name)

        const response = await resourceManager.getResourcesViaPrompt(userPrompt)

        log.debug(`Automatic Folder Generation request`, response)

        const results = response.embedding_search_query
          ? response.embedding_search_results
          : response.sql_query_results
        log.debug('Automatic Folder generated with', results)

        if (!results) {
          log.warn('No results found for', userPrompt, response)
          return
        }

        await oasis.addResourcesToSpace(newSpace.id, results)
      }

      if (newSpace) {
        await tabsManager.addSpaceTab(newSpace, { active: true })
      }

      await telemetry.trackCreateSpace(CreateSpaceEventFrom.SpaceHoverMenu, {
        createdUsingAI: processNaturalLanguage
      })

      toast.success('Space created!')
    } catch (error) {
      log.error('Failed to create new space:', error)
      toast.error(
        processNaturalLanguage
          ? 'Failed to create new space with AI, try again with a different name'
          : 'Failed to create new space'
      )
    }
  }

  const createSpaceSourceFromActiveTab = async (tab: TabPage) => {
    if (!tab.currentDetectedApp) {
      log.debug('No app detected in tab', tab)
      return null
    }

    if (!$activeBrowserTab) {
      log.error('No active browser tab')
      return null
    }

    log.debug('reloading tab to get RSS feed')
    $activeBrowserTab.reload()

    const app = await $activeBrowserTab.waitForAppDetection(5000)
    if (!app) {
      log.debug('No app detected after reload')
      return null
    }

    log.debug('detected app', app)
    // if (app.appId === 'youtube') {
    //   // For youtube we have to manually refresh the tab to make sure we are grabbing the feed of the right page as they don't update it on client side navigations
    //   const validTypes = [ResourceTypes.CHANNEL_YOUTUBE, ResourceTypes.PLAYLIST_YOUTUBE]

    //   if (validTypes.includes(app.resourceType as any)) {
    //     log.debug('reloading tab to get RSS feed')

    //     $activeBrowserTab.reload()

    //     const detectedApp = await $activeBrowserTab.waitForAppDetection(5000)
    //     if (!detectedApp) {
    //       log.debug('No app detected after reload')
    //       return null
    //     }

    //     log.debug('reloaded tab app', detectedApp)
    //     app = detectedApp
    //   }
    // }

    if (!app.rssFeedUrl) {
      log.debug('No RSS feed found for app', app)
      return null
    }

    log.debug('create live space out of app', app)

    let name = tab.title ?? app.appName
    if (name) {
      // remove strings like "(1238)" from the beginning which are usually notification counts
      name = name.replace(/^\(\d+\)\s/, '')
    }

    const spaceSource = {
      id: generateID(),
      name: name ?? 'Unknown',
      type: 'rss',
      url: app.rssFeedUrl,
      last_fetched_at: null
    } as SpaceSource

    return {
      name: name ?? 'Space',
      source: spaceSource
    }
  }

  const handleCreateLiveSpace = async (_e?: MouseEvent) => {
    if ($activeTab?.type !== 'page') {
      log.debug('No page tab active')
      return
    }

    const toast = toasts.loading('Creating Space...')

    try {
      isCreatingLiveSpace.set(true)

      const parsed = await createSpaceSourceFromActiveTab($activeTab)
      if (!parsed) {
        log.debug('No source found for live space')
        toast.error('No feed found for this website')
        return
      }

      const { name, source } = parsed

      log.debug('creating live space', name, source)
      const space = await oasis.createSpace({
        folderName: truncate(name, 35),
        showInSidebar: true,
        colors: colorPairs[Math.floor(Math.random() * colorPairs.length)],
        sources: [source],
        sortBy: 'source_published_at',
        liveModeEnabled: true
      })

      log.debug('created space', space)

      await tabsManager.addSpaceTab(space, { active: true })

      await telemetry.trackCreateSpace(CreateSpaceEventFrom.TabLiveSpaceButton, {
        isLiveSpace: true
      })

      toast.success('Space created!')
    } catch (e) {
      log.error('Error creating live space', e)
      toast.error('Failed to create Space')
    } finally {
      isCreatingLiveSpace.set(false)
    }
  }

  const handleAddSourceToSpace = async (e: CustomEvent<Space>) => {
    if ($activeTab?.type !== 'page') {
      log.debug('No page tab active')
      return
    }

    const toast = toasts.loading('Adding source to Space...')

    try {
      isCreatingLiveSpace.set(true)

      const space = e.detail

      const parsed = await createSpaceSourceFromActiveTab($activeTab)
      if (!parsed) {
        log.debug('No source found for live space')
        toast.error('No feed found for this website')
        return
      }

      const { name, source } = parsed

      log.debug('adding source to space', name, source)
      await oasis.updateSpaceData(space.id, {
        showInSidebar: true,
        sources: [...(space.name.sources ?? []), source],
        sortBy: 'source_published_at',
        liveModeEnabled: true
      })

      log.debug('added source to space', space)

      const existingTab = $unpinnedTabs.find(
        (tab) => tab.type === 'space' && tab.spaceId === space.id
      )

      if (existingTab) {
        tabsManager.makeActive(existingTab.id, ActivateTabEventTrigger.Click)
      } else {
        await tabsManager.addSpaceTab(space, { active: true })
      }

      await telemetry.trackUpdateSpaceSettings(
        {
          setting: 'source',
          change: 'added'
        },
        UpdateSpaceSettingsEventTrigger.TabLiveSpaceButton
      )

      toast.success('Page added as source to Space!')
    } catch (e) {
      log.error('Error creating live space', e)
      toast.error('Failed to add source to Space')
    } finally {
      isCreatingLiveSpace.set(false)
    }
  }

  const handleDeletedSpace = (e: CustomEvent<string>) => {
    const spaceId = e.detail
    log.debug('Deleted space', spaceId)

    const tab = $tabs.find((tab) => tab.type === 'space' && tab.spaceId === spaceId)
    if (tab) {
      log.debug('Deleting tab', tab.id)

      const rect = document.getElementById(`tab-${tab.id}`)?.getBoundingClientRect()
      if (rect) {
        spawnBoxSmoke(rect, {
          densityN: 28,
          size: 13,
          //velocityScale: 0.5,
          cloudPointN: 7
        })
      }

      tabsManager.delete(tab.id)
    }

    oasis.resetSelectedSpace()
  }

  const handleCreateNote = async (e: CustomEvent<string>) => {
    const query = e.detail ?? ''
    log.debug('create note with query', query)

    const resource = await resourceManager.createResourceNote(query)
    await tabsManager.addResourceTab(resource, { active: true })
    toasts.success('Note created!')
  }

  const handleCreateChatWithQuery = async (e: CustomEvent<string>) => {
    const query = e.detail
    log.debug('create chat with query', query)

    openRightSidebarTab('chat')

    await wait(500)

    await excludeOtherTabsFromMagic($activeTabId)

    if (magicSidebar) {
      magicSidebar.startChatWithQuery(query)
    } else {
      log.error('Magic sidebar not found')
      toasts.error('Failed to start chat with query')
    }
  }

  let maxWidth = window.innerWidth

  let tabSize = 0

  $: plusBtnLeftPos = $unpinnedTabs.reduce(
    (total, tab) =>
      total +
      4 +
      (tab.id === $activeTabId && tabSize && tabSize <= 260
        ? 260
        : Math.min(300, Math.max(24, tabSize))),
    0
  )
  $: {
    const reservedSpace = 400 + $pinnedTabs.length * 50 + 32
    const availableSpace = maxWidth - reservedSpace
    const numberOfTabs = $unpinnedTabs.length
    tabSize = availableSpace / numberOfTabs
  }
  const handleResize = () => {
    maxWidth = window.innerWidth
    checkScroll()
  }

  function checkScroll() {
    if (containerRef) {
      const { scrollLeft, scrollTop, scrollWidth, scrollHeight, clientWidth, clientHeight } =
        containerRef

      if (horizontalTabs) {
        $showStartMask = scrollLeft > 0
        $showEndMask = scrollLeft + clientWidth <= scrollWidth - 1
      } else {
        $showStartMask = scrollTop > 0
        $showEndMask = scrollTop + clientHeight <= scrollHeight - 10
      }
    }
  }

  const controlWindow = (action: ControlWindow) => {
    window.api.controlWindow(action)
  }

  const openSettings = () => {
    window.api.openSettings()
  }

  onMount(() => {
    const unsubscribeCreated = tabsManager.on('created', (tab, active) => {
      checkScroll()

      // Ensure the new tab is in context when the sidebar is open
      if ($activeTabMagic.showSidebar) {
        // TODO: this should be cleaned up more
        if (active) {
          handleTabSelect(new CustomEvent('tab-select', { detail: tab.id }))
        } else {
          handlePassiveSelect(new CustomEvent('tab-select', { detail: tab.id }))
        }
      }
    })

    const unsubscribeDeleted = tabsManager.on('deleted', async (tab) => {
      checkScroll()

      if (tab.type === 'page' && tab.chatResourceBookmark) {
        const resource = await resourceManager.getResource(tab.chatResourceBookmark)
        if (!resource) {
          log.error('resource not found', tab.chatResourceBookmark)
          return
        }

        const isSilent =
          (resource.tags ?? []).find((tag) => tag.name === ResourceTagsBuiltInKeys.SILENT)
            ?.value === 'true'

        if (isSilent) {
          log.debug('Deleting resource used in chat as tab was deleted', resource.id)
          await resourceManager.deleteResource(resource.id)

          tabsManager.update(tab.id, { chatResourceBookmark: null })
        }
      }
    })

    const unsubscribeActiveTab = activeTab.subscribe((tab) => {
      if (!tab) return

      if (tab?.type === 'page') {
        if (tab.currentLocation) {
          addressValue.set(tab.currentLocation)
        } else {
          const currentEntry = historyEntriesManager.getEntry(
            tab.historyStackIds[tab.currentHistoryIndex]
          )
          addressValue.set(currentEntry?.url ?? tab.initialLocation)
        }
      } else if (tab?.type === 'chat') {
        addressValue.set(tab.title)
      } else {
        addressValue.set('')
      }

      // TODO: is this needed? persistTabChanges(tab?.id, tab)
    })

    const unsubscribeSidebarTab = sidebarTab.subscribe((tab) => {
      const tabsInView = $tabs.filter((tab) =>
        $sidebarTab === 'active' ? !tab.archived : tab.archived
      )

      if (tabsInView.length === 0) {
        log.debug('No tabs in view')
        return
      }

      if (tab === 'archive' && !$activeTab?.archived) {
        tabsManager.makeActive(tabsInView[0].id)
      } else if (tab === 'active' && $activeTab?.archived) {
        tabsManager.makeActive(tabsInView[0].id)
      }
    })

    return () => {
      unsubscribeCreated()
      unsubscribeDeleted()
      unsubscribeActiveTab()
      unsubscribeSidebarTab()
    }
  })

  onMount(async () => {
    window.addEventListener('resize', handleResize)

    // @ts-ignore
    window.setLogLevel = (level: LogLevel) => {
      // @ts-ignore
      window.LOG_LEVEL = level
      log.debug(`[Logger]: Log level set to '${level}'`)
      toasts.info(`Log level set to '${level}'`)

      return level
    }

    const userConfig = await window.api.getUserConfig()
    log.debug('user config', userConfig)

    await telemetry.init(userConfig)

    // Handle new window requests from webviews
    window.api.onNewWindowRequest((details) => {
      const active = details.disposition === 'foreground-tab'
      openUrlHandler(details.url, active)
    })

    window.api.onOpenURL((details) => {
      openUrlHandler(details.url, details.active)
    })

    window.api.onTrackpadScrollStart(() => $browserTabs[$activeTabId]?.handleTrackpadScrollStart())
    window.api.onTrackpadScrollStop(() => $browserTabs[$activeTabId]?.handleTrackpadScrollStop())

    window.api.onGetPrompts(() => {
      return getPrompts()
    })

    window.api.onUpdatePrompt((id, content) => {
      telemetry.trackUpdatePrompt(id)

      return updatePrompt(id as PromptIDs, content)
    })

    window.api.onResetPrompt((id) => {
      telemetry.trackResetPrompt(id)
      return resetPrompt(id as PromptIDs)
    })

    window.api.onToggleSidebar((visible) => {
      changeLeftSidebarState(visible)
    })

    window.api.onToggleTabsPosition(() => {
      handleToggleHorizontalTabs()
    })

    window.api.onCopyActiveTabURL(() => {
      handleCopyLocation()
    })

    window.api.onOpenFeedbackPage(() => {
      openFeedback()
    })

    window.api.onOpenCheatSheet(() => {
      openCheatSheet()
    })

    window.api.onOpenDevtools(() => {
      $activeBrowserTab?.openDevTools()
    })

    window.api.onOpenOasis(() => {
      if ($showNewTabOverlay === 2) {
        $showNewTabOverlay = 0
      } else {
        $showNewTabOverlay = 2
      }
    })

    window.api.onOpenHistory(() => {
      setShowNewTabOverlay(0)
      createHistoryTab()
    })

    window.api.toggleRightSidebar(() => {
      toggleRightSidebar()
    })

    window.api.onToggleRightSidebarTab((tab) => {
      toggleRightSidebarTab(tab)
    })

    window.api.onCreateNewTab(() => {
      if ($showNewTabOverlay === 1) {
        $showNewTabOverlay = 0
      } else {
        $showNewTabOverlay = 1
      }
    })

    window.api.onCloseActiveTab(() => {
      tabsManager.deleteActive(DeleteTabEventTrigger.Shortcut)
    })

    window.api.onReloadActiveTab((force) => {
      if ($showNewTabOverlay !== 0) return
      if (force) {
        $activeBrowserTab?.forceReload()
      } else {
        $activeBrowserTab?.reload()
      }
    })

    // truncate filename if it's too long but make sure the extension is preserved
    const shortenFilename = (raw: string, max = 30) => {
      const extension = raw.slice(raw.lastIndexOf('.'))
      const name = raw.slice(0, raw.lastIndexOf('.'))

      return name.length > max ? `${name.slice(0, max)}[...]${extension}` : raw
    }

    window.api.onRequestDownloadPath(async (data) => {
      await tick()

      const existingDownload = downloadResourceMap.get(data.id)
      if (existingDownload) {
        log.debug('download already in progress', data)
        return existingDownload.savePath
      }

      const downloadData: Download = {
        id: data.id,
        url: data.url,
        filename: shortenFilename(data.filename),
        mimeType: data.mimeType,
        startTime: data.startTime,
        totalBytes: data.totalBytes,
        contentDisposition: data.contentDisposition,
        savePath: '',
        resourceId: ''
      }

      downloadResourceMap.set(data.id, downloadData)

      log.debug('new download request', downloadData)

      const toast = toasts.loading(`Downloading "${downloadData.filename}"...`)

      downloadToastsMap.set(data.id, toast)

      // TODO: add metadata/tags here
      const resource = await resourceManager.createResource(
        data.mimeType,
        undefined,
        {
          name: data.filename,
          sourceURI: data.url
        },
        [ResourceTag.download()]
      )

      log.debug('resource for download created', downloadData, resource)

      downloadData.resourceId = resource.id
      downloadData.savePath = resource.path
      downloadResourceMap.set(data.id, downloadData)

      return downloadData.savePath
    })

    window.api.onDownloadUpdated((data) => {
      log.debug('download updated', data)

      const downloadData = downloadResourceMap.get(data.id)
      if (!downloadData) {
        log.error('download data not found', data)
        return
      }

      const toast = downloadToastsMap.get(data.id)
      if (!toast) {
        log.error('toast not found', data)
        return
      }

      if (data.state === 'progressing') {
        const progress =
          isFinite(data.receivedBytes) && isFinite(data.totalBytes)
            ? data.receivedBytes / data.totalBytes
            : 0
        const roundedPercent = Math.round(progress * 100)

        if (roundedPercent >= 0 && roundedPercent <= 100) {
          toast.update(`Downloading "${downloadData.filename}" (${roundedPercent}%)...`)
        } else {
          toast.update(`Downloading "${downloadData.filename}"...`)
        }
      } else if (data.state === 'interrupted') {
        toast.error(`Download of "${downloadData.filename}" interrupted`)
      } else if (data.isPaused) {
        toast.info(`Download of "${downloadData.filename}" paused`)
      }
    })

    window.api.onDownloadDone(async (data) => {
      // TODO: trigger the post-processing call here
      log.debug('download done', data)

      const downloadData = downloadResourceMap.get(data.id)
      if (!downloadData) {
        log.error('download data not found', data)
        return
      }

      // if (data.state === 'completed') {
      //   resourceManager.reloadResource(downloadData.resourceId)
      // }

      const toast = downloadToastsMap.get(data.id)
      if (!toast) {
        log.error('toast not found', data)
        return
      }

      if (data.state === 'completed') {
        toast.success(`"${downloadData.filename}" saved to My Stuff!`)
      } else if (data.state === 'interrupted') {
        toast.error(`Download of "${downloadData.filename}" interrupted`)
      } else if (data.state === 'cancelled') {
        toast.error(`Download of "${downloadData.filename}" cancelled`)
      }

      downloadResourceMap.delete(data.id)

      await telemetry.trackFileDownload()
    })

    const tabsList = await tabsDB.all()
    tabs.update((currentTabs) => currentTabs.sort((a, b) => a.index - b.index))
    tabs.set(tabsList)
    log.debug('Tabs loaded', tabsList)

    // TODO: for safety we wait a bit before we tell the app that we are ready, we need a better way to do this
    setTimeout(() => {
      window.api.appIsReady()
    }, 2000)

    const activeTabs = tabsList.filter((tab) => !tab.archived)

    if (activeTabs.length === 0) {
      tabsManager.showNewTab()
    } else if ($activeTabId) {
      tabsManager.makeActive($activeTabId)
    } else {
      tabsManager.makeActive(activeTabs[activeTabs.length - 1].id)
    }

    // activeTabs.forEach((tab, index) => {
    //   tabsManager.update(tab.id, { index: index })
    // })

    // if we have some magicTabs, make them unpinned

    $tabs.forEach((tab: Tab) => {
      handleExcludeTab(new CustomEvent('exclude-tab', { detail: tab.id }))
    })

    tabs.update((tabs) => tabs.sort((a, b) => a.index - b.index))

    log.debug('tabs', $tabs)

    await tick()

    checkScroll()

    if (userConfig && !userConfig.initialized_tabs) {
      log.debug('Creating initial tabs')

      showSplashScreen.set(true)

      await createDemoItems(tabsManager.create, oasis, tabsManager.addSpaceTab, resourceManager)

      await window.api.updateInitializedTabs(true)

      showSplashScreen.set(false)
    }

    prepareContextMenu()
  })

  const openFeedback = () => {
    const url = 'https://surf.featurebase.app/'
    window.open(url, '_blank')
  }

  const openCheatSheet = () => {
    const url = 'https://deta.notion.site/Surf-v0-0-1-e9c49ddf02a8476fb3c53b7efdc7e0fd'
    window.open(url, '_blank')
  }

  const handleDrop = async (event: CustomEvent) => {
    const tab = event.detail?.tab

    event.preventDefault()

    const mediaResults = await processDrop(event.detail.event)

    const resourceItems = mediaResults.filter((r) => r.type === 'resource')

    if (resourceItems.length > 0) {
      await resourceManager.addItemsToSpace(
        tab.spaceId,
        resourceItems.map((r) => r.data as string)
      )
      log.debug(`Resources dropped into folder ${tab.title}`)

      toasts.success('Resources added to folder!')
    } else {
      log.debug('No resources found in drop event')
    }
  }

  const handleRemoveFromSidebar = async (e: CustomEvent) => {
    const tabId = e.detail

    // Find the tab with the given ID
    const tab = get(tabs).find((t) => t.id === tabId)

    if (!tab) {
      log.error('Tab not found', tabId)
      return
    }

    // Ensure the tab is of type 'space'
    if (tab.type !== 'space') {
      log.error('Tab is not of type space', tabId)
      return
    }

    const spaceId = tab.spaceId
    log.debug('spaceid', spaceId)

    try {
      const space = $spaces.find((space) => space.id === spaceId)
      if (space) {
        await oasis.updateSpaceData(space.id, {
          showInSidebar: false
        })

        await tick()

        const rect = document.getElementById(`tab-${tab.id}`)?.getBoundingClientRect()
        if (rect) {
          spawnBoxSmoke(rect, {
            densityN: 28,
            size: 13,
            //velocityScale: 0.5,
            cloudPointN: 7
          })
        }

        // await archiveTab(tabId)

        await tabsManager.delete(tabId, DeleteTabEventTrigger.Click)
      } else {
        // await archiveTab(tabId)
        await tabsManager.delete(tabId, DeleteTabEventTrigger.Click)
      }

      toasts.success('Space removed from sidebar!')
    } catch (error) {
      log.error('Failed to remove space from sidebar:', error)
    }
  }

  const excludeOtherTabsFromMagic = async (tabId: string) => {
    // exclude all other tabs from magic
    tabs.update((x) => {
      return x.map((tab) => {
        if (tab.id !== tabId) {
          cachedMagicTabs.delete(tab.id)

          return {
            ...tab,
            magic: false
          }
        }
        return tab
      })
    })
    await preparePageTabsForChatContext()
    tick().then(() => {
      telemetry.trackPageChatContextUpdate(
        PageChatUpdateContextEventAction.ExcludeOthers,
        $magicTabs.length
      )
    })
  }

  const removeMagicTab = (e: CustomEvent<Tab>) => {
    const tab = e.detail

    tabs.update((x) => {
      return x.map((t) => {
        if (t.id === tab.id) {
          cachedMagicTabs.delete(tab.id)
          return {
            ...t,
            magic: false
          }
        }
        return t
      })
    })

    // tick().then(() => {
    //   telemetry.trackPageChatContextUpdate(
    //     PageChatUpdateContextEventAction.Remove,
    //     $magicTabs.length
    //   )
    // })
  }

  const includeTabAndExcludeOthersFromMagic = async (tabId: string) => {
    // include the specified tab and exclude all others from magic
    tabs.update((x) => {
      return x.map((tab) => {
        if (tab.id === tabId) {
          cachedMagicTabs.add(tab.id)
          return {
            ...tab,
            magic: true
          }
        } else {
          cachedMagicTabs.delete(tab.id)
          return {
            ...tab,
            magic: false
          }
        }
      })
    })
    await preparePageTabsForChatContext()
    tick().then(() => {
      telemetry.trackPageChatContextUpdate(
        PageChatUpdateContextEventAction.ExcludeOthers,
        $magicTabs.length
      )
    })
  }

  const handleExcludeTab = async (e: CustomEvent<string>) => {
    const tabId = e.detail

    // exclude the tab from magic
    tabs.update((x) => {
      return x.map((tab) => {
        if (tab.id === tabId) {
          cachedMagicTabs.delete(tab.id)

          return {
            ...tab,
            magic: false
          }
        }
        return tab
      })
    })

    // deselect the tab
    selectedTabs.update((t) => {
      const newSelection = new Set(t)
      Array.from(newSelection).forEach((item) => {
        if (item.id === tabId) {
          newSelection.delete(item)
        }
      })
      return newSelection
    })

    lastSelectedTabId.set($activeTabId)

    await preparePageTabsForChatContext()
    tick().then(() => {
      telemetry.trackPageChatContextUpdate(
        PageChatUpdateContextEventAction.Remove,
        $magicTabs.length
      )
    })
  }

  const handleIncludeTabInMagic = async (e: CustomEvent<string>) => {
    const tabId = e.detail

    tabs.update((x) => {
      return x.map((tab) => {
        if (tab.id === tabId) {
          return {
            ...tab,
            magic: true
          }
        }
        return tab
      })
    })

    selectedTabs.update((t) => {
      const newSelection = new Set(t)
      newSelection.add({ id: tabId, userSelected: true })
      return newSelection
    })

    lastSelectedTabId.set($activeTabId)

    await preparePageTabsForChatContext()
    tick().then(() => {
      telemetry.trackPageChatContextUpdate(PageChatUpdateContextEventAction.Add, $magicTabs.length)
    })
  }

  const handleEdit = async () => {
    await tick()
    setShowNewTabOverlay(0)
    activeTabComponent?.editAddress()
    handleFocus()
  }

  const toggleTabsMagic = async (on: boolean) => {
    const allTabs = get(tabs)
    const magicTabsArray = get(magicTabs)
    const unpinnedTabsArray = get(unpinnedTabs)
    const pinnedTabsArray = get(pinnedTabs)

    if (on) {
      log.debug('Toggling tabs magic on', cachedMagicTabs.values())

      const activeTab = allTabs.find((tab) => tab.id === $activeTabId)
      if (activeTab && (activeTab.type === 'page' || activeTab.type === 'space')) {
        log.debug('Using current tab as magic tab')
        cachedMagicTabs.add(activeTab.id)
        tabs.update((x) => {
          return x.map((tab) => {
            if (tab.id === activeTab.id) {
              return {
                ...tab,
                magic: true
              }
            }
            return tab
          })
        })
      } else {
        log.debug('Current tab cannot be used as magic tab, using cached or all tabs')
        if (cachedMagicTabs.size > 0) {
          log.debug('Using cached magic tabs')
          const cachedTabs = Array.from(cachedMagicTabs.values())
          cachedTabs.forEach((id) => {
            const tab = unpinnedTabsArray.find((t) => t.id === id)
          })
        } else {
          log.debug('Creating new magic tabs')
          // Move all unpinned tabs to magic tabs
          unpinnedTabsArray.forEach((tab) => {
            if (tab.type === 'page' || tab.type === 'space') {
              cachedMagicTabs.add(tab.id)
            }
          })
        }
      }
    } else {
      log.debug('Toggling tabs magic off')
      // When turning magic off, maintain the original order
      const updatedTabs = allTabs.map((tab) => {
        if (tab.magic) {
          return { ...tab, magic: false }
        }
        return tab
      })

      tabs.set(updatedTabs)
    }

    // Update indices while maintaining the original order
    const updateIndices = (tabArray: Tab[]) => tabArray.map((tab, index) => ({ ...tab, index }))

    const newUnpinnedTabsArray = updateIndices(allTabs.filter((t) => !t.pinned && !t.magic))
    const newPinnedTabsArray = updateIndices(allTabs.filter((t) => t.pinned))
    const newMagicTabsArray = updateIndices(allTabs.filter((t) => t.magic))

    // Combine all lists back together, maintaining the original order
    const newTabs = [...newUnpinnedTabsArray, ...newPinnedTabsArray, ...newMagicTabsArray]

    // Update the store with the changed tabs
    await tabsManager.bulkPersistChanges(
      newTabs.map((tab) => ({
        id: tab.id,
        updates: { pinned: tab.pinned, magic: tab.magic, index: tab.index }
      }))
    )

    log.debug('Tabs reset successfully')
  }

  const useAllTabsMagic = () => {
    tabs.update((x) => {
      return x.map((tab) => {
        cachedMagicTabs.add(tab.id)
        return {
          ...tab,
          magic: true
        }
      })
    })
    preparePageTabsForChatContext()
    tick().then(() => {
      telemetry.trackPageChatContextUpdate(PageChatUpdateContextEventAction.Add, $magicTabs.length)
    })
  }

  const onDrop = async (event: CustomEvent<DroppedTab>, action: string) => {
    const { from, to } = event.detail
    if (!to || (from.dropZoneID === to.dropZoneID && from.index === to.index)) return

    // Get all the tab arrays
    let unpinnedTabsArray = get(unpinnedTabs)
    let pinnedTabsArray = get(pinnedTabs)
    let magicTabsArray = get(magicTabs)

    // Determine source and target lists
    let fromTabs: Tab[]
    let targetTabsArray: Tab[]

    if (from.dropZoneID === 'tabs') {
      fromTabs = unpinnedTabsArray
    } else if (from.dropZoneID === 'pinned-tabs') {
      fromTabs = pinnedTabsArray
    } else {
      fromTabs = magicTabsArray
    }

    if (to.dropZoneID === 'tabs') {
      targetTabsArray = unpinnedTabsArray
    } else if (to.dropZoneID === 'pinned-tabs') {
      targetTabsArray = pinnedTabsArray
    } else {
      targetTabsArray = magicTabsArray
    }

    const movedTab = fromTabs[from.index]
    const shouldChangeSection = from.dropZoneID !== to.dropZoneID

    log.debug('Moving tab', movedTab, from, to)

    // Remove the tab from its original position in the source list
    fromTabs.splice(from.index, 1)

    // Update pinned or magic state of the tab
    if (to.dropZoneID === 'pinned-tabs') {
      movedTab.pinned = true
      movedTab.magic = false
    } else if (to.dropZoneID === 'magic-tabs') {
      movedTab.pinned = false
      movedTab.magic = true
    } else {
      movedTab.pinned = false
      movedTab.magic = false
    }

    // Add the tab to the new position
    targetTabsArray.splice(to.index, 0, movedTab)

    // Update the indices of the tabs in all lists
    const updateIndices = (tabs: Tab[]) => tabs.map((tab, index) => ({ ...tab, index }))

    unpinnedTabsArray = updateIndices(unpinnedTabsArray)
    pinnedTabsArray = updateIndices(pinnedTabsArray)
    magicTabsArray = updateIndices(magicTabsArray)

    // Combine all lists back together
    const newTabs = [...unpinnedTabsArray, ...pinnedTabsArray, ...magicTabsArray]

    log.debug('New tabs', newTabs)

    // Only update the tabs that were changed (archived stay unaffected)
    tabs.update((x) => {
      return x.map((tab) => {
        const newTab = newTabs.find((t) => t.id === tab.id)
        if (newTab) {
          tab.index = newTab.index
          tab.pinned = newTab.pinned
          tab.magic = newTab.magic
        }
        return tab
      })
    })

    // Update the store with the changed tabs
    await tabsManager.bulkPersistChanges(
      newTabs.map((tab) => ({
        id: tab.id,
        updates: { pinned: tab.pinned, magic: tab.magic, index: tab.index }
      }))
    )

    log.debug('State updated successfully')
  }

  const handleDragEnterSidebar = async (drag: DragculaDragEvent) => {
    drag.continue()
  }

  const handleDropSidebar = async (drag: DragculaDragEvent) => {
    log.debug('DROP DRAGCULA', drag)

    if (drag.isNative) {
      // TODO: Handle otherwise
      return
    }

    if (drag.data['oasis/resource'] !== undefined) {
      const resource = drag.data['oasis/resource'] as Resource

      let tab = await tabsManager.openResourceAsTab(resource, {
        active: true,
        trigger: CreateTabEventTrigger.Drop
      })

      if (!tab) {
        log.error('Failed to add page')
        return
      }

      tab.index = drag.index || 0

      await tabsManager.bulkPersistChanges(
        get(tabs).map((tab) => ({
          id: tab.id,
          updates: { pinned: tab.pinned, magic: tab.magic, index: tab.index }
        }))
      )

      log.debug('State updated successfully')

      drag.continue()
      return
    }

    // todo refactor this
    if (drag.data['surf/tab'] !== undefined) {
      const dragData = drag.data['surf/tab'] as Tab
      tabs.update((_tabs) => {
        let unpinnedTabsArray = get(unpinnedTabs)
        let pinnedTabsArray = get(pinnedTabs)
        let magicTabsArray = get(magicTabs)

        let fromTabs: Tab[]
        let toTabs: Tab[]

        if (drag.from.id === 'sidebar-unpinned-tabs') {
          fromTabs = unpinnedTabsArray
        } else if (drag.from.id === 'sidebar-pinned-tabs') {
          fromTabs = pinnedTabsArray
        } else if (drag.from.id === 'sidebar-magic-tabs') {
          fromTabs = magicTabsArray
        }
        if (drag.to.id === 'sidebar-unpinned-tabs') {
          toTabs = unpinnedTabsArray
        } else if (drag.to.id === 'sidebar-pinned-tabs') {
          toTabs = pinnedTabsArray
        } else if (drag.to.id === 'sidebar-magic-tabs') {
          toTabs = magicTabsArray
        }

        // CASE: to already includes tab
        if (toTabs.find((v) => v.id === dragData.id)) {
          log.warn('ONLY Update existin tab')
          const existing = fromTabs.find((v) => v.id === dragData.id)
          if (existing && drag.index !== undefined) {
            existing.index = drag.index
          }
          fromTabs.splice(
            fromTabs.findIndex((v) => v.id === dragData.id),
            1
          )
          fromTabs.splice(existing.index, 0, existing)
        } else {
          log.warn('ADDING NEW ONE')
          // Remove old
          const idx = fromTabs.findIndex((v) => v.id === dragData.id)
          if (idx > -1) {
            fromTabs.splice(idx, 1)
          }

          if (drag.to.id === 'sidebar-pinned-tabs') {
            dragData.pinned = true
            dragData.magic = false

            cachedMagicTabs.delete(dragData.id)
            telemetry.trackMoveTab(MoveTabEventAction.Pin)
          } else if (drag.to.id === 'sidebar-magic-tabs') {
            dragData.pinned = false
            dragData.magic = true

            cachedMagicTabs.add(dragData.id)

            if (dragData.type === 'page' && $activeTabMagic?.showSidebar) {
              log.debug('prepare tab for chat context after moving to magic')
              preparePageTabsForChatContext([dragData])
            }

            telemetry.trackMoveTab(MoveTabEventAction.AddMagic)
            telemetry.trackPageChatContextUpdate(
              PageChatUpdateContextEventAction.Add,
              magicTabsArray.length + 1
            )
          } else {
            if (dragData.magic) {
              telemetry.trackMoveTab(MoveTabEventAction.RemoveMagic)
              telemetry.trackPageChatContextUpdate(
                PageChatUpdateContextEventAction.Remove,
                magicTabsArray.length - 1
              )
            } else {
              telemetry.trackMoveTab(MoveTabEventAction.Unpin)
            }

            dragData.pinned = false
            dragData.magic = false
            cachedMagicTabs.delete(dragData.id)
          }

          toTabs.splice(drag.index || 0, 0, dragData)
        }

        // log.log(...pinnedTabsArray, ...unpinnedTabsArray, ...magicTabsArray)

        // Update the indices of the tabs in all lists
        const updateIndices = (tabs: Tab[]) => tabs.map((tab, index) => ({ ...tab, index }))

        unpinnedTabsArray = updateIndices(unpinnedTabsArray)
        pinnedTabsArray = updateIndices(pinnedTabsArray)
        magicTabsArray = updateIndices(magicTabsArray)

        // Combine all lists back together
        const newTabs = [...unpinnedTabsArray, ...pinnedTabsArray, ...magicTabsArray]

        log.warn('New tabs', [...newTabs])

        // Update the store with the changed tabs
        tabsManager.bulkPersistChanges(
          newTabs.map((tab) => ({
            id: tab.id,
            updates: { pinned: tab.pinned, magic: tab.magic, index: tab.index }
          }))
        )

        return newTabs
      })

      await preparePageTabsForChatContext()

      log.debug('State updated successfully')
      // Mark the drop completed
      drag.continue()
    }
  }

  const handleAddToChat = (e: CustomEvent<string>) => {
    const query = e.detail

    openRightSidebarTab('chat')

    if (magicSidebar) {
      magicSidebar.addChatWithQuery(query)
    } else {
      log.error('Magic sidebar not found')
      toasts.error('Failed to add to chat')
    }
  }
  const handleTabMouseEnter = (e: CustomEvent<string>) => {
    clearTimeout((handleTabMouseEnter as any).timeout)
    clearTimeout((handleTabMouseLeave as any).timeout)
    ;(handleTabMouseEnter as any).timeout = setTimeout(() => {
      if (!$chatTooltipHovered) {
        anyTabHovered.set(true)
      }
    }, 100)
  }

  const handleTabMouseLeave = (e: CustomEvent<string>) => {
    clearTimeout((handleTabMouseLeave as any).timeout)
    ;(handleTabMouseLeave as any).timeout = setTimeout(() => {
      if (!$chatTooltipHovered) {
        anyTabHovered.set(false)
      }
    }, 200)
  }

  const handleTabDragEnd = async (drag: DragculaDragEvent) => {
    log.debug('TAB DRAG END', drag.effect)

    if (
      drag.status === 'done' &&
      drag.effect === 'move' &&
      !['sidebar-pinned-tabs', 'sidebar-unpinned-tabs', 'sidebar-magic-tabs'].includes(
        drag.to?.id || ''
      )
    ) {
      await tabsManager.delete(drag.data['surf/tab'].id)
    }
    drag.continue()
  }

  const handleDropOnSpaceTab = async (drag: DragculaDragEvent, spaceId: string) => {
    log.warn('DROP ON SPACE TAB', spaceId, drag)
    if (drag.item !== null) drag.item.dragEffect = 'copy'

    const toast = toasts.loading(
      spaceId === 'all'
        ? 'Saving to Your Stuff...'
        : `${drag.effect === 'move' ? 'Moving' : 'Copying'} to Space...`
    )

    if (
      ['sidebar-pinned-tabs', 'sidebar-unpinned-tabs', 'sidebar-magic-tabs'].includes(
        drag.from?.id || ''
      ) &&
      !drag.metaKey
    ) {
      drag.item!.dragEffect = 'copy' // Make sure tabs are always copy from sidebar
    }

    let resourceIds: string[] = []
    if (drag.isNative) {
      log.debug('Dropped native', drag)
      const event = new DragEvent('drop', { dataTransfer: drag.data })
      log.debug('native drop drop event emulated:', event)

      const isOwnDrop = event.dataTransfer?.types.includes(MEDIA_TYPES.RESOURCE)
      if (isOwnDrop) {
        log.debug('Own drop detected, ignoring...')
        log.debug(event.dataTransfer?.files)
        return
      }

      const parsed = await processDrop(event)
      log.debug('Parsed', parsed)

      const newResources = await createResourcesFromMediaItems(resourceManager, parsed, '')
      log.debug('Resources', newResources)

      for (const r of newResources) {
        resourceIds.push(r.id)
        telemetry.trackSaveToOasis(r.type, SaveToOasisEventTrigger.Drop, spaceId !== 'all')
      }
    } else {
      try {
        const existingResources: string[] = []

        const dragData = drag.data as { 'surf/tab': Tab; 'oasis/resource': Resource }
        if (dragData['surf/tab'] !== undefined) {
          if (dragData['horizon/resource/id'] !== undefined) {
            const resourceId = dragData['horizon/resource/id']
            resourceIds.push(resourceId)
            existingResources.push(resourceId)
          } else if (dragData['surf/tab'].type === 'page') {
            const tab = dragData['surf/tab'] as TabPage

            if (tab.resourceBookmark) {
              log.debug('Detected resource from dragged tab', tab.resourceBookmark)
              resourceIds.push(tab.resourceBookmark)
              existingResources.push(tab.resourceBookmark)
            } else {
              log.debug('Detected page from dragged tab', tab)
              const newResources = await createResourcesFromMediaItems(
                resourceManager,
                [
                  {
                    type: 'url',
                    data: new URL(tab.currentLocation || tab.initialLocation),
                    metadata: {}
                  }
                ],
                ''
              )
              log.debug('Resources', newResources)
              for (const r of newResources) {
                resourceIds.push(r.id)
                telemetry.trackSaveToOasis(r.type, SaveToOasisEventTrigger.Drop, spaceId !== 'all')
              }
            }
          }
        } else if (dragData['oasis/resource'] !== undefined) {
          const resource = dragData['oasis/resource']
          resourceIds.push(resource.id)
        }

        if (existingResources.length > 0) {
          await Promise.all(
            existingResources.map(async (resourceId) => {
              const resource = await resourceManager.getResource(resourceId)
              if (!resource) {
                log.error('Resource not found')
                return
              }

              log.debug('Detected resource from dragged tab', resource)

              const isSilent =
                resource.tags?.find((tag) => tag.name === ResourceTagsBuiltInKeys.SILENT) !==
                undefined
              if (isSilent) {
                // remove silent tag if it exists sicne the user is explicitly adding it
                log.debug('Removing silent tag from resource', resourceId)
                await resourceManager.deleteResourceTag(resourceId, ResourceTagsBuiltInKeys.SILENT)
                telemetry.trackSaveToOasis(
                  resource.type,
                  SaveToOasisEventTrigger.Drop,
                  spaceId !== 'all'
                )
              }
            })
          )
        }
      } catch {
        drag.abort()
        toast.error('Failed to add resources to space!')
        return
      }
    }

    drag.continue()
    log.warn('ADDING resources to spaceid', spaceId, resourceIds)
    if (spaceId !== 'all') {
      await oasis.addResourcesToSpace(spaceId, resourceIds)
      //await loadSpaceContents(spaceId)
    } else {
      //await loadEverything()
    }

    toast.success(
      `Resources ${drag.isNative ? 'added' : drag.effect === 'move' ? 'moved' : 'copied'}!`
    )
  }

  const handleOpenTabChat = (e: CustomEvent<string>) => {
    // Called from tab context menu

    // TODO: add to context if already chat open
    const tabId = e.detail
    const tab = $tabs.find((t) => t.id === tabId)
    if (!tab) {
      log.error('Tab not found', tabId)
      return
    }

    // Open chat with the tab
    openRightSidebarTab('chat')
    includeTabAndExcludeOthersFromMagic(tabId)
  }
  const handlePinTab = (e: CustomEvent<string>) => {
    const tabId = e.detail
    const tab = $tabs.find((t) => t.id === tabId)
    if (!tab) {
      log.error('Tab not found', tabId)
      return
    }

    tabsManager.update(tabId, { pinned: true })
  }
  const handleUnpinTab = (e: CustomEvent<string>) => {
    const tabId = e.detail
    const tab = $tabs.find((t) => t.id === tabId)
    if (!tab) {
      log.error('Tab not found', tabId)
      return
    }

    tabsManager.update(tabId, { pinned: false })
  }
</script>

{#if showDevOverlay}
  <DevOverlay />
{/if}

<SplashScreen show={$showSplashScreen} />

<svelte:window on:keydown={handleKeyDown} />

<ToastsProvider service={toasts} />

<!-- <pre
  style="position: fixed; bottom: 1rem; right: 1rem; top:1rem; z-index: 10000; background: black; color: white; overflow-y: scroll;"
  aria-hidden={true}>
    {JSON.stringify(
    {
      timestamp: new Date().getTime(),
      lastSelectedTabId: $lastSelectedTabId,
      selectedTabs: Array.from($selectedTabs).map(
        (tabId) => $tabs.find((tab) => tab.id === tabId)?.id
      )
    },
    null,
    2
  )}
</pre> -->

<div class="antialiased w-screen h-screen will-change-auto transform-gpu relative drag">
  {#if !horizontalTabs && showCustomWindowActions}
    <div class="flex flex-row items-center justify-between p-1">
      <div>
        <BrowserActions
          {horizontalTabs}
          {showCustomWindowActions}
          {canGoBack}
          {canGoForward}
          {canReload}
          on:go-back={() => $activeBrowserTab?.goBack()}
          on:go-forward={() => $activeBrowserTab?.goForward()}
          on:reload={() => $activeBrowserTab?.reload()}
          on:toggle-sidebar={() => changeLeftSidebarState()}
        />
      </div>
      <div class="flex flex-row items-center space-x-2 ml-5">
        <button
          on:click={() => controlWindow('minimize')}
          class="transform no-drag active:scale-95 appearance-none disabled:opacity-40 disabled:cursor-not-allowed border-0 margin-0 group flex items-center justify-center p-2 hover:bg-sky-200 transition-colors duration-200 rounded-xl text-sky-800 cursor-pointer"
        >
          <Icon name="minus" />
        </button>
        <button
          on:click={() => controlWindow('toggle-maximize')}
          class="transform no-drag active:scale-95 appearance-none disabled:opacity-40 disabled:cursor-not-allowed border-0 margin-0 group flex items-center justify-center p-2 hover:bg-sky-200 transition-colors duration-200 rounded-xl text-sky-800 cursor-pointer"
        >
          <Icon name="rectangle" />
        </button>
        <button
          on:click={() => controlWindow('close')}
          class="transform no-drag active:scale-95 appearance-none disabled:opacity-40 disabled:cursor-not-allowed border-0 margin-0 group flex items-center justify-center p-2 hover:bg-sky-200 transition-colors duration-200 rounded-xl text-sky-800 cursor-pointer"
        >
          <Icon name="close" />
        </button>
      </div>
    </div>
  {/if}

  <!--
    NOTE: Removed from SidebarPane to disable chat peek for now.

    on:rightPeekOpen={() => {
      setPageChatState(true)
      telemetry.trackOpenRightSidebar($rightSidebarTab)
    }}
    on:rightPeekClose={() => {
      cachedMagicTabs.clear()
      setPageChatState(false)
    }}
-->
  <SidebarPane
    {horizontalTabs}
    bind:showLeftSidebar
    bind:showRightSidebar
    on:leftPeekClose={() => changeTraficLightsVisibility(false)}
    on:leftPeekOpen={() => changeTraficLightsVisibility(true)}
  >
    <div
      slot="sidebar"
      class="flex-grow {horizontalTabs ? 'w-full h-full py-1' : 'h-full'}"
      style="z-index: 5000;"
    >
      {#if $sidebarTab !== 'oasis'}
        <div
          class="flex {!horizontalTabs
            ? `flex-col w-full ${showCustomWindowActions ? 'h-[calc(100%-45px)]' : 'py-1.5 h-full'} space-y-4 px-2`
            : `flex-row items-center h-full ${showCustomWindowActions ? '' : 'ml-20'} space-x-4 mr-4`} relative no-drag"
          use:contextMenu={{
            items: [
              {
                type: 'action',
                icon: 'add',
                text: 'New Tab',
                action: () => tabsManager.addPageTab('')
              },
              { type: 'separator' },
              {
                type: 'action',
                icon: 'sidebar.left',
                text: `${showLeftSidebar ? 'Hide' : 'Show'} ${horizontalTabs ? 'Tabs' : 'Sidebar'}`,
                action: () => handleLeftSidebarChange(!showLeftSidebar)
              },
              {
                type: 'action',
                icon: '',
                text: 'Toggle Tabs Orientation',
                action: () => handleToggleHorizontalTabs()
              },
              { type: 'separator' },
              {
                type: 'action',
                icon: 'trash',
                text: 'Close All Unpinned Tabs',
                kind: 'danger',
                action: () => {
                  const tabs = $unpinnedTabs
                  for (const tab of tabs) {
                    tabsManager.delete(tab.id, DeleteTabEventTrigger.CommandMenu)
                  }
                }
              }
            ]
          }}
        >
          {#if horizontalTabs || !showCustomWindowActions}
            <BrowserActions
              {horizontalTabs}
              {showCustomWindowActions}
              {canGoBack}
              {canGoForward}
              {canReload}
              on:go-back={() => $activeBrowserTab?.goBack()}
              on:go-forward={() => $activeBrowserTab?.goForward()}
              on:reload={() => $activeBrowserTab?.reload()}
              on:toggle-sidebar={() => changeLeftSidebarState()}
            />
          {/if}

          <div
            class="bg-sky-50 no-drag my-auto rounded-xl shadow-md flex-shrink-0 overflow-x-scroll no-scrollbar"
            class:p-2={!horizontalTabs}
            class:p-0.5={horizontalTabs}
          >
            <div
              id="sidebar-pinned-tabs"
              style:view-transition-name="pinned-tabs-wrapper"
              class="flex items-center h-fit px-2 py-1"
              axis="horizontal"
              dragdeadzone="5"
              use:HTMLAxisDragZone.action={{}}
              on:Drop={handleDropSidebar}
              on:DragEnter={handleDragEnterSidebar}
            >
              {#if $pinnedTabs.length === 0}
                <div class="">Drop Tabs here to pin them.</div>
              {:else}
                {#each $pinnedTabs as tab, index (tab.id + index)}
                  <TabItem
                    hibernated={!$activatedTabs.includes(tab.id)}
                    removeHighlight={$showNewTabOverlay !== 0}
                    {tab}
                    horizontalTabs={true}
                    {activeTabId}
                    pinned={true}
                    isMagicActive={$magicTabs.length > 0}
                    isSelected={Array.from($selectedTabs).some((item) => item.id === tab.id)}
                    isUserSelected={Array.from($selectedTabs).some(
                      (item) => item.id === tab.id && item.userSelected
                    )}
                    on:select={handleTabSelect}
                    on:remove-from-sidebar={handleRemoveFromSidebar}
                    on:delete-tab={handleDeleteTab}
                    on:exclude-tab={handleExcludeTab}
                    on:DragEnd={(e) => handleTabDragEnd(e.detail)}
                    on:Drop={(e) => handleDropOnSpaceTab(e.detail.drag, e.detail.spaceId)}
                    on:multi-select={handleMultiSelect}
                    on:passive-select={handlePassiveSelect}
                    on:include-tab={handleIncludeTabInMagic}
                    on:chat-with-tab={handleOpenTabChat}
                    on:pin={handlePinTab}
                    on:unpin={handleUnpinTab}
                    on:edit={handleEdit}
                    on:mouseenter={handleTabMouseEnter}
                    on:mouseleave={handleTabMouseLeave}
                  />
                {/each}
              {/if}
            </div>
          </div>

          {#if ($selectedTabs.size > 1 && $magicTabs.length === 0) || $anyTabHovered || $magicTabs.length > 0}
            <div
              class="tooltip fixed top-[6.75rem] right-1 transform translate-x-0 bg-white/90 text-sky-600 rounded px-1 my-1 mx-2 border border-gray-100 overflow-visible z-50 w-fit rotate-1 transition-transform duration-300 cursor-default hover:bg-sky-100"
              in:fly={{ y: 3, duration: 120 }}
              out:fly={{ y: 3, duration: 120 }}
              on:click={() => {
                if ($magicTabs.length > 0) {
                  deselectAllTabs()
                }
                startChatWithSelectedTabs()
              }}
              aria-hidden="true"
              on:mouseenter={() => {
                chatTooltipHovered.set(true)
              }}
              on:mouseleave={() => {
                chatTooltipHovered.set(false)
              }}
            >
              <div
                class="magic-activated select-none"
                style="font-size: 12px; padding: 10px; margin: -10px;"
                aria-hidden="true"
                on:mouseenter={() => {
                  chatTooltipHovered.set(true)
                }}
                on:mouseleave={() => {
                  chatTooltipHovered.set(false)
                }}
              >
                {#if !$magicTabs.length}
                  Hit {navigator.platform.startsWith('Mac') ? '⌘' : 'Ctrl'} + E for chat.
                {:else}
                  Chat Active
                {/if}
              </div>
            </div>
          {/if}

          <div
            class=" {horizontalTabs
              ? 'overflow-x-scroll space-x-2 px-3 outline'
              : 'overflow-y-scroll space-y-2 py-3 outline'} w-full h-full inline-flex flex-nowrap overflow-hidden no-scrollbar outline'"
            class:flex-row={horizontalTabs}
            class:items-center={horizontalTabs}
            class:flex-col={!horizontalTabs}
            on:wheel={(event) => {
              if (horizontalTabs) {
                containerRef.scrollLeft += event.deltaY
              }
            }}
            on:scroll={checkScroll}
            bind:this={containerRef}
            style="
                mask-image: linear-gradient(
                  to {horizontalTabs ? 'right' : 'bottom'},
                  {$showStartMask ? 'transparent 0,' : 'black 0,'}
                  black 96px,
                  black calc(100% - 96px),
                  {$showEndMask ? 'transparent 100%' : 'black 100%'}
                );
              "
          >
            <div
              class="no-scrollbar relative h-full flex-grow w-full overflow-y-visible"
              class:space-x-2={horizontalTabs}
              class:items-center={horizontalTabs}
              use:contextMenu={{
                canOpen: $selectedTabs.size > 1,
                items: [
                  {
                    type: 'action',
                    icon: '',
                    text: 'Create Space',
                    action: () => {
                      // selectedTabs has two types of ids: string and { id: string, userSelected: boolean }
                      // we need to filter out the ones that are not userSelected
                      const tabIds = $tabs
                        .filter((tab) =>
                          Array.from($selectedTabs).some((item) => item.id === tab.id)
                        )
                        .map((e) => e.id)
                      createSpaceWithTabs(tabIds)
                    }
                  },
                  {
                    type: 'action',
                    icon: 'chat',
                    text: 'Open Tabs in Chat',
                    action: () => startChatWithSelectedTabs()
                  },
                  { type: 'separator' },
                  {
                    type: 'action',
                    icon: 'trash',
                    text: 'Close Tabs',
                    kind: 'danger',
                    action: () => {
                      for (const tab of $selectedTabs) {
                        tabsManager.delete(tab.id, DeleteTabEventTrigger.ContextMenu)
                      }
                    }
                  }
                ]
              }}
            >
              {#if horizontalTabs}
                <div
                  id="sidebar-unpinned-tabs"
                  class="horizontal-tabs space-x-1 h-full divide-x-1 divide-sky-300/70"
                  axis="horizontal"
                  dragdeadzone="5"
                  placeholder-size="60"
                  use:HTMLAxisDragZone.action={{}}
                  on:Drop={handleDropSidebar}
                  on:DragEnter={handleDragEnterSidebar}
                >
                  {#each $unpinnedTabs as tab, index (tab.id + index)}
                    <!-- check if this tab is active -->
                    {#if $activeTabId === tab.id}
                      <TabItem
                        hibernated={!$activatedTabs.includes(tab.id)}
                        removeHighlight={$showNewTabOverlay !== 0}
                        showClose
                        tabSize={Math.min(300, Math.max(24, tabSize))}
                        {tab}
                        {activeTabId}
                        bookmarkingInProgress={$bookmarkingInProgress}
                        bookmarkingSuccess={$bookmarkingSuccess}
                        pinned={false}
                        {spaces}
                        enableEditing
                        showIncludeButton={$activeTabMagic?.showSidebar &&
                          (tab.type === 'page' || tab.type === 'space')}
                        isMagicActive={$magicTabs.length > 0}
                        bind:this={activeTabComponent}
                        isSelected={Array.from($selectedTabs).some((item) => item.id === tab.id)}
                        isUserSelected={Array.from($selectedTabs).some(
                          (item) => item.id === tab.id && item.userSelected
                        )}
                        on:multi-select={handleMultiSelect}
                        on:passive-select={handlePassiveSelect}
                        on:select={handleTabSelect}
                        on:remove-from-sidebar={handleRemoveFromSidebar}
                        on:delete-tab={handleDeleteTab}
                        on:exclude-tab={handleExcludeTab}
                        on:input-enter={handleBlur}
<<<<<<< HEAD
                        on:bookmark={() => handleBookmark()}
                        on:create-live-space={() => showCreateLiveSpaceDialog.set(true)}
=======
                        on:bookmark={(e) => handleBookmark(false, e.detail.trigger)}
                        on:create-live-space={handleCreateLiveSpace}
>>>>>>> 225045c0
                        on:add-source-to-space={handleAddSourceToSpace}
                        on:save-resource-in-space={handleSaveResourceInSpace}
                        on:include-tab={handleIncludeTabInMagic}
                        on:chat-with-tab={handleOpenTabChat}
                        on:pin={handlePinTab}
                        on:unpin={handleUnpinTab}
                        on:DragEnd={(e) => handleTabDragEnd(e.detail)}
                        on:Drop={(e) => handleDropOnSpaceTab(e.detail.drag, e.detail.spaceId)}
                        on:edit={handleEdit}
                        on:mouseenter={handleTabMouseEnter}
                        on:mouseleave={handleTabMouseLeave}
                      />
                    {:else}
                      <TabItem
                        showClose
                        hibernated={!$activatedTabs.includes(tab.id)}
                        {tab}
                        tabSize={Math.min(300, Math.max(24, tabSize))}
                        {activeTabId}
                        pinned={false}
                        showIncludeButton={$activeTabMagic?.showSidebar &&
                          (tab.type === 'page' || tab.type === 'space')}
                        isSelected={Array.from($selectedTabs).some((item) => item.id === tab.id)}
                        isUserSelected={Array.from($selectedTabs).some(
                          (item) => item.id === tab.id && item.userSelected
                        )}
                        isMagicActive={$magicTabs.length > 0}
                        on:multi-select={handleMultiSelect}
                        on:passive-select={handlePassiveSelect}
                        on:select={handleTabSelect}
                        on:remove-from-sidebar={handleRemoveFromSidebar}
                        on:exclude-tab={handleExcludeTab}
                        on:delete-tab={handleDeleteTab}
                        on:input-enter={handleBlur}
                        on:include-tab={handleIncludeTabInMagic}
                        on:chat-with-tab={handleOpenTabChat}
                        on:pin={handlePinTab}
                        on:unpin={handleUnpinTab}
                        on:DragEnd={(e) => handleTabDragEnd(e.detail)}
                        on:Drop={(e) => handleDropOnSpaceTab(e.detail.drag, e.detail.spaceId)}
                        on:edit={handleEdit}
                        on:mouseenter={handleTabMouseEnter}
                        on:mouseleave={handleTabMouseLeave}
                      />
                    {/if}
                  {/each}
                </div>
              {:else}
                <div
                  id="sidebar-unpinned-tabs"
                  class="vertical-tabs"
                  axis="vertical"
                  dragdeadzone="5"
                  use:HTMLAxisDragZone.action={{}}
                  on:Drop={handleDropSidebar}
                  on:DragEnter={handleDragEnterSidebar}
                >
                  {#each $unpinnedTabs as tab, index (tab.id)}
                    <!-- check if this tab is active -->
                    {#if $activeTabId === tab.id}
                      <TabItem
                        hibernated={!$activatedTabs.includes(tab.id)}
                        removeHighlight={$showNewTabOverlay !== 0}
                        showClose
                        horizontalTabs={false}
                        {tab}
                        {activeTabId}
                        bookmarkingInProgress={$bookmarkingInProgress}
                        bookmarkingSuccess={$bookmarkingSuccess}
                        pinned={false}
                        {spaces}
                        enableEditing
                        showIncludeButton={$activeTabMagic?.showSidebar &&
                          (tab.type === 'page' || tab.type === 'space')}
                        isMagicActive={$magicTabs.length > 0}
                        bind:this={activeTabComponent}
                        isSelected={Array.from($selectedTabs).some((item) => item.id === tab.id)}
                        isUserSelected={Array.from($selectedTabs).some(
                          (item) => item.id === tab.id && item.userSelected
                        )}
                        on:multi-select={handleMultiSelect}
                        on:passive-select={handlePassiveSelect}
                        on:select={handleTabSelect}
                        on:exclude-tab={handleExcludeTab}
                        on:remove-from-sidebar={handleRemoveFromSidebar}
                        on:delete-tab={handleDeleteTab}
                        on:exclude-tab={handleExcludeTab}
                        on:input-enter={handleBlur}
<<<<<<< HEAD
                        on:bookmark={() => handleBookmark()}
                        on:create-live-space={() => showCreateLiveSpaceDialog.set(true)}
=======
                        on:bookmark={(e) => handleBookmark(false, e.detail.trigger)}
                        on:create-live-space={handleCreateLiveSpace}
>>>>>>> 225045c0
                        on:add-source-to-space={handleAddSourceToSpace}
                        on:save-resource-in-space={handleSaveResourceInSpace}
                        on:include-tab={handleIncludeTabInMagic}
                        on:chat-with-tab={handleOpenTabChat}
                        on:pin={handlePinTab}
                        on:unpin={handleUnpinTab}
                        on:DragEnd={(e) => handleTabDragEnd(e.detail)}
                        on:Drop={(e) => handleDropOnSpaceTab(e.detail.drag, e.detail.spaceId)}
                        on:edit={handleEdit}
                        on:mouseenter={handleTabMouseEnter}
                        on:mouseleave={handleTabMouseLeave}
                      />
                    {:else}
                      <TabItem
                        hibernated={!$activatedTabs.includes(tab.id)}
                        showClose
                        {tab}
                        horizontalTabs={false}
                        {activeTabId}
                        pinned={false}
                        showIncludeButton={$activeTabMagic?.showSidebar &&
                          (tab.type === 'page' || tab.type === 'space')}
                        isSelected={Array.from($selectedTabs).some((item) => item.id === tab.id)}
                        isUserSelected={Array.from($selectedTabs).some(
                          (item) => item.id === tab.id && item.userSelected
                        )}
                        isMagicActive={$magicTabs.length > 0}
                        on:multi-select={handleMultiSelect}
                        on:passive-select={handlePassiveSelect}
                        on:select={handleTabSelect}
                        on:exclude-tab={handleExcludeTab}
                        on:remove-from-sidebar={handleRemoveFromSidebar}
                        on:delete-tab={handleDeleteTab}
                        on:input-enter={handleBlur}
                        on:include-tab={handleIncludeTabInMagic}
                        on:chat-with-tab={handleOpenTabChat}
                        on:pin={handlePinTab}
                        on:unpin={handleUnpinTab}
                        on:DragEnd={(e) => handleTabDragEnd(e.detail)}
                        on:Drop={(e) => handleDropOnSpaceTab(e.detail.drag, e.detail.spaceId)}
                        on:edit={handleEdit}
                        on:mouseenter={handleTabMouseEnter}
                        on:mouseleave={handleTabMouseLeave}
                      />
                    {/if}
                  {/each}
                </div>
              {/if}
              <div
                style="position: absolute; top: {!horizontalTabs
                  ? 42 * $unpinnedTabs.length
                  : 0}px; left: {horizontalTabs ? plusBtnLeftPos : 0}px; right: 0;"
                class:w-fit={horizontalTabs}
                class:h-full={horizontalTabs}
                class="select-none flex items-center justify-center"
                class:opacity-100={!$showEndMask}
                class:opacity-0={$showEndMask}
                class:pointer-events-auto={!$showEndMask}
                class:pointer-events-none={$showEndMask}
              >
                <button
                  class="transform select-none no-drag active:scale-95 space-x-2 {horizontalTabs
                    ? 'w-fit rounded-xl p-2'
                    : 'w-full rounded-2xl px-4 py-3'} appearance-none select-none outline-none border-0 margin-0 group flex items-center p-2 hover:bg-sky-200 transition-colors duration-200 text-sky-800 cursor-pointer"
                  class:bg-sky-200={$showNewTabOverlay === 1}
                  on:click|preventDefault={() => tabsManager.showNewTab()}
                >
                  <Icon name="add" />
                  {#if !horizontalTabs}
                    <span class="label">New Tab</span>
                  {/if}
                </button>
              </div>
            </div>
          </div>

          <div class="flex {horizontalTabs ? 'flex-row items-center' : 'flex-col'} flex-shrink-0">
            <button
              class="transform select-none no-drag active:scale-95 space-x-2 {horizontalTabs
                ? 'w-fit rounded-xl p-2'
                : 'w-full rounded-2xl px-4 py-3'} appearance-none border-0 margin-0 group flex items-center p-2 hover:bg-sky-200 transition-colors duration-200 text-sky-800 cursor-pointer"
              on:click|preventDefault={() => tabsManager.showNewTab()}
              class:opacity-100={$showEndMask}
              class:opacity-0={!$showEndMask}
              class:pointer-events-auto={$showEndMask}
              class:pointer-events-none={!$showEndMask}
              class:bg-sky-200={$showNewTabOverlay === 1}
            >
              <Icon name="add" />
              {#if !horizontalTabs}
                <span class="label">New Tab</span>
              {/if}
            </button>
            <div
              class="flex flex-row flex-shrink-0 items-center mx-auto"
              class:space-x-4={!horizontalTabs}
            >
              {#if !horizontalTabs || (horizontalTabs && !showRightSidebar)}
                <CustomPopover position={horizontalTabs ? 'top' : 'bottom'}>
                  <button
                    slot="trigger"
                    class="no-drag transform active:scale-95 appearance-none disabled:opacity-40 disabled:cursor-not-allowed border-0 margin-0 group flex items-center justify-center p-2 hover:bg-sky-200 transition-colors duration-200 rounded-xl text-sky-800 cursor-pointer"
                    on:click={() => toggleRightSidebar()}
                  >
                    <Icon name="triangle-square-circle" />
                  </button>

                  <div
                    slot="content"
                    class="flex no-drag flex-row items-center justify-center space-x-4 px-3 py-3"
                    let:closePopover
                  >
                    {#each $sidebarTools as tool}
                      <button
                        class="flex flex-col items-center space-y-2 disabled:opacity-40 disabled:cursor-not-allowed"
                        on:click={() => {
                          closePopover()
                          openRightSidebarTab(tool.id)
                        }}
                        disabled={tool.disabled}
                      >
                        <div class="p-4 rounded-xl bg-neutral-200/50 hover:bg-neutral-200">
                          <Icon name={tool.icon} class="text-xl text-neutral-800" />
                        </div>
                        <span class="text-xs">{tool.name}</span>
                      </button>
                    {/each}
                  </div>
                </CustomPopover>
              {/if}

              <button
                use:tooltip={{
                  text: 'My Stuff (⌘ + O)',
                  position: horizontalTabs ? 'left' : 'top'
                }}
                class="transform no-drag active:scale-95 appearance-none disabled:opacity-40 disabled:cursor-not-allowed border-0 margin-0 group flex items-center justify-center p-2 hover:bg-sky-200 transition-colors duration-200 rounded-xl text-sky-800 cursor-pointer"
                on:click={() => ($showNewTabOverlay = 2)}
                class:bg-sky-200={$showNewTabOverlay === 2}
              >
                <div
                  id="oasis-zone"
                  class="oasis-drop-zone"
                  style="position: absolute; inset-inline: 10%; inset-block: 20%;"
                  use:HTMLDragZone.action={{}}
                  on:DragEnter={(drag) => {
                    const dragData = drag.data
                    if (
                      drag.isNative ||
                      (dragData['surf/tab'] !== undefined && dragData['surf/tab'].type !== 'space')
                    ) {
                      drag.continue() // Allow the drag
                      return
                    }
                    drag.abort()
                  }}
                  on:Drop={(drag) => handleDropOnSpaceTab(drag, 'all')}
                ></div>

                <Icon name="leave" />
              </button>

              {#if showCustomWindowActions}
                <button
                  on:click={() => openSettings()}
                  class="transform no-drag active:scale-95 appearance-none disabled:opacity-40 disabled:cursor-not-allowed border-0 margin-0 group flex items-center justify-center p-2 hover:bg-sky-200 transition-colors duration-200 rounded-xl text-sky-800 cursor-pointer"
                >
                  <Icon name="settings" />
                </button>
              {/if}
            </div>

            {#if horizontalTabs && showCustomWindowActions}
              <div class="flex flex-row items-center space-x-2 ml-5">
                <button
                  on:click={() => controlWindow('minimize')}
                  class="transform no-drag active:scale-95 appearance-none disabled:opacity-40 disabled:cursor-not-allowed border-0 margin-0 group flex items-center justify-center p-2 hover:bg-sky-200 transition-colors duration-200 rounded-xl text-sky-800 cursor-pointer"
                >
                  <Icon name="minus" />
                </button>
                <button
                  on:click={() => controlWindow('toggle-maximize')}
                  class="transform no-drag active:scale-95 appearance-none disabled:opacity-40 disabled:cursor-not-allowed border-0 margin-0 group flex items-center justify-center p-2 hover:bg-sky-200 transition-colors duration-200 rounded-xl text-sky-800 cursor-pointer"
                >
                  <Icon name="rectangle" />
                </button>
                <button
                  on:click={() => controlWindow('close')}
                  class="transform no-drag active:scale-95 appearance-none disabled:opacity-40 disabled:cursor-not-allowed border-0 margin-0 group flex items-center justify-center p-2 hover:bg-sky-200 transition-colors duration-200 rounded-xl text-sky-800 cursor-pointer"
                >
                  <Icon name="close" />
                </button>
              </div>
            {/if}
          </div>
        </div>
      {:else}
        <!-- <OasisSidebar on:tabsManager.create={handleCreateTabFromSpace} /> -->
      {/if}
    </div>

    <div slot="content" class="h-full w-full shadow-lg flex space-x-4 relative flex-row">
      <div
        style:view-transition-name="active-content-wrapper"
        class="w-full h-full overflow-hidden flex-grow"
        style="z-index: 0;"
        class:hasNoTab={!$activeBrowserTab}
        class:sidebarHidden={!showLeftSidebar}
      >
        <NewTabOverlay
          spaceId={'all'}
          activeTab={$activeTab}
          bind:showTabSearch={$showNewTabOverlay}
          on:open-space-as-tab={handleCreateTabForSpace}
          on:deleted={handleDeletedSpace}
          {historyEntriesManager}
          activeTabs={$activeTabs}
          on:activate-tab={handleTabSelect}
          on:close-active-tab={() => tabsManager.deleteActive(DeleteTabEventTrigger.CommandMenu)}
          on:bookmark={() => handleBookmark(false, SaveToOasisEventTrigger.CommandMenu)}
          on:toggle-sidebar={() => changeLeftSidebarState()}
          on:create-tab-from-space={handleCreateTabFromSpace}
          on:toggle-horizontal-tabs={debounceToggleHorizontalTabs}
          on:reload-window={() => $activeBrowserTab?.reload()}
          on:open-space={handleCreateTabForSpace}
          on:create-chat={handleCreateChatWithQuery}
          on:create-note={handleCreateNote}
          on:Drop={handleDropOnSpaceTab}
          on:zoom={() => {
            $activeBrowserTab?.zoomIn()
          }}
          on:zoom-out={() => {
            $activeBrowserTab?.zoomOut()
          }}
          on:reset-zoom={() => {
            $activeBrowserTab?.resetZoom()
          }}
          on:open-url={(e) => {
            tabsManager.addPageTab(e.detail, {
              active: true,
              trigger: CreateTabEventTrigger.AddressBar
            })
          }}
          on:open-resource={(e) => {
            openResource(e.detail)
          }}
        />

        {#if $sidebarTab === 'oasis'}
          <div class="browser-window active no-drag" style="--scaling: 1;">
            <OasisSpace
              spaceId={$selectedSpace}
              active
              on:create-resource-from-oasis={handeCreateResourceFromOasis}
              on:deleted={handleDeletedSpace}
              on:open-space-as-tab={handleCreateTabForSpace}
              hideBar={$showNewTabOverlay !== 0}
              {historyEntriesManager}
            />
          </div>
        {/if}

        {#if $showResourceDetails && $resourceDetailsModalSelected}
          <OasisResourceModalWrapper
            resourceId={$resourceDetailsModalSelected}
            on:close={() => closeResourceDetailsModal()}
          />
        {/if}

        {#each $activeTabs as tab (tab.id)}
          {#if $activatedTabs.includes(tab.id)}
            <div
              class="browser-window will-change-contents transform-gpu no-drag"
              style="--scaling: 1;"
              class:active={$activeTabId === tab.id && $sidebarTab !== 'oasis'}
              class:magic-glow-big={$activeTabId === tab.id &&
                tab.type === 'page' &&
                $activeTabMagic?.running}
            >
              {#if !horizontalTabs}<div
                  class="w-full h-3 pointer-events-none fixed z-[1002] drag"
                />{/if}

              {#if tab.type === 'page'}
                <BrowserTab
                  {historyEntriesManager}
                  pageMagic={$activeTabMagic}
                  bind:this={$browserTabs[tab.id]}
                  bind:tab={$tabs[$tabs.findIndex((t) => t.id === tab.id)]}
                  on:navigation={(e) => handleWebviewTabNavigation(e, tab)}
                  on:update-tab={(e) => tabsManager.update(tab.id, e.detail)}
                  on:open-resource={(e) =>
                    openResourceDetailsModal(e.detail, OpenResourceEventFrom.Page)}
                  on:reload-annotations={(e) => reloadAnnotationsSidebar(e.detail)}
                  on:update-page-magic={(e) => updateActiveMagicPage(e.detail)}
                  on:keydown={(e) => handleKeyDown(e.detail)}
                  on:add-to-chat={(e) => handleAddToChat(e)}
                />
              {:else if tab.type === 'chat'}
                <Chat
                  {tab}
                  {resourceManager}
                  resourceIds={[]}
                  on:navigate={(e) =>
                    tabsManager.addPageTab(e.detail.url, {
                      active: e.detail.active,
                      trigger: CreateTabEventTrigger.OasisChat
                    })}
                  on:tabsManager.update={(e) => tabsManager.update(tab.id, e.detail)}
                  on:openResource={(e) =>
                    openResourceDetailsModal(e.detail, OpenResourceEventFrom.OasisChat)}
                />
              {:else if tab.type === 'importer'}
                <Importer {resourceManager} />
              {:else if tab.type === 'oasis-discovery'}
                <OasisDiscovery {resourceManager} />
              {:else if tab.type === 'space'}
                <OasisSpace
                  spaceId={tab.spaceId}
                  active={$activeTabId === tab.id}
                  on:create-resource-from-oasis={handeCreateResourceFromOasis}
                  on:deleted={handleDeletedSpace}
                  hideBar={$showNewTabOverlay !== 0}
                  {historyEntriesManager}
                />
              {:else if tab.type === 'history'}
                <BrowserHistory {tab} active={$activeTabId === tab.id} />
              {:else if tab.type === 'resource'}
                <ResourceTab {tab} on:update-tab={(e) => tabsManager.update(tab.id, e.detail)} />
              {/if}
            </div>
          {/if}
        {/each}

        {#if !$activeTabs && !$activeTab}
          <div class="no-drag" style="--scaling: 1;">
            <BrowserHomescreen
              {historyEntriesManager}
              active
              on:navigate={handleTabNavigation}
              on:chat={handleCreateChat}
              on:rag={handleRag}
              {spaces}
            />
          </div>
        {/if}
      </div>
    </div>

    <Tabs.Root
      bind:value={$rightSidebarTab}
      class="h-full flex flex-col relative no-drag"
      slot="right-sidebar"
      let:minimal
    >
      <div class="flex items-center justify-between gap-3 px-4 py-4 border-b-2 border-sky-100">
        <div class="flex items-center justify-start">
          <!-- svelte-ignore a11y-click-events-have-key-events -->
          <!-- svelte-ignore a11y-no-static-element-interactions -->
          <div
            role="button"
            tabindex="0"
            on:click={() => toggleRightSidebar()}
            class="flex items-center gap-2 p-1 text-sky-800/50 rounded-lg hover:bg-sky-100 hover:text-sky-800 group cursor-pointer"
          >
            <Icon name="sidebar.right" class="group-hover:hidden" size="20px" />
            <Icon name="close" class="hidden group-hover:block" size="20px" />
          </div>
        </div>

        <Tabs.List
          class="grid w-full grid-cols-3 gap-1 rounded-9px bg-dark-10 text-sm font-semibold leading-[0.01em]"
        >
          {#each $sidebarTools as tool}
            <Tabs.Trigger
              value={tool.id}
              class="transform active:scale-95 appearance-none disabled:opacity-40 disabled:cursor-not-allowed border-0 margin-0 group flex items-center justify-center gap-2 px-2 py-3 transition-colors duration-200 rounded-xl text-sky-800 cursor-pointer opacity-75 data-[state='active']:opacity-100 data-[state='active']:bg-sky-200 hover:bg-sky-100 data-[state='active']:hover:bg-sky-200/50"
              disabled={tool.disabled}
            >
              {#if tool.icon}
                <Icon name={tool.icon} />
              {/if}

              {#if !minimal}
                <span> {tool.name}</span>
              {/if}
            </Tabs.Trigger>
          {/each}
        </Tabs.List>

        <div class="p-1">
          <div style="width: 20px; height: 20px;"></div>
        </div>
      </div>

      <Tabs.Content value="chat" class="flex-grow overflow-hidden">
        {#if $activeTab && $activeTabMagic}
          {#key showRightSidebar}
            <MagicSidebar
              magicPage={activeTabMagic}
              tabsInContext={magicTabs}
              bind:this={magicSidebar}
              allTabs={$tabs}
              bind:inputValue={$magicInputValue}
              on:highlightText={(e) => scrollWebviewToText(e.detail.tabId, e.detail.text)}
              on:highlightWebviewText={(e) =>
                highlightWebviewText(e.detail.resourceId, e.detail.answerText, e.detail.sourceUid)}
              on:seekToTimestamp={(e) =>
                handleSeekToTimestamp(e.detail.resourceId, e.detail.timestamp)}
              on:navigate={(e) => {
                $browserTabs[$activeTabId].navigate(e.detail.url)
              }}
              on:select={handleTabSelect}
              on:exclude-tab={handleExcludeTab}
              on:updateActiveChatId={(e) => activeChatId.set(e.detail)}
              on:remove-magic-tab={removeMagicTab}
              on:include-tab={handleIncludeTabInMagic}
              {activeTabMagic}
            />
          {/key}
        {:else}
          <div class="w-full h-full flex items-center justify-center flex-col opacity-50">
            <Icon name="info" />
            <span>Magic chat not available</span>
          </div>
        {/if}
      </Tabs.Content>
      <Tabs.Content value="annotations" class="flex-grow overflow-hidden">
        {#if $activeTab && $activeTab.type === 'page'}
          <AnnotationsSidebar
            bind:this={annotationsSidebar}
            resourceId={$activeTab.resourceBookmark}
            on:scrollTo={handleAnnotationScrollTo}
            on:create={handleAnnotationSidebarCreate}
            on:reload={handleAnnotationSidebarReload}
          />
        {:else}
          <div class="w-full h-full flex items-center justify-center flex-col opacity-50">
            <Icon name="info" />
            <span>No page info available.</span>
          </div>
        {/if}
      </Tabs.Content>
      <Tabs.Content value="go-wild" class="flex-grow overflow-hidden">
        {#if $activeTab && $activeTab.type === 'page' && $showAppSidebar}
          <AppSidebar
            {sffs}
            appId={$activeAppId}
            activeTab={$activeTab}
            activeBrowserTab={$activeBrowserTab}
            on:clear={() => handleAppSidebarClear(true)}
            on:execute-tab-code={handleExecuteAppSidebarCode}
          />
        {:else}
          <div class="w-full h-full flex items-center justify-center flex-col opacity-50">
            <Icon name="info" />
            <span>Go wild not available.</span>
          </div>
        {/if}
      </Tabs.Content>
    </Tabs.Root>
  </SidebarPane>
</div>

<style lang="scss">
  /// DRAGCULA STATES NOTE: these should be @horizon/dragcula/dist/styles.css import, but this doesnt work currently!
  :global(::view-transition-group(*)) {
    animation-duration: 280ms;
    animation-timing-function: cubic-bezier(0, 1, 0.41, 0.99);
  }

  :global(.dragcula-drop-indicator) {
    --color: #3765ee;
    --dotColor: white;
    --inset: 2%;
    background: var(--color);
  }
  :global(.dragcula-drop-indicator.dragcula-axis-vertical) {
    left: var(--inset);
    right: var(--inset);
    height: 2px;
    transform: translateY(-50%);
  }
  :global(.dragcula-drop-indicator.dragcula-axis-horizontal) {
    top: var(--inset);
    bottom: var(--inset);
    width: 2px;
    transform: translateX(-50%);
  }
  :global(.dragcula-drop-indicator.dragcula-axis-vertical::before) {
    content: '';
    position: absolute;
    top: 0;
    left: 0;
    transform: translate(-50%, calc(-50% + 1px));
    width: 7px;
    height: 7px;
    border-radius: 5px;
    background: var(--dotColor);
    border: 2px solid var(--color);
  }
  :global(.dragcula-drop-indicator.dragcula-axis-vertical::after) {
    content: '';
    position: absolute;
    top: 0;
    right: -6px;
    transform: translate(-50%, calc(-50% + 1px));
    width: 7px;
    height: 7px;
    border-radius: 5px;
    background: var(--dotColor);
    border: 2px solid var(--color);
  }
  :global(.dragcula-drop-indicator.dragcula-axis-horizontal::before) {
    content: '';
    position: absolute;
    bottom: 0;
    left: 0;
    transform: translate(calc(-50% + 1px), calc(-50% + 6px));
    width: 7px;
    height: 7px;
    border-radius: 50px;
    background: var(--dotColor);
    border: 2px solid var(--color);
  }
  :global(.dragcula-drop-indicator.dragcula-axis-horizontal::after) {
    content: '';
    position: absolute;
    top: -4px;
    left: 0;
    transform: translate(calc(-50% + 1px), calc(-50% + 6px));
    width: 7px;
    height: 7px;
    border-radius: 50px;
    background: var(--dotColor);
    border: 2px solid var(--color);
  }
  /// === END OF MAXU DRAGCULA STUFF

  // Disables pointer events on all body elements if a drag operation is active
  // except, other drag zones.
  :global(body[data-dragcula-dragging='true'] *:not([data-dragcula-zone])) {
    pointer-events: none;
  }

  :global(body[data-dragcula-dragging='true'] *[data-dragcula-zone]) {
    pointer-events: all;
  }

  // Disables pointer events on all elements inside a drop target
  // except, nested drag zones.
  // This is also useful when supporting native dnd, as there won't
  // be a body class!
  :global(body[data-dragcula-dragging='true'] *[data-dragcula-zone] *:not([data-dragcula-zone])) {
    pointer-events: none;
  }
  :global(body[data-dragcula-dragging='true'] *[data-dragcula-zone] *[data-dragcula-zone]) {
    pointer-events: all;
  }
  :global([data-dragcula-dragging-item='true']) {
  }

  // Disable the zone of the drag item itself
  :global(body *[data-dragcula-dragging-item]) {
    pointer-events: none !important;
    object-fit: cover;
    max-width: 25ch;
    max-height: 25ch;
    opacity: 0.7;
  }
  :global(body *[data-dragcula-dragging-item].tab) {
    pointer-events: none !important;
    object-fit: cover;
    max-width: 35ch;
    max-height: 35ch;
  }

  :global(
      body[data-dragcula-target]:not(
          [data-dragcula-target^='sidebar']
        )[data-dragcula-drag-effect='copy']
    ) {
    cursor: copy;
  }

  /*:global(body[data-dragcula-dragging='true']) {
    cursor: grabbing;
    user-select: none;
  }*/
  /*:global(body[data-dragcula-dragging='true'] *:not([data-dragcula-zone])) {
    pointer-events: none;
  }
  :global(body[data-dragcula-dragging='true'] *[data-dragcula-zone]) {
    pointer-events: all;
  }*/
  :global([data-dragcula-zone][axis='vertical']) {
    // This is needed to prevent margin collapse when the first child has margin-top. Without this, it will move the container element instead.
    padding-top: 1px;
    margin-top: -1px;
  }
  :global([data-dragcula-zone='sidebar-pinned-tabs']) {
    min-height: 24px;
  }
  :global(.magic-tabs-wrapper [data-dragcula-zone]) {
    min-height: 4rem !important;
    height: fit-content !important;
  }
  /*:global(div[data-dragcula-zone]) {
    overflow: visible !important;
    background: transparent !important;
  }*/

  :global(*) {
    scrollbar-color: rgb(130, 130, 130) transparent;
    scrollbar-width: thin;
  }

  .messi {
    backdrop-filter: blur(10px);
  }
  .hide-btn {
    display: none !important;
    background-color: transparent;
  }

  .sidebar {
    &.magic {
      background: linear-gradient(0deg, #ffeffd 0%, #ffe5fb 4.18%),
        linear-gradient(180deg, #fef4fe 0%, #fff0fa 10.87%),
        radial-gradient(41.69% 35.32% at 16.92% 87.63%, rgba(255, 208, 232, 0.85) 0%, #fee6f5 100%),
        linear-gradient(129deg, #fef7fd 0.6%, #ffe8ef 44.83%, #ffe3f4 100%), #fff;
      background: linear-gradient(
          0deg,
          color(display-p3 0.9922 0.9412 0.9879) 0%,
          color(display-p3 0.9843 0.902 0.9775 / 0) 4.18%
        ),
        linear-gradient(
          180deg,
          color(display-p3 0.9892 0.9569 0.9922) 0%,
          color(display-p3 0.9922 0.9451 0.9796 / 0) 10.87%
        ),
        radial-gradient(
          41.69% 35.32% at 16.92% 87.63%,
          color(display-p3 0.9735 0.8222 0.9054 / 0.85) 0%,
          color(display-p3 0.9804 0.9059 0.958 / 0) 100%
        ),
        linear-gradient(
          129deg,
          color(display-p3 0.9922 0.9686 0.9906) 0.6%,
          color(display-p3 0.9922 0.9137 0.9373) 44.83%,
          color(display-p3 0.9882 0.8941 0.9522) 100%
        ),
        color(display-p3 1 1 1);
      box-shadow: 0px 0.933px 2.8px 0px rgba(0, 0, 0, 0.1);
      box-shadow: 0px 0.933px 2.8px 0px color(display-p3 0 0 0 / 0.1);
    }
  }

  .sidebar-magic-toggle {
    z-index: 100000;
    background: rgba(175, 238, 238, 0.292);
    border-radius: 8px;
    padding: 0.7rem;
    cursor: pointer;
    border-top: 1px solid #e4e2d4;
    border-bottom: 1px solid #e4e2d4;
    border-left: 1px solid #e4e2d4;
  }

  .sidebar-annotations-toggle {
    right: 0.45rem;
    z-index: 100000;
    background: rgba(175, 238, 238, 0.292);
    border-radius: 8px;
    padding: 0.7rem;
    cursor: pointer;
    border-top: 1px solid #e4e2d4;
    border-bottom: 1px solid #e4e2d4;
    border-left: 1px solid #e4e2d4;
  }

  .sidebar-magic {
    flex: 1;
    width: 300px;
    z-index: 1;
    height: 96%;
  }
  :global(.magic-horizontal .tab) {
    flex: 1 1 0px;
    min-width: 120px;
  }

  .browser-window-wrapper {
    flex: 1;
    padding: 0rem 0.4rem 0.4rem 0.4rem;
    height: 100vh;
    position: relative;

    &.sidebarHidden {
      padding: 0.4rem;
    }
  }

  .browser-window {
    height: 100%;
    width: 100%;
    border-radius: 0.5rem;
    box-shadow: 0 0 10px rgba(0, 0, 0, 0.1);
    position: absolute;
    top: 0;
    opacity: 0;

    &.active {
      z-index: 1;
      position: relative;
      opacity: 100%;
    }

    :global(webview) {
      height: 100%;
      width: 100%;
      // border-radius: 0.5rem;
      // overflow: hidden;
    }
  }
  .link-preview-content {
    padding: 0.4rem;
    border-radius: 0.375rem;
    background-color: paleturquoise;
    box-shadow:
      0 10px 15px -3px rgba(0, 0, 0, 0.1),
      0 4px 6px -2px rgba(0, 0, 0, 0.05);
  }

  .address-bar-wrapper {
    border-radius: 12px;
    padding: 0.5rem;
    background: paleturquoise;
    display: flex;
    flex-direction: column;
    box-shadow:
      0 10px 15px -3px rgba(0, 0, 0, 0.1),
      0 4px 6px -2px rgba(0, 0, 0, 0.05);
    gap: 15px;
    position: relative;
    z-index: 50000;
  }

  .address-bar-content {
    display: flex;
    align-items: center;
    gap: 10px;
  }

  .popover-content {
    background-color: red;
    width: 100vh;
    height: 100vh;
  }

  .bar-wrapper {
    width: 100%;
    margin-top: 0.5rem;

    .hitarea {
      position: absolute;
      z-index: 30000;
      top: -1rem;
      width: 100%;
      height: 5rem;
      background: red;
    }

    button {
      appearance: none;
      border: none;
      margin: 0;
      display: flex;
      align-items: center;
      justify-content: center;
      gap: 5px;
      border-radius: 5px;
      cursor: pointer;

      background-color: #fff;
      padding: 10px;

      &:hover {
        background: #eeece0;
      }
    }
  }

  #sidebar-pinned-tabs {
    gap: 4px;
  }

  input {
    flex: 1;
    width: 400px;
    padding: 10px;
    border: 1px solid transparent;
    border-radius: 5px;
    font-size: 1rem;
    background-color: rgb(218, 239, 239);
    color: #3f3f3f;

    &:hover {
      background: #eeece0;
    }

    &:focus {
      outline: none;
      border-color: #f73b95;
      color: #000;
      background-color: rgb(218, 239, 239);
    }
  }

  .hide {
    display: none;
  }

  .hover-line {
    position: relative;
    display: flex;
    justify-content: center;
    align-items: center;
    height: 15px;
    z-index: 10000;
    width: 100%;
    transition: height 0.2s ease-in-out;
    &:after {
      content: '';
      position: absolute;
      bottom: -5px;
      left: 50%;
      transform: translateX(-50%);
      height: 10px;
      border-radius: 5px;
      /* background-color: #f73b95; */
      width: 30rem;
    }

    .line {
      height: 5px;
      border-radius: 5px;
      background-color: #ccc;
      width: 4rem;
    }
  }

  .masked-scroll-container {
    --mask-direction: to right;
    --mask-size: 100% 100%;
    --mask-repeat: no-repeat;
    position: relative;
    width: 100%;
    height: 100%;
    overflow: hidden;
  }
  .masked-content {
    width: 100%;
    height: 100%;
    -webkit-mask-image: linear-gradient(
      var(--mask-direction),
      transparent,
      black 2%,
      black 98%,
      transparent
    );
    -webkit-mask-size: var(--mask-size);
    -webkit-mask-repeat: var(--mask-repeat);
    mask-image: linear-gradient(
      var(--mask-direction),
      transparent,
      black 2%,
      black 98%,
      transparent
    );
    mask-size: var(--mask-size);
    mask-repeat: var(--mask-repeat);
  }
  .masked-content.horizontal {
    overflow-x: auto;
    overflow-y: hidden;
  }
  .masked-content.vertical {
    overflow-x: hidden;
    overflow-y: auto;
  }
  /* Hide scrollbar for Chrome, Safari and Opera */
  .masked-content::-webkit-scrollbar {
    display: none;
  }
  /* Hide scrollbar for IE, Edge and Firefox */
  .masked-content {
    -ms-overflow-style: none; /* IE and Edge */
    scrollbar-width: none; /* Firefox */
  }

  .tabs {
    position: relative;
    flex: 1;
    overflow: auto;
    gap: 0.5rem;
    display: flex;
    flex-direction: row;
    align-items: center;
    margin-left: 8rem;
    width: 100%;
    h2 {
      font-size: 1.1rem;
      font-weight: 500;
      margin-top: 15px;
      margin-bottom: 10px;
      color: #a9a9a9;
    }

    #tabs {
      overflow-x: auto;
    }

    .unpinned-tabs-wrapper {
      display: flex;
      flex-direction: row;
      align-items: center;
      overflow-y: hidden;
      -ms-overflow-style: none;
      scrollbar-width: none;
      position: relative;
      max-width: calc(100% - 120px);
    }

    .unpinned-tabs-wrapper::-webkit-scrollbar {
      display: none;
    }

    .magic-tabs-wrapper {
      border-radius: 12px;
      // padding: 0.5rem;
      border: 1px dashed rgba(88, 81, 48, 0.4);

      &.magic {
        background: linear-gradient(0deg, #ffeffd 0%, #ffe5fb 4.18%),
          linear-gradient(180deg, #fef4fe 0%, #fff0fa 10.87%),
          radial-gradient(
            41.69% 35.32% at 16.92% 87.63%,
            rgba(255, 208, 232, 0.85) 0%,
            #fee6f5 100%
          ),
          linear-gradient(129deg, #fef7fd 0.6%, #ffe8ef 44.83%, #ffe3f4 100%), #fff;
        background: linear-gradient(
            0deg,
            color(display-p3 0.9922 0.9412 0.9879) 0%,
            color(display-p3 0.9843 0.902 0.9775 / 0) 4.18%
          ),
          linear-gradient(
            180deg,
            color(display-p3 0.9892 0.9569 0.9922) 0%,
            color(display-p3 0.9922 0.9451 0.9796 / 0) 10.87%
          ),
          radial-gradient(
            41.69% 35.32% at 16.92% 87.63%,
            color(display-p3 0.9735 0.8222 0.9054 / 0.85) 0%,
            color(display-p3 0.9804 0.9059 0.958 / 0) 100%
          ),
          linear-gradient(
            129deg,
            color(display-p3 0.9922 0.9686 0.9906) 0.6%,
            color(display-p3 0.9922 0.9137 0.9373) 44.83%,
            color(display-p3 0.9882 0.8941 0.9522) 100%
          ),
          color(display-p3 1 1 1);
        box-shadow: 0px 0.933px 2.8px 0px rgba(0, 0, 0, 0.1);
        box-shadow: 0px 0.933px 2.8px 0px color(display-p3 0 0 0 / 0.1);
      }
    }

    .add-tab-button {
      display: flex;
      gap: 0.75rem;
      padding: 1rem 1.125rem;
      border: 0;
      background: transparent;
      border-radius: 12px;

      &:hover {
        background-color: #d1dae0;
      }
      .label {
        flex: 1;
        text-align: left;
        white-space: nowrap;
        overflow: hidden;
        text-overflow: ellipsis;
        font-size: 1.1rem;
        color: #7d7448;
        font-weight: 500;
        letter-spacing: 0.0025em;
        font-smooth: always;
        -webkit-font-smoothing: antialiased;
        -moz-osx-font-smoothing: grayscale;
      }
    }
  }

  .pinned-tabs-wrapper {
    position: relative;
    gap: 1rem;

    background: #f7f7f7;
    border-radius: 18px;

    background: #f7f7f7;
    border-radius: 12px;
    overflow-y: visible;
    box-shadow:
      0px 0px 32px -1px rgba(0, 0, 0, 0.05),
      0px 14px 4px 0px #000,
      0px 9px 3px 0px rgba(0, 0, 0, 0.01),
      0px 5px 3px 0px rgba(0, 0, 0, 0.03),
      0px 2px 2px 0px rgba(0, 0, 0, 0.06),
      0px 1px 1px 0px rgba(0, 0, 0, 0.07);

    box-shadow:
      0px 0px 32px -1px color(display-p3 0 0 0 / 0.05),
      0px 14px 4px 0px color(display-p3 0 0 0 / 0),
      0px 9px 3px 0px color(display-p3 0 0 0 / 0.01),
      0px 5px 3px 0px color(display-p3 0 0 0 / 0.03),
      0px 2px 2px 0px color(display-p3 0 0 0 / 0.06),
      0px 1px 1px 0px color(display-p3 0 0 0 / 0.07);

    .description-text {
      opacity: 0.4;
    }
  }
  :global([data-dragcula-zone='sidebar-pinned-tabs']) {
    height: fit-content !important;
    display: flex;
    justify-content: center;
    align-items: center;
  }
  :global([data-dragcula-zone='sidebar-unpinned-tabs'].vertical-tabs) {
    min-height: 100%;
    height: auto;
  }
  :global([data-dragcula-zone='sidebar-unpinned-tabs'].horizontal-tabs) {
    min-width: 100%;
    width: auto;
    display: flex;
    flex-direction: row;
  }
  :global(.tab[data-dragcula-dragging]) {
    background: white;
  }

  .divider {
    margin: 10px 8px;
    border-bottom: 1px solid #cacaca;
  }

  .icon-wrapper {
    width: 20px;
    height: 20px;
    display: block;
  }

  .tab {
    transition:
      0.2s ease-out,
      transform 0ms;
  }

  .actions {
    display: flex;
    align-items: center;
    gap: 5px;
    width: 100%;

    button {
      appearance: none;
      border: none;
      margin: 0;
      display: flex;
      align-items: center;
      justify-content: center;
      gap: 5px;
      border-radius: 5px;
      cursor: pointer;

      &:not(.nav-button) {
        flex: 1;
        background-color: transparent;
        padding: 10px;
      }

      &.nav-button {
        padding: 5px;
        background: none;
        color: #5e5e5e;

        &:disabled {
          color: #a9a9a9;
        }
      }

      &:hover {
        background: #eeece0;
      }
    }
  }

  .nav-buttons {
    position: absolute;
    z-index: 10000;
    top: 50%;
    transform: translateY(-50%);
    right: 3.5rem;
    width: min-content;
    margin: 0;
  }

  .page-actions {
    display: flex;
    align-items: center;
    gap: 0.5rem;
    padding: 10px;
    background-color: #fdf2f7;
    border-radius: 5px;
  }

  .icon-button {
    cursor: pointer;
    display: flex;
    align-items: center;
    gap: 0.25rem;
    appearance: none;
    background: none;
    outline: none;
    border: none;
  }

  .tabs-list {
    display: flex;
    align-items: center;
    gap: 1rem;
  }

  .tab-selector {
    width: 100%;
    display: flex;
    align-items: center;
    justify-content: flex-end;
    z-index: 10;
    padding-top: 5px;
    padding-bottom: 5px;

    button {
      flex: 1;
      appearance: none;
      border: none;
      background: none;
      margin: 0;
      display: flex;
      align-items: center;
      justify-content: center;
      gap: 5px;
      cursor: pointer;
      font-size: 1rem;
      color: #777777;
      padding: 10px;

      &.active {
        color: #000;
        font-weight: 500;
      }

      &:hover {
        color: #000;
      }
    }
  }

  .action-back-to-tabs {
    flex: none !important;
    flex-shrink: 0;
    padding-right: 1rem !important;

    .label {
      letter-spacing: 0.04rem;
    }
  }

  // :global(citation) {
  //   display: inline-flex;
  //   align-items: center;
  //   justify-content: center;
  //   width: 1.75rem;
  //   height: 1.75rem;
  //   font-size: 0.9rem;
  //   font-weight: 500;
  //   background: rgb(226 240 255);
  //   border: 1px solid rgb(183 198 218);
  //   border-radius: 100%;
  //   user-select: none;
  //   cursor: pointer;
  //   overflow: hidden;
  // }

  .tab-bar-selector {
    display: flex;
    flex-direction: row;
  }

  :global(.magic-tabs-wrapper [data-dragcula-zone]) {
    min-height: 4rem !important;
    height: fit-content !important;
  }

  .debug {
    display: flex;
    align-items: center;
    span {
      background: transparent;
      font-weight: 500;
      outline: none;
      width: fit-content;
    }
  }

  .ai-wrapper {
    position: relative;
    display: flex;
    align-items: center;
    justify-content: center;
    width: calc(32px);
    height: calc(32px);
    background-repeat: no-repeat;
    background-position: center center;
    background-size: 86%;
    background-image: url('../../../public/assets/ai.png');
    z-index: 10;
    &:before {
      content: '';
      position: absolute;
      width: 60%;
      height: 60%;
      z-index: -1;
      border-radius: 50%;
      mix-blend-mode: soft-light;
      background: #ffffff;
    }
    &:after {
      content: '';
      position: absolute;
      width: 60%;
      height: 60%;
      z-index: -1;
      opacity: 0.8;
      border-radius: 50%;
      mix-blend-mode: soft-light;
      background: #ffffff;
    }
  }

  .create-space-btn {
    background: #f73b95;
    color: white;
    border: none;
    border-radius: 8px;
    padding: 10px;
    cursor: pointer;
    margin-top: 1rem;
    font-size: 1rem;
    font-weight: 500;
    display: flex;
    align-items: center;
    justify-content: center;
    gap: 5px;
  }
</style><|MERGE_RESOLUTION|>--- conflicted
+++ resolved
@@ -3638,13 +3638,8 @@
                         on:delete-tab={handleDeleteTab}
                         on:exclude-tab={handleExcludeTab}
                         on:input-enter={handleBlur}
-<<<<<<< HEAD
-                        on:bookmark={() => handleBookmark()}
-                        on:create-live-space={() => showCreateLiveSpaceDialog.set(true)}
-=======
                         on:bookmark={(e) => handleBookmark(false, e.detail.trigger)}
                         on:create-live-space={handleCreateLiveSpace}
->>>>>>> 225045c0
                         on:add-source-to-space={handleAddSourceToSpace}
                         on:save-resource-in-space={handleSaveResourceInSpace}
                         on:include-tab={handleIncludeTabInMagic}
@@ -3733,13 +3728,8 @@
                         on:delete-tab={handleDeleteTab}
                         on:exclude-tab={handleExcludeTab}
                         on:input-enter={handleBlur}
-<<<<<<< HEAD
-                        on:bookmark={() => handleBookmark()}
-                        on:create-live-space={() => showCreateLiveSpaceDialog.set(true)}
-=======
                         on:bookmark={(e) => handleBookmark(false, e.detail.trigger)}
                         on:create-live-space={handleCreateLiveSpace}
->>>>>>> 225045c0
                         on:add-source-to-space={handleAddSourceToSpace}
                         on:save-resource-in-space={handleSaveResourceInSpace}
                         on:include-tab={handleIncludeTabInMagic}
