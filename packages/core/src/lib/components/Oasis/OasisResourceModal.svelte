<script lang="ts">
  import { createEventDispatcher, onMount, onDestroy } from 'svelte'
  import { HistoryEntriesManager } from '@horizon/core/src/lib/service/history'
  import WebviewWrapper, { type WebviewWrapperEvents } from '../Webview/WebviewWrapper.svelte'
  import {
    Resource,
    ResourceAnnotation,
    ResourceTag,
    useResourceManager
  } from '../../service/resources'
  import {
    CreateAnnotationEventTrigger,
    CreateTabEventTrigger,
    DeleteAnnotationEventTrigger,
    ResourceTagsBuiltInKeys,
    WebViewEventReceiveNames,
    WebViewEventSendNames,
    type AnnotationCommentData,
    type DetectedWebApp,
    type ResourceDataAnnotation,
    type WebViewEventAnnotation,
    type WebViewSendEvents
  } from '@horizon/types'
  import {
    useLogScope,
    isModKeyAndKeyPressed,
    useDebounce,
    wait,
    copyToClipboard,
    parseStringIntoUrl,
    getFileKind,
    tooltip
  } from '@horizon/utils'
  import { Icon, IconConfirmation } from '@horizon/icons'
  import OasisResourceDetails from './OasisResourceDetails.svelte'
  import ResourcePreviewClean from '../Resources/ResourcePreviewClean.svelte'
  import ResourceOverlay from '../Core/ResourceOverlay.svelte'

  import AnnotationItem from './AnnotationItem.svelte'
  import { useToasts } from '../../service/toast'
  import { handleInlineAI } from '../../service/ai'
  import type { BrowserTabNewTabEvent } from '../Browser/BrowserTab.svelte'
  import { useTabsManager } from '../../service/tabs'
  import Image from '../Atoms/Image.svelte'
  import { derived, writable } from 'svelte/store'
  import FilePreview from '../Resources/Previews/File/FilePreview.svelte'
  import FileIcon from '../Resources/Previews/File/FileIcon.svelte'

  export let resource: Resource
  export let active: boolean = true

  let webview: WebviewWrapper
  let activeAnnotation = ''
  let copyConfirmation: IconConfirmation

  const dispatch = createEventDispatcher<{
    close: void
  }>()
  const log = useLogScope('OasisResourceModal')
  const resourceManager = useResourceManager()
  const tabsManager = useTabsManager()
  const historyEntriesManager = new HistoryEntriesManager()
  const toast = useToasts()

  const canonicalUrl = resource?.tags?.find(
    (tag) => tag.name === ResourceTagsBuiltInKeys.CANONICAL_URL
  )?.value
  const initialSrc = parseStringIntoUrl(canonicalUrl || resource?.metadata?.sourceURI || '')

  const url = writable(initialSrc?.href ?? '')

  const hostname = derived(url, (url) => {
    try {
      const urlObj = new URL(url)
      return urlObj.hostname
    } catch (err) {
      return url
    }
  })

  function close() {
    dispatch('close')
  }

  function handleKeydown(event: KeyboardEvent) {
    if (!active) {
      return
    }

    if (event.key === 'Escape') {
      close()
    } else if (isModKeyAndKeyPressed(event, 'Enter')) {
      tabsManager.openResourceAsTab(resource, {
        active: event.shiftKey,
        trigger: CreateTabEventTrigger.OasisItem
      })
    }
  }

  let loadingAnnotations = false
  let annotations: ResourceAnnotation[] = resource.annotations ?? []
  let title = resource?.metadata?.name ?? canonicalUrl ?? 'Untitled'
  let favicon = ''

  const loadAnnotations = async (resourceId: string) => {
    try {
      log.debug('Loading annotations', resourceId)

      loadingAnnotations = true
      const fetchedAnnotations = await resourceManager.getAnnotationsForResource(resourceId)
      annotations = [
        ...new Set([
          ...annotations,
          ...fetchedAnnotations.filter((a) => !annotations.find((b) => a.id === b.id))
        ])
      ]

      log.debug('Annotations', annotations)

      await wait(500)

      annotations.forEach(async (annotation) => {
        log.debug('Restoring highlight', annotation)

        const data = await annotation.getParsedData()
        log.debug('Annotation data', data)

        webview.sendEvent(WebViewEventReceiveNames.RestoreAnnotation, {
          id: annotation.id,
          data: data
        })
      })
    } catch (e) {
      log.error(e)
    } finally {
      loadingAnnotations = false
    }
  }

  const debouncedAppDetection = useDebounce(async () => {
    await wait(500)
    log.debug('running app detection debounced')
    webview.startAppDetection()
  }, 500)

  const handleAppDetection = async (detectedApp: DetectedWebApp) => {
    try {
      log.debug('App detected', detectedApp)

      if (!resource) return

      loadAnnotations(resource.id)
    } catch (e) {
      log.error(e)
    }
  }

  const handleAnnotationSelect = (e: CustomEvent<WebViewEventAnnotation>) => {
    log.debug('Annotation selected', e.detail)
    webview.sendEvent(WebViewEventReceiveNames.ScrollToAnnotation, e.detail)
  }

  const handleAnnotationDelete = async (e: CustomEvent<string>) => {
    log.debug('Annotation delete', e.detail)

    const confirmed = window.confirm('Are you sure you want to delete the annotation?')
    if (!confirmed) return

    log.debug('Deleting annotation', e.detail)
    await resourceManager.deleteResource(e.detail)

    toast.success('Annotation deleted!')

    webview.reload()
  }

  const handleWebviewAnnotation = async (
    annotationData: WebViewSendEvents[WebViewEventSendNames.Annotate]
  ) => {
    if (!resource) return

    log.debug('webview annotation', annotationData)

    const url = annotationData.data.url ?? initialSrc

    const hashtags = (annotationData.data as AnnotationCommentData)?.tags ?? []
    if (hashtags.length > 0) {
      log.debug('hashtags', hashtags)
    }

    const annotationResource = await resourceManager.createResourceAnnotation(
      annotationData,
      { sourceURI: url },
      [
        // link the annotation to the page using its canonical URL so we can later find it
        ResourceTag.canonicalURL(url),

        // link the annotation to the bookmarked resource
        ResourceTag.annotates(resource.id),

        // link the annotation to the hashtags,
        ...hashtags.map((tag) => ResourceTag.hashtag(tag))
      ]
    )

    log.debug('created annotation resource', annotationResource)
    annotations = [...annotations, annotationResource]
    resourceManager.addAnnotationToLoadedResource(resource.id, annotationResource)
    resource.annotations = [...(resource.annotations ?? []), annotationResource]

    // remove resource silent tag
    const isSilent = (resource.tags ?? []).find(
      (tag) => tag.name === ResourceTagsBuiltInKeys.SILENT
    )
    if (isSilent) {
      log.debug('removing silent tag from resource', resource.id)
      await resourceManager.deleteResourceTag(resource.id, ResourceTagsBuiltInKeys.SILENT)
    }

    const hideInEverything = (resource.tags ?? []).find(
      (tag) => tag.name === ResourceTagsBuiltInKeys.HIDE_IN_EVERYTHING
    )
    if (hideInEverything) {
      log.debug('removing hide in everything tag from resource', resource.id)
      await resourceManager.deleteResourceTag(
        resource.id,
        ResourceTagsBuiltInKeys.HIDE_IN_EVERYTHING
      )
    }

    log.debug('highlighting text in webview')

    webview.sendEvent(WebViewEventReceiveNames.RestoreAnnotation, {
      id: annotationResource.id,
      data: annotationData
    })

    const simplifiedAnnotationType =
      (annotationData.data as AnnotationCommentData)?.content_html ||
      (annotationData.data as AnnotationCommentData)?.content_plain
        ? 'comment'
        : 'highlight'
    const annotationTrigger =
      (annotationData.data as AnnotationCommentData)?.source === 'inline_ai'
        ? CreateAnnotationEventTrigger.InlinePageAI
        : CreateAnnotationEventTrigger.PageInline
    await resourceManager.telemetry.trackCreateAnnotation(
      simplifiedAnnotationType,
      annotationTrigger
    )
  }

  const handleAnnotationRemove = async (
    annotationId: WebViewSendEvents[WebViewEventSendNames.RemoveAnnotation]
  ) => {
    log.debug('Annotation removed', annotationId)

    const annotation = annotations.find((annotation) => annotation.id === annotationId)
    if (!annotation) {
      log.error('Annotation not found', annotationId)
      toast.error('Annotation not found')
      return
    }

    const annotationData = await annotation.getParsedData()

    annotations = annotations.filter((annotation) => annotation.id !== annotationId)
    await resourceManager.deleteResource(annotationId)

    toast.success('Annotation removed!')

    webview.reload()

    const simplifiedAnnotationType =
      (annotationData.data as AnnotationCommentData)?.content_html ||
      (annotationData.data as AnnotationCommentData)?.content_plain
        ? 'comment'
        : 'highlight'
    await resourceManager.telemetry.trackDeleteAnnotation(
      simplifiedAnnotationType,
      DeleteAnnotationEventTrigger.PageSidebar
    )
  }

  const handleAnnotationUpdate = async (
    event: WebViewSendEvents[WebViewEventSendNames.UpdateAnnotation]
  ) => {
    log.debug('Annotation updated', event)

    const annotationId = event.id
    const updates = event.data

    const annotationResource = annotations.find((annotation) => annotation.id === annotationId)
    if (!annotationResource) {
      log.error('Annotation not found', annotationId)
      return
    }

    const annotationData = await annotationResource.getParsedData()

    if (annotationData.type !== 'comment') {
      return
    }

    const newData = {
      ...annotationData,
      data: {
        ...annotationData.data,
        ...updates
      }
    } as ResourceDataAnnotation

    log.debug('Updating annotation', annotationId, newData)

    await annotationResource.updateParsedData(newData)

    // TODO update tags in backend!

    toast.success('Annotation updated!')
  }

  const handleAnnotationClick = (
    event: WebViewSendEvents[WebViewEventSendNames.AnnotationClick]
  ) => {
    log.debug('Annotation clicked', event)

    activeAnnotation = event.id

    setTimeout(() => {
      activeAnnotation = ''
    }, 1000)
  }

  async function handleWebviewTransform(event: WebViewSendEvents[WebViewEventSendNames.Transform]) {
    log.debug('webview transformation', event)

    const detectedResource = await webview.detectResource()
    log.debug('extracted resource data', detectedResource)
    if (!detectedResource) {
      log.debug('no resource detected')
      return
    }

    const transformation = await handleInlineAI(event, detectedResource)

    log.debug('transformation output', transformation)

    webview.sendEvent(WebViewEventReceiveNames.TransformationOutput, {
      text: transformation
    })
  }

  const handleNavigate = (e: CustomEvent<string>) => {
    webview.navigate(e.detail)
  }

  const handleWebviewPageEvent = (e: CustomEvent<WebviewWrapperEvents['webview-page-event']>) => {
    const { type, data } = e.detail

    if (type === WebViewEventSendNames.DetectedApp) {
      handleAppDetection(data as DetectedWebApp)
    } else if (type === WebViewEventSendNames.Annotate) {
      handleWebviewAnnotation(data as WebViewSendEvents[WebViewEventSendNames.Annotate])
    } else if (type === WebViewEventSendNames.AnnotationClick) {
      handleAnnotationClick(data as WebViewSendEvents[WebViewEventSendNames.AnnotationClick])
    } else if (type === WebViewEventSendNames.RemoveAnnotation) {
      handleAnnotationRemove(data as WebViewSendEvents[WebViewEventSendNames.RemoveAnnotation])
    } else if (type === WebViewEventSendNames.UpdateAnnotation) {
      handleAnnotationUpdate(data as WebViewSendEvents[WebViewEventSendNames.UpdateAnnotation])
    } else if (type === WebViewEventSendNames.Transform) {
      handleWebviewTransform(data as WebViewSendEvents[WebViewEventSendNames.Transform])
    }
  }

  const handleUrlChange = (e: CustomEvent<WebviewWrapperEvents['url-change']>) => {
    log.debug('url change', e.detail)
    debouncedAppDetection()
  }

  const handleWebviewTitleChange = (e: CustomEvent<string>) => {
    log.debug('title change', e.detail)
    title = e.detail
  }

  const handleWebviewFaviconChange = (e: CustomEvent<string>) => {
    log.debug('favicon change', e.detail)
    favicon = e.detail
  }

  const handleNewTab = () => {
    tabsManager.openResourceAsTab(resource, {
      active: true,
      trigger: CreateTabEventTrigger.OasisItem
    })
    close()
  }

  const handleCopy = () => {
    copyToClipboard($url)
    copyConfirmation.showConfirmation()
  }

  const handleDownload = () => {
    // TODO
  }

  onMount(async () => {
    log.debug('Resource modal mounted', resource)

    if (resource) {
      const viewedByUserTag = (resource.tags ?? []).find(
        (tag) => tag.name === ResourceTagsBuiltInKeys.VIEWED_BY_USER
      )
      const viewedByUser = viewedByUserTag?.value === 'true'

      if (!viewedByUser) {
        log.debug('Marking resource as viewed', resource.id)

        if (!viewedByUserTag) {
          resource.tags = [
            ...(resource.tags ?? []),
            { name: ResourceTagsBuiltInKeys.VIEWED_BY_USER, value: 'true' }
          ]
          await resourceManager.createResourceTag(
            resource.id,
            ResourceTagsBuiltInKeys.VIEWED_BY_USER,
            'true'
          )
        } else {
          await resourceManager.updateResourceTag(
            resource.id,
            ResourceTagsBuiltInKeys.VIEWED_BY_USER,
            'true'
          )
        }
      }
    }
  })
</script>

<svelte:window on:keydown={handleKeydown} />

<div class="mini-browser-wrapper">
  <div class="close-hitarea" on:click={close} aria-hidden="true">
    <span class="label">Click or ESC to close</span>
  </div>
  <div id="mini-browser" class="mini-browser w-[90vw] mx-auto">
    <!-- <div class="resource-details">
      <OasisResourceDetails {resource} on:navigate={handleNavigate} on:created-tab={() => close()}>
        <ResourceOverlay caption="Click to open in new tab">
          <ResourcePreviewClean
            slot="content"
            {resource}
            newTabOnClick
            on:created-tab={() => close()}
          />
        </ResourceOverlay>
      </OasisResourceDetails>
    </div> -->

    <!-- <BrowserTab
      {tab}
      {historyEntriesManager}
      bind:this={webview}
      on:appDetection={handleAppDetection}
      on:highlight={handleWebViewHighlight}
      on:annotationClick={handleAnnotationClick}
    /> -->

    <div class="header">
      <div class="info">
        <div class="left-side">
          <div class="icon-wrapper">
            {#if initialSrc}
              {#key favicon}
                <Image src={favicon} alt={title} fallbackIcon="world" />
              {/key}
            {:else}
              <FileIcon kind={getFileKind(resource.type)} width="100%" height="100%" />
            {/if}
          </div>

          <div class="title truncate max-w-[600px]">
            {title}
          </div>
        </div>

        <div class="host">
          {$hostname}
        </div>
      </div>

      <div class="flex items-center gap-4">
        <button
          use:tooltip={{ text: 'Open in new tab' }}
          on:click={handleNewTab}
          class="flex items-center justify-center appearance-none border-none p-1 -m-1 h-min-content bg-none transition-colors text-sky-800 hover:text-sky-950 hover:bg-sky-200/80 rounded-lg cursor-pointer"
        >
          <Icon name="arrow.diagonal" />
        </button>

        {#if initialSrc}
          <button
            use:tooltip={{ text: 'Copy URL' }}
            on:click={handleCopy}
            class="flex items-center justify-center appearance-none border-none p-1 -m-1 h-min-content bg-none transition-colors text-sky-800 hover:text-sky-950 hover:bg-sky-200/80 rounded-lg cursor-pointer"
          >
            <IconConfirmation bind:this={copyConfirmation} name="copy" />
          </button>
          <!-- {:else}
        <button on:click={handleDownload} class="flex items-center justify-center appearance-none border-none p-1 -m-1 h-min-content bg-none transition-colors text-sky-800 hover:text-sky-950 hover:bg-sky-200/80 rounded-lg cursor-pointer">
          <IconConfirmation bind:this={copyConfirmation} name="download" />
        </button> -->
        {/if}

        <button
          use:tooltip={{ text: 'Close' }}
          on:click={close}
          class="flex items-center justify-center appearance-none border-none p-1 -m-1 h-min-content bg-none transition-colors text-sky-800 hover:text-sky-950 hover:bg-sky-200/80 rounded-lg cursor-pointer"
        >
          <Icon name="close" />
        </button>
      </div>
    </div>

    <div class="mini-webview-wrapper">
      {#if initialSrc}
        <WebviewWrapper
          id="mini-browser-webview"
          src={initialSrc.href}
          partition="persist:horizon"
          {url}
          {historyEntriesManager}
          bind:this={webview}
          on:webview-page-event={handleWebviewPageEvent}
          on:url-change={handleUrlChange}
          on:title-change={handleWebviewTitleChange}
          on:favicon-change={handleWebviewFaviconChange}
          on:did-finish-load={debouncedAppDetection}
          on:navigation
        />
      {:else}
        <FilePreview {resource} preview={false} />
      {/if}
    </div>

    <!-- <WebviewWrapper
      bind:this={webview}
      {src}
      partition="persist:horizon"
      {historyEntriesManager}
      on:detectedApp={handleAppDetection}
      on:annotate={handleWebViewAnnotation}
      on:annotationClick={handleAnnotationClick}
      on:annotationRemove={handleAnnotationRemove}
      on:annotationUpdate={handleAnnotationUpdate}
      on:transform={handleWebviewTransform}
      on:newWindowWebview={handleWebviewNewWindow}
    /> -->

    <!-- <div class="annotations-view">
      {#if annotations.length > 0}
        <div class="annotations">
          {#each annotations as annotation, idx (annotation.id + idx)}
            <AnnotationItem
              resource={annotation}
              active={annotation.id === activeAnnotation}
              background={false}
              on:scrollTo={handleAnnotationSelect}
              on:delete={handleAnnotationDelete}
            />
          {/each}
        </div>
      {:else if loadingAnnotations}
        <div class="loading">
          <Icon name="spinner" />
          <p>Loading annotations…</p>
        </div>
      {:else}
        <div class="empty-annotations">
          <div class="empty-title">
            <Icon name="marker" />
            <h1>Nothing Annotated</h1>
          </div>
          <p>Select any text on the page and click the marker icon to highlight it.</p>
        </div>
      {/if}
    </div> -->
  </div>
</div>

<style lang="scss">
  .close-hitarea {
    position: absolute;
    display: flex;
    justify-content: center;
    align-items: center;
    width: 100%;
    height: 2rem;
    background: linear-gradient(to bottom, #34393d, transparent);

    .label {
      transition: 240ms ease-out;
      color: #d4dce0;
      user-select: none;
      opacity: 0;
    }

    &:hover {
      .label {
        opacity: 1;
        padding-top: 2.5rem;
      }
    }

    &:hover ~ .mini-browser {
      transform: translateY(2.75rem) scale(0.98);
      backdrop-filter: blur(4px);
      .label {
        opacity: 1;
      }
    }
  }

  .mini-browser {
    position: relative;
    display: flex;
    flex-direction: column;
    height: calc(100% - 3rem);
    width: 100%;
    top: 0;
    left: 0;
    right: 0;
    bottom: 0;
    transition: 240ms ease-out;
<<<<<<< HEAD
    padding: 0 2rem 2rem 2rem;
    margin-top: 2rem;
    width: 100%;
=======
    padding: 0 3rem 3rem 3rem;
    margin-top: 3rem;

>>>>>>> 0e833342
    z-index: 100000;
  }

  .header {
    display: flex;
    justify-content: space-between;
    align-items: center;
    padding: 0.5rem 1rem;
    background: white;
    border-radius: 12px;
    border-bottom-right-radius: 0;
    border-bottom-left-radius: 0;
    border-bottom: 1px solid #e0e0e0;

    .info {
      display: flex;
      align-items: center;
      gap: 0.75rem;
    }

    .left-side {
      display: flex;
      align-items: center;
      gap: 0.5rem;
    }

    .title {
      font-size: 1rem;
      font-weight: 500;
      opacity: 0.75;
      transition: opacity 0.2s ease;

      &:hover {
        opacity: 1;
      }
    }

    .host {
      font-size: 1rem;
      opacity: 0.5;
      transition: opacity 0.2s ease;

      &:hover {
        opacity: 0.75;
      }
    }
  }

  .icon-wrapper {
    width: 16px;
    height: 16px;
    display: block;
    user-select: none;
    flex-shrink: 0;
  }

  .resource-details {
    position: relative;
    width: 40rem;
    border-radius: 12px;
    overflow: hidden;
    background: white;
  }

  .annotations-view {
    position: relative;
    width: 40rem;
    height: 100%;
    border-radius: 12px;
    background: white;
    padding: 1rem;
  }

  .annotations {
    display: flex;
    flex-direction: column;
    align-items: flex-start;
    overflow: auto;
    height: 100%;
  }

  .loading {
    margin: auto;
    display: flex;
    align-items: center;
    gap: 1rem;
    padding: 1rem;
  }

  .empty-annotations {
    height: 100%;
    display: flex;
    flex-direction: column;
    justify-content: center;
    align-items: center;
    gap: 1rem;
    padding: 1rem;
    opacity: 0.5;
    transition: opacity 0.2s ease;

    &:hover {
      opacity: 1;
    }

    p {
      font-size: 1rem;
      color: #666;
      text-align: center;
    }
  }

  .empty-title {
    display: flex;
    align-items: center;
    gap: 0.5rem;

    h1 {
      font-size: 1.25rem;
      font-weight: 500;
    }
  }

  .mini-browser-wrapper {
    position: absolute;
    top: 0;
    left: 0;
    right: 0;
    bottom: 0;
    width: 100%;
    height: 100%;
    background: rgba(0, 0, 0, 0.4);
    z-index: 10000000;
  }

  .mini-webview-wrapper {
    height: 100%;
    width: 100%;
    border-radius: 12px;
    border-top-right-radius: 0;
    border-top-left-radius: 0;
    overflow: hidden;
    background: black;
  }
</style><|MERGE_RESOLUTION|>--- conflicted
+++ resolved
@@ -633,15 +633,9 @@
     right: 0;
     bottom: 0;
     transition: 240ms ease-out;
-<<<<<<< HEAD
     padding: 0 2rem 2rem 2rem;
     margin-top: 2rem;
     width: 100%;
-=======
-    padding: 0 3rem 3rem 3rem;
-    margin-top: 3rem;
-
->>>>>>> 0e833342
     z-index: 100000;
   }
 
