<script lang="ts">
  import { derived, writable, type Readable } from 'svelte/store'
  import { createEventDispatcher } from 'svelte'
  import type { Writable } from 'svelte/store'
  import { useLogScope } from '@horizon/utils'
  import type { ResourceSearchResultItem } from '../../service/resources'
  import Masonry from './MasonrySpace.svelte'
  import OasisResourceLoader from './OasisResourceLoader.svelte'

  export let resources: Readable<ResourceSearchResultItem[]>
  export let selected: string | null = null
  export let isEverythingSpace: boolean
  export let isInSpace: boolean = false
  export let searchValue: Writable<string> | undefined
  export let resourcesBlacklistable: boolean = false
<<<<<<< HEAD
=======
  export let interactive: boolean = true
>>>>>>> 7afe37b8

  const log = useLogScope('OasisResourcesView')
  const dispatch = createEventDispatcher()
  const CHUNK_SIZE = 40
  const MAXIMUM_CHUNK_SIZE = 20
  const CHUNK_THRESHOLD = 300
  let scrollElement: HTMLDivElement
  let refreshContentLayout: () => Promise<void>
  const renderLimit = writable(CHUNK_SIZE)
  const renderContents = derived([resources, renderLimit], ([resources, renderLimit]) => {
    return resources.slice(0, renderLimit)
  })

  const handleLoadChunk = (e: CustomEvent) => {
    if ($renderContents.length === 0) {
      renderLimit.set($resources.length)
      return
    }
    if ($resources.length <= $renderContents.length) {
      return
    }
    const CHUNK_SIZE = e.detail
    renderLimit.update((limit) => limit + CHUNK_SIZE)
  }

  export let scrollTop: number

  const handleScroll = (event: CustomEvent<{ scrollTop: number; viewportHeight: number }>) => {
    dispatch('scroll', { scrollTop: event.detail.scrollTop })
    scrollTop = event.detail.scrollTop
  }
</script>

<div class="wrapper">
  <div bind:this={scrollElement} class="content">
    {#if scrollElement}
      {#key $searchValue === ''}
        <Masonry
          items={$renderContents.map((item) => ({ id: item.id, data: item.resource }))}
          on:load-more={handleLoadChunk}
          on:scroll={handleScroll}
          on:wheel
          {searchValue}
          {isEverythingSpace}
          let:item
          let:renderingDone={handleRenderingDone}
        >
          <OasisResourceLoader
            resourceOrId={item.data ? item.data : item.id}
            {isInSpace}
            {resourcesBlacklistable}
            on:open
            on:remove
            on:load
            on:space-selected
            on:open-space-as-tab
            on:blacklist-resource
            on:whitelist-resource
            on:rendered={handleRenderingDone}
            {interactive}
          />
        </Masonry>
      {/key}
    {/if}
  </div>
</div>

<style lang="scss">
  .wrapper {
    height: 100%;
    overflow: hidden;
    position: relative;
  }
  .header {
    display: flex;
    flex-direction: column;
    justify-content: center;
    align-items: center;
    gap: 5rem;
    padding: 0;
    padding-bottom: 0;
    position: absolute;
    top: 1rem;
    left: 0;
    right: 0;
    z-index: 10;
    will-change: transform, opacity;
    transform-origin: top center;
    width: 100%;
    /* height: calc(100vh - 400px); */
    pointer-events: none;
  }
  .content {
    height: 100%;
    overflow: auto;
    padding-top: 4rem;
  }
</style><|MERGE_RESOLUTION|>--- conflicted
+++ resolved
@@ -13,10 +13,7 @@
   export let isInSpace: boolean = false
   export let searchValue: Writable<string> | undefined
   export let resourcesBlacklistable: boolean = false
-<<<<<<< HEAD
-=======
   export let interactive: boolean = true
->>>>>>> 7afe37b8
 
   const log = useLogScope('OasisResourcesView')
   const dispatch = createEventDispatcher()
