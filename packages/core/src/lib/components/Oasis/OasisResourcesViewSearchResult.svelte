--- conflicted
+++ resolved
@@ -62,11 +62,8 @@
         >
           <OasisResourceLoader
             resourceOrId={item.data ? item.data : item.id}
-<<<<<<< HEAD
             {isInSpace}
-=======
             {resourcesBlacklistable}
->>>>>>> 22e743f6
             on:open
             on:remove
             on:load
