import type { Item, RenderItem } from './types'

export class Node {
  column: number
  height: number
  left: Node | null
  right: Node | null
  parent: Node | null
  color: string

  constructor(column: number, height: number) {
    this.column = column
    this.height = height
    this.left = null
    this.right = null
    this.parent = null
    this.color = 'red'
  }
}

export class RedBlackTree {
  root: Node | null
  NIL: Node

  constructor() {
    this.root = null
    this.NIL = new Node(-1, Infinity)
    this.NIL.color = 'black'
  }

  insert(column: number, height: number) {
    let node = new Node(column, height)
    node.left = this.NIL
    node.right = this.NIL

    let y = null
    let x = this.root

    while (x !== this.NIL && x !== null) {
      y = x
      if (node.height < x.height) {
        x = x.left
      } else {
        x = x.right
      }
    }

    node.parent = y
    if (y === null) {
      this.root = node
    } else if (node.height < y.height) {
      y.left = node
    } else {
      y.right = node
    }

    this.fixInsert(node)
    return node
  }

  fixInsert(k: any) {
    while (k.parent && k.parent.color === 'red') {
      if (k.parent === k.parent.parent.left) {
        let u = k.parent.parent.right
        if (u && u.color === 'red') {
          k.parent.color = 'black'
          u.color = 'black'
          k.parent.parent.color = 'red'
          k = k.parent.parent
        } else {
          if (k === k.parent.right) {
            k = k.parent
            this.leftRotate(k)
          }
          k.parent.color = 'black'
          k.parent.parent.color = 'red'
          this.rightRotate(k.parent.parent)
        }
      } else {
        let u = k.parent.parent.left
        if (u && u.color === 'red') {
          k.parent.color = 'black'
          u.color = 'black'
          k.parent.parent.color = 'red'
          k = k.parent.parent
        } else {
          if (k === k.parent.left) {
            k = k.parent
            this.rightRotate(k)
          }
          k.parent.color = 'black'
          k.parent.parent.color = 'red'
          this.leftRotate(k.parent.parent)
        }
      }
      if (k === this.root) {
        break
      }
    }
    this.root.color = 'black'
  }

  leftRotate(x: Node) {
    let y = x.right
    x.right = y.left
    if (y.left !== this.NIL) {
      y.left.parent = x
    }
    y.parent = x.parent
    if (x.parent === null) {
      this.root = y
    } else if (x === x.parent.left) {
      x.parent.left = y
    } else {
      x.parent.right = y
    }
    y.left = x
    x.parent = y
  }

  rightRotate(x: Node) {
    let y = x.left
    x.left = y.right
    if (y.right !== this.NIL) {
      y.right.parent = x
    }
    y.parent = x.parent
    if (x.parent === null) {
      this.root = y
    } else if (x === x.parent.right) {
      x.parent.right = y
    } else {
      x.parent.left = y
    }
    y.right = x
    x.parent = y
  }

  findMin() {
    let x = this.root
    if (!x) return null
    while (x.left !== this.NIL && x.left !== null) {
      x = x.left
    }
    return x
  }

  updateHeight(node: Node, newHeight: number) {
    if (!node) return null
    this.deleteNode(node)
    return this.insert(node.column, newHeight)
  }

  deleteNode(node: Node) {
    if (!node) return
    let y = node
    let yOriginalColor = y.color
    let x

    if (node.left === this.NIL) {
      x = node.right
      this.transplant(node, node.right)
    } else if (node.right === this.NIL) {
      x = node.left
      this.transplant(node, node.left)
    } else {
      y = this.minimum(node.right)
      yOriginalColor = y.color
      x = y.right
      if (y.parent === node) {
        x.parent = y
      } else {
        this.transplant(y, y.right)
        y.right = node.right
        y.right.parent = y
      }
      this.transplant(node, y)
      y.left = node.left
      y.left.parent = y
      y.color = node.color
    }
    if (yOriginalColor === 'black') {
      this.deleteFixup(x)
    }
  }

  transplant(u: any, v: any) {
    if (u.parent === null) {
      this.root = v
    } else if (u === u.parent.left) {
      u.parent.left = v
    } else {
      u.parent.right = v
    }
    v.parent = u.parent
  }

  minimum(node: Node) {
    while (node.left !== this.NIL) {
      node = node.left
    }
    return node
  }

  deleteFixup(x: any) {
    while (x !== this.root && x.color === 'black') {
      if (x === x.parent.left) {
        let w = x.parent.right
        if (w.color === 'red') {
          w.color = 'black'
          x.parent.color = 'red'
          this.leftRotate(x.parent)
          w = x.parent.right
        }
        if (w.left.color === 'black' && w.right.color === 'black') {
          w.color = 'red'
          x = x.parent
        } else {
          if (w.right.color === 'black') {
            w.left.color = 'black'
            w.color = 'red'
            this.rightRotate(w)
            w = x.parent.right
          }
          w.color = x.parent.color
          x.parent.color = 'black'
          w.right.color = 'black'
          this.leftRotate(x.parent)
          x = this.root
        }
      } else {
        let w = x.parent.left
        if (w.color === 'red') {
          w.color = 'black'
          x.parent.color = 'red'
          this.rightRotate(x.parent)
          w = x.parent.left
        }
        if (w.right.color === 'black' && w.left.color === 'black') {
          w.color = 'red'
          x = x.parent
        } else {
          if (w.left.color === 'black') {
            w.right.color = 'black'
            w.color = 'red'
            this.leftRotate(w)
            w = x.parent.left
          }
          w.color = x.parent.color
          x.parent.color = 'black'
          w.left.color = 'black'
          this.rightRotate(x.parent)
          x = this.root
        }
      }
    }
    x.color = 'black'
  }
}

export class MasonryGrid {
  container: HTMLElement
  columnCount: number
  gapPercentage: number
  columnWidth: number
  items: RenderItem[]
  isEverythingSpace: boolean
  minHeight: number
  maxHeight: number
  tree: RedBlackTree
  columnNodes: any[]
  horizontalPadding: number

  constructor(container: HTMLElement, isEverythingSpace: boolean = false) {
    if (!container || !container.offsetWidth) {
      // console.warn('Invalid container element or container has no width. No Masonry Grid created.')
      throw new Error(
        'Invalid container element or container has no width. No Masonry Grid created.'
      )
    }

    this.container = container
    this.items = []
    this.minHeight = 50
    this.maxHeight = 450
    this.tree = new RedBlackTree()
    this.columnNodes = []
    this.isEverythingSpace = isEverythingSpace
    this.horizontalPadding = 28 // 20px horizontal padding

    this.columnCount = this.getColumnCount()
    this.gapPercentage = 1 // 2% gap (1% on each side)
    this.columnWidth =
      (100 -
        this.gapPercentage * (this.columnCount - 1) -
        ((2 * this.horizontalPadding) / this.container.offsetWidth) * 100) /
      this.columnCount

    this.initializeColumns()

    // Bind the method to ensure 'this' context is correct
    this.handleResize = this.handleResize.bind(this)
  }

  getColumnCount(): number {
    const width = this.container.offsetWidth
    if (width <= 600) return 1
    if (width <= 900) return 2
    if (width <= 1200) return 3
    if (width <= 1800) return 4
    return 5
  }

  initializeColumns() {
    this.tree = new RedBlackTree()
    this.columnNodes = []
    for (let i = 0; i < this.columnCount; i++) {
      this.columnNodes.push(this.tree.insert(i, 0))
    }
  }

  reinitializeGrid(items: RenderItem[], skipSort: boolean = false): RenderItem[] {
    if (!this.tree) {
      console.error('RedBlackTree is not initialized.')
      return items
    }

    this.initializeColumns()

    if (!skipSort) {
      items.sort((a, b) => parseInt(a.style?.top || '0') - parseInt(b.style?.top || '0'))
    }

    const itemWidth =
      100 / this.columnCount - (this.gapPercentage * (this.columnCount - 1)) / this.columnCount

    items.forEach((item) => {
      const height = item.dom?.classList.contains('space')
        ? item.dom.offsetHeight
        : parseInt(item.style?.height || '0')

      const shortestColumn = this.tree.findMin()
      if (!shortestColumn) {
        console.error('Failed to find the shortest column.')
        return
      }
      const columnIndex = shortestColumn.column
      const left =
        columnIndex * (this.columnWidth + this.gapPercentage) +
        (this.horizontalPadding / this.container.offsetWidth) * 100
      const top = shortestColumn.height

<<<<<<< HEAD
      const PADDING_TOP = this.isEverythingSpace ? 30 : 30
=======
      const PADDING_TOP = 30
>>>>>>> 7afe37b8

      const itemStyle = {
        left: `${left}%`,
        top: `${top + PADDING_TOP}px`,
        height: `${height}px`,
        width: `${itemWidth}%`
      }

      item.style = itemStyle

      const newHeight = top + height + 44
      const updatedNode = this.tree.updateHeight(shortestColumn, newHeight)
      if (updatedNode) {
        this.columnNodes[columnIndex] = updatedNode
      }

      if (item.dom) {
        item.dom.style.visibility = 'visible'
      }
    })

    return items
  }

  addItem(item: Item): RenderItem | null {
    const height = this.getRandomHeight()
    const shortestColumn = this.tree.findMin()
    if (!shortestColumn) return null
    const columnIndex = shortestColumn.column
    const left =
      columnIndex * (this.columnWidth + this.gapPercentage) +
      (this.horizontalPadding / this.container.offsetWidth) * 100
    const top = shortestColumn.height

    const itemStyle = {
      left: `${left}%`,
      top: `${top}px`,
      height: `${height}px`,
      width: `${this.columnWidth}%`,
      background: 'blue'
    }

    const newHeight = top + height + 10 // 10px vertical gap
    const updatedNode = this.tree.updateHeight(shortestColumn, newHeight)
    if (updatedNode) {
      this.columnNodes[columnIndex] = updatedNode
    }

    return { ...item, style: itemStyle, dom: null }
  }

  handleResize() {
    if (!this.container || !this.container.offsetWidth) {
      console.warn('ccc-Invalid container element or container has no width. Resize aborted.')
      return
    }
    const newColumnCount = this.getColumnCount()

    if (newColumnCount !== this.columnCount) {
      this.columnCount = newColumnCount
      this.columnWidth =
        (100 -
          this.gapPercentage * (this.columnCount - 1) -
          ((2 * this.horizontalPadding) / this.container.offsetWidth) * 100) /
        this.columnCount
      this.initializeColumns()
      this.reinitializeGrid(this.items)
    }
  }

  getRandomHeight(): number {
    return Math.floor(Math.random() * (this.maxHeight - this.minHeight + 1)) + this.minHeight + 200
  }
}<|MERGE_RESOLUTION|>--- conflicted
+++ resolved
@@ -350,11 +350,7 @@
         (this.horizontalPadding / this.container.offsetWidth) * 100
       const top = shortestColumn.height
 
-<<<<<<< HEAD
-      const PADDING_TOP = this.isEverythingSpace ? 30 : 30
-=======
       const PADDING_TOP = 30
->>>>>>> 7afe37b8
 
       const itemStyle = {
         left: `${left}%`,
