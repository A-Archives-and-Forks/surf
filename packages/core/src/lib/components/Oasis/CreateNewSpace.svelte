--- conflicted
+++ resolved
@@ -5,11 +5,7 @@
   import { useResourceManager } from '../../service/resources'
   import SpaceIcon from '../Atoms/SpaceIcon.svelte'
   import { CreateSpaceEventFrom } from '@horizon/types'
-<<<<<<< HEAD
-  import { writable, derived } from 'svelte/store'
-=======
   import { writable, derived, type Writable } from 'svelte/store'
->>>>>>> 7afe37b8
   import { createEventDispatcher, tick } from 'svelte'
   import { Editor } from '@horizon/editor'
   import { fly, scale } from 'svelte/transition'
@@ -48,11 +44,8 @@
   const previewResources = writable<any[]>([])
   const fineTuneEnabled = writable(false)
   const isLoading = writable(false)
-<<<<<<< HEAD
-=======
   const isTyping = writable(false)
   const resultEmpty = writable(false)
->>>>>>> 7afe37b8
   const loadingIndex = writable(0)
   const pillContent = writable('')
   const clickedPill = writable(0)
@@ -60,36 +53,17 @@
   const semanticSearchThreshold = writable(0.4)
   const semanticInputValue = writable(0.4)
   const resultHasSemanticSearch = writable(false)
-<<<<<<< HEAD
-  let editor: Editor
-=======
   const activeFetchingQuery = writable<string | null>(null)
   const blacklistedResources = writable<string[]>([])
 
   let editor: Editor
   let shakeClass = ''
->>>>>>> 7afe37b8
 
   const log = useLogScope('OasisSpace')
   const resourceManager = useResourceManager()
   const telemetry = resourceManager.telemetry
 
   export let space: Space
-<<<<<<< HEAD
-
-  const templatePrompts: PromptConfig[] = [
-    { name: 'Images', prompt: 'All my Images' },
-    { name: 'Notion Documents', prompt: 'All my Notion Documents' },
-    { name: 'YouTube Videos', prompt: 'Youtube Videos' },
-    {
-      name: 'Articles',
-      prompt: 'Articles about',
-      pill: {
-        placeholder: 'Enter topic',
-        position: 'after'
-      }
-    },
-=======
   export let isCreatingNewSpace: Writable<boolean>
 
   // const templatePrompts: PromptConfig[] = [
@@ -115,7 +89,6 @@
     { name: 'Images', prompt: 'All my Images' },
     { name: 'Notion Documents', prompt: 'Notion Documents' },
     { name: 'Github Pull Requests', prompt: 'Github Pull Requests' },
->>>>>>> 7afe37b8
     {
       name: 'PDFs',
       prompt: 'Every PDF'
@@ -125,13 +98,6 @@
   $: {
     if ($previewIDs.length > 0) {
       fineTuneEnabled.set(true)
-<<<<<<< HEAD
-    } else {
-      if ($userPrompt === '<p></p>') {
-        fineTuneEnabled.set(false)
-      }
-=======
->>>>>>> 7afe37b8
     }
   }
 
@@ -181,7 +147,6 @@
   const handleSubmit = async () => {
     const sanitizedUserPrompt = $userPrompt.replace(/<\/?[^>]+(>|$)/g, '')
     const spaceName = $name || sanitizedUserPrompt
-<<<<<<< HEAD
 
     dispatch('update-existing-space', {
       name: spaceName,
@@ -189,15 +154,6 @@
       processNaturalLanguage: $aiEnabled,
       userPrompt: sanitizedUserPrompt,
 
-=======
-
-    dispatch('update-existing-space', {
-      name: spaceName,
-      space: $space,
-      processNaturalLanguage: $aiEnabled,
-      userPrompt: sanitizedUserPrompt,
-
->>>>>>> 7afe37b8
       blacklistedResourceIds: $previewIDs.filter((id) => id.blacklisted).map((id) => id.id),
       llmFetchedResourceIds: $previewIDs.filter((id) => !id.blacklisted).map((id) => id.id)
     })
@@ -229,33 +185,17 @@
     await previewAISpace($userPrompt)
   }
 
-<<<<<<< HEAD
-  const previewAISpace = async (userPrompt: string, semanticThreshold?: number) => {
-    isLoading.set(true)
-    try {
-      log.debug('Requesting preview with prompt', userPrompt)
-=======
   const previewAISpace = async (prompt: string, semanticThreshold?: number) => {
     let actionCancelled = false
     isTyping.set(false)
     isLoading.set(true)
     try {
       log.debug('Requesting preview with prompt', prompt)
->>>>>>> 7afe37b8
 
       const options: {
         embedding_query?: string
         embedding_distance_threshold?: number
       } = {
-<<<<<<< HEAD
-        embedding_query: userPrompt,
-        embedding_distance_threshold: semanticThreshold
-      }
-
-      const response = await resourceManager.getResourcesViaPrompt(userPrompt, options)
-
-      log.debug(`Preview response`, response)
-=======
         embedding_query: prompt,
         embedding_distance_threshold: semanticThreshold
       }
@@ -269,7 +209,6 @@
       }
 
       log.debug(`bbb-Preview response`, response)
->>>>>>> 7afe37b8
 
       resultHasSemanticSearch.set(
         !!(response.embedding_search_results && response.embedding_search_results.length > 0)
@@ -280,18 +219,12 @@
         ...(response.sql_query_results ?? [])
       ])
 
-<<<<<<< HEAD
-      const resourceIds = Array.from(results).map((id) => ({ id, blacklisted: false }))
-
-      log.debug('Fetched resource IDs', resourceIds)
-=======
       const resourceIds = Array.from(results).map((id) => ({
         id,
         blacklisted: $blacklistedResources.includes(id)
       }))
 
       log.debug('bbb-Fetched resource IDs', resourceIds)
->>>>>>> 7afe37b8
 
       previewIDs.set(resourceIds)
 
@@ -300,36 +233,22 @@
           resourceIds.map((id) => resourceManager.getResourceWithAnnotations(id.id))
         )
         previewResources.set(loadedResources)
-<<<<<<< HEAD
-        console.log('xxx-loadedresources', loadedResources)
       } else {
-        console.log('xxx-reset')
-=======
-      } else {
->>>>>>> 7afe37b8
         previewResources.set([])
       }
 
       if (!results) {
-<<<<<<< HEAD
-        log.warn('No results found for', userPrompt, response)
-=======
         log.warn('No results found for', prompt, response)
->>>>>>> 7afe37b8
         return
       }
     } catch (err) {
       previewIDs.set([])
       log.error('Failed to create previews with AI', err)
     } finally {
-<<<<<<< HEAD
-      loadingIndex.set($loadingIndex + 1)
-=======
       if (!actionCancelled) {
         loadingIndex.set($loadingIndex + 1)
       }
 
->>>>>>> 7afe37b8
       isLoading.set(false)
       await tick()
     }
@@ -343,19 +262,12 @@
     }
   }
 
-<<<<<<< HEAD
-  const debouncedPreviewAISpace = useDebounce(previewAISpace, 500)
-=======
   const debouncedPreviewAISpace = useDebounce(previewAISpace, 860)
->>>>>>> 7afe37b8
 
   const handleEditorUpdate = (event) => {
     previousUserPrompt.set($userPrompt)
     userPrompt.set(event.detail)
-<<<<<<< HEAD
-=======
     isTyping.set(true)
->>>>>>> 7afe37b8
 
     if (event.detail === '<p></p>') {
       previewIDs.set([])
@@ -379,13 +291,10 @@
     previewIDs.update((ids) =>
       ids.map((id) => (id.id === resourceId ? { ...id, blacklisted: true } : id))
     )
-<<<<<<< HEAD
-=======
 
     blacklistedResources.update((resourceIDs) => {
       return [...resourceIDs, resourceId]
     })
->>>>>>> 7afe37b8
   }
 
   const handleWhitelistResource = (event) => {
@@ -393,11 +302,6 @@
     previewIDs.update((ids) =>
       ids.map((id) => (id.id === resourceId ? { ...id, blacklisted: false } : id))
     )
-<<<<<<< HEAD
-  }
-
-  $: isCreateButtonDisabled = $name === '' && $userPrompt === '<p></p>'
-=======
 
     blacklistedResources.update((resourceIDs) => {
       return resourceIDs.filter((id) => id !== resourceId)
@@ -417,7 +321,6 @@
     }
     dispatch('done-creating-new-space')
   })
->>>>>>> 7afe37b8
 </script>
 
 <svelte:window
@@ -432,28 +335,17 @@
   }}
 />
 
-<<<<<<< HEAD
-<div class="centered-content">
-  <div
-    class="top-bar fixed bottom-0 right-0 flex justify-between items-center w-[calc(100%-18rem)] px-4 py-2 bg-white z-50 border-b border-gray-200"
-    style="border-bottom-width: 0.5px;"
-=======
 <div
   class="flex flex-col items-center justify-center h-screen w-full bg-[#f6faff] overflow-y-auto pb-48 border border-natural-100 border-l-natural-100"
 >
   <div
     class="top-bar fixed top-0 right-0 flex justify-between items-center w-[calc(100%-19.5rem)] px-4 py-2 bg-white z-50 border border-gray-200"
     style="border-bottom-width: 0.5px; margin: 0.75rem; border-radius: 12px;"
->>>>>>> 7afe37b8
   >
     <div class="input-wrapper flex-grow">
       <input
         type="text"
-<<<<<<< HEAD
-        class="folder-name w-full text-lg font-medium text-gray-700 bg-transparent border-none focus:outline-none"
-=======
         class="folder-name w-full text-xl font-medium text-gray-700 bg-transparent border-none focus:outline-none"
->>>>>>> 7afe37b8
         id="folder-name"
         name="folder-name"
         placeholder="Enter Space Name"
@@ -489,11 +381,7 @@
     >
       <div
         slot="content"
-<<<<<<< HEAD
-        class="space-icon-wrapper transform active:scale-[98%] relative"
-=======
         class="space-icon-wrapper transform active:scale-[98%] relative {shakeClass}"
->>>>>>> 7afe37b8
         class:has-preview={$previewIDs.length > 0}
         transition:scale={{ duration: 300, easing: quartOut }}
       >
@@ -513,8 +401,6 @@
               />
             {/key}
           </div>
-<<<<<<< HEAD
-=======
         {:else if $resultEmpty}
           <div
             class="fixed z-50 flex items-center justify-center w-full h-full flex-col pointer-events-none"
@@ -535,7 +421,6 @@
               future items will be<br /> dropped here.
             </p>
           </div>
->>>>>>> 7afe37b8
         {/if}
         <div class="relative z-0">
           <SpaceIcon on:change={handleColorChange} folder={newSpace()} />
@@ -563,10 +448,7 @@
           resourcesBlacklistable={true}
           on:blacklist-resource={handleBlacklistResource}
           on:whitelist-resource={handleWhitelistResource}
-<<<<<<< HEAD
-=======
           interactive={false}
->>>>>>> 7afe37b8
         />
       </div>
     {/key}
@@ -596,12 +478,8 @@
       </div>
     {/if}
     <div
-<<<<<<< HEAD
-      class="ai-voodoo bg-white/95 backdrop-blur-md px-12 pt-8 pb-8 mb-16 mt-4 rounded-[3rem] relative border-[0.5px] border-opacity-20"
-=======
       class="ai-voodoo bg-white/95 backdrop-blur-md px-8 pt-4 pb-4 mb-20 mt-4 rounded-[3rem] relative border-[0.5px] border-opacity-20"
       class:loading={$fineTuneEnabled && $isLoading}
->>>>>>> 7afe37b8
     >
       {#if $aiEnabled && !$fineTuneEnabled}
         <div
@@ -624,11 +502,7 @@
         <div class="flex justify-center -mt-12">
           <button
             class={$fineTuneEnabled
-<<<<<<< HEAD
-              ? 'fine-tune-button bg-gray-200 hover:bg-gray-300 text-gray-700 font-semibold py-2 px-4 rounded-full shadow-md transition duration-300 ease-in-out transform hover:scale-105 focus:outline-none focus:ring-2 focus:ring-gray-400 focus:ring-opacity-50'
-=======
               ? 'fine-tune-button bg-gray-100 hover:bg-gray-200 text-gray-700 font-semibold py-2 px-4 rounded-full shadow-md transition duration-300 ease-in-out transform hover:scale-105 focus:outline-none focus:ring-2 focus:ring-gray-400 focus:ring-opacity-50'
->>>>>>> 7afe37b8
               : 'fine-tune-button bg-blue-500 hover:bg-blue-600 text-white font-semibold py-2 px-4 rounded-full shadow-md transition duration-300 ease-in-out transform hover:scale-105 focus:outline-none focus:ring-2 focus:ring-blue-500 focus:ring-opacity-50'}
             on:click={() => fineTuneEnabled.set(!$fineTuneEnabled)}
           >
@@ -657,11 +531,7 @@
                 bind:this={editor}
                 content={$userPrompt}
                 on:update={handleEditorUpdate}
-<<<<<<< HEAD
-                placeholder="Describe what you want in your space. (optional)"
-=======
                 placeholder="Describe your space and stuff will be auto-fetched."
->>>>>>> 7afe37b8
                 tabindex="1"
                 autofocus={false}
                 on:keydown={(e) => {
@@ -676,11 +546,7 @@
         </div>
       </div>
 
-<<<<<<< HEAD
-      {#if $fineTuneEnabled && $resultHasSemanticSearch && $userPrompt !== $previousUserPrompt}
-=======
       <!-- {#if $fineTuneEnabled && $resultHasSemanticSearch && $userPrompt !== $previousUserPrompt}
->>>>>>> 7afe37b8
         <div class="semantic-search-threshold-slider p-4">
           <label
             for="semantic-search-threshold"
@@ -707,27 +573,16 @@
             <span>Wider Range</span>
           </div>
         </div>
-<<<<<<< HEAD
-      {/if}
-      {#if !$fineTuneEnabled}
-        <div class="template-prompts">
-          <div class="prompt-pills mt-8 mb-4">
-=======
       {/if} -->
       {#if !$fineTuneEnabled}
         <div class="template-prompts">
           <div class="prompt-pills mt-4 mb-4">
->>>>>>> 7afe37b8
             {#each templatePrompts as template}
               <button
                 class={`prompt-pill ${
                   $userPrompt.startsWith(template.prompt)
                     ? 'bg-blue-200 text-blue-800'
-<<<<<<< HEAD
-                    : 'bg-gray-100 text-gray-800'
-=======
                     : 'bg-blue-50 text-blue-600/80'
->>>>>>> 7afe37b8
                 } rounded-full px-4 py-2 text-sm font-medium hover:bg-blue-100 focus:outline-none focus:ring-2 focus:ring-blue-500 focus:ring-offset-2`}
                 on:click={async () => await handleTemplatePromptClick(template)}
               >
@@ -750,24 +605,56 @@
         <Icon name="sparkles.fill" size="64px" color="#e5e5e5" />
       </div>
       <h3 class="empty-state-title text-2xl font-semibold text-gray-800 mb-2">
-<<<<<<< HEAD
-        No resources found
-      </h3>
-      <p class="empty-state-description text-gray-600 text-center max-w-md">
-        Try adjusting your query.
-=======
         Create Empty Space
       </h3>
       <p class="empty-state-description text-gray-600 text-center max-w-md">
         future items will be<br /> dropped here.
->>>>>>> 7afe37b8
       </p>
     </div>
   {/if}
 </div>
 
 <style lang="scss">
-<<<<<<< HEAD
+  @keyframes shake {
+    0% {
+      transform: translateX(0) rotate(0);
+    }
+    10% {
+      transform: translateX(-5px) rotate(-1deg);
+    }
+    20% {
+      transform: translateX(5px) rotate(1deg);
+    }
+    30% {
+      transform: translateX(-5px) rotate(-1deg);
+    }
+    40% {
+      transform: translateX(5px) rotate(1deg);
+    }
+    50% {
+      transform: translateX(-5px) rotate(-1deg);
+    }
+    60% {
+      transform: translateX(5px) rotate(1deg);
+    }
+    70% {
+      transform: translateX(-5px) rotate(-1deg);
+    }
+    80% {
+      transform: translateX(5px) rotate(1deg);
+    }
+    90% {
+      transform: translateX(-3px) rotate(-0.5deg);
+    }
+    100% {
+      transform: translateX(0) rotate(0);
+    }
+  }
+
+  .shake {
+    animation: shake 1.5s cubic-bezier(0.36, 0.07, 0.19, 0.97) both;
+  }
+
   .centered-content {
     display: flex;
     flex-direction: column;
@@ -781,70 +668,11 @@
     padding-bottom: 12rem;
   }
 
-=======
-  @keyframes shake {
-    0% {
-      transform: translateX(0) rotate(0);
-    }
-    10% {
-      transform: translateX(-5px) rotate(-1deg);
-    }
-    20% {
-      transform: translateX(5px) rotate(1deg);
-    }
-    30% {
-      transform: translateX(-5px) rotate(-1deg);
-    }
-    40% {
-      transform: translateX(5px) rotate(1deg);
-    }
-    50% {
-      transform: translateX(-5px) rotate(-1deg);
-    }
-    60% {
-      transform: translateX(5px) rotate(1deg);
-    }
-    70% {
-      transform: translateX(-5px) rotate(-1deg);
-    }
-    80% {
-      transform: translateX(5px) rotate(1deg);
-    }
-    90% {
-      transform: translateX(-3px) rotate(-0.5deg);
-    }
-    100% {
-      transform: translateX(0) rotate(0);
-    }
-  }
-
-  .shake {
-    animation: shake 1.5s cubic-bezier(0.36, 0.07, 0.19, 0.97) both;
-  }
-
-  .centered-content {
-    display: flex;
-    flex-direction: column;
-    align-items: center;
-    justify-content: center;
-    height: 100vh;
-    width: 100%;
-    background: #f6faff;
-    background: color(display-p3 0.9661 0.9801 1);
-    overflow-y: auto;
-    padding-bottom: 12rem;
-  }
-
->>>>>>> 7afe37b8
   .preview-resources-wrapper {
     width: -webkit-fill-available;
     height: calc(100vh - 4rem);
     position: fixed;
-<<<<<<< HEAD
-    top: 0;
-=======
     top: 4.75rem;
->>>>>>> 7afe37b8
     overflow-y: auto;
   }
 
@@ -863,45 +691,6 @@
     height: 16rem;
     margin-bottom: 2rem;
     transition: all 0.3s ease-in-out;
-<<<<<<< HEAD
-
-    &.has-preview {
-      width: 36rem;
-      height: 26rem;
-    }
-  }
-
-  .input-group {
-    display: flex;
-    flex-direction: column;
-    align-items: center;
-    margin-bottom: 5rem;
-  }
-
-  .input-wrapper {
-    display: flex;
-    justify-content: center;
-    align-items: center;
-    position: relative;
-    width: 28rem;
-  }
-
-  .folder-name {
-    font-size: 1.25rem;
-    background: transparent;
-    font-weight: 500;
-    min-width: 25rem;
-    -webkit-font-smoothing: antialiased;
-    -moz-osx-font-smoothing: grayscale;
-    border: none;
-    padding: 0.5rem;
-    width: 100%;
-    color: #28568f;
-    transition: border-color 0.3s;
-
-    &::placeholder {
-      color: rgba(40, 86, 143, 0.4);
-=======
 
     &.has-preview {
       width: 36rem;
@@ -925,34 +714,9 @@
         0 2px 4px rgba(186, 230, 253, 0.8),
         0 4px 8px rgba(186, 230, 253, 0.7),
         0 8px 16px rgba(186, 230, 253, 0.9);
->>>>>>> 7afe37b8
-    }
-  }
-
-<<<<<<< HEAD
-    &:focus {
-      outline: none;
-    }
-  }
-
-  .folder-rules {
-    font-size: 1.25rem;
-    background: transparent;
-    font-weight: 500;
-    min-width: 25rem;
-    -webkit-font-smoothing: antialiased;
-    -moz-osx-font-smoothing: grayscale;
-    border: none;
-    padding: 0.5rem;
-    width: 100%;
-    color: #28568f;
-    transition: border-color 0.3s;
-    text-align: left;
-
-    &::placeholder {
-      color: rgba(40, 86, 143, 0.4);
-      text-align: left;
-=======
+    }
+  }
+
   @keyframes moving-gradient {
     0% {
       outline-color: transparent;
@@ -968,45 +732,9 @@
     }
     100% {
       outline-color: transparent;
->>>>>>> 7afe37b8
-    }
-
-<<<<<<< HEAD
-    &:focus {
-      outline: none;
-    }
-  }
-
-  .ai-description {
-    position: absolute;
-    bottom: -32px;
-    right: 50%;
-    transform: translateX(50%) rotate(0.75deg);
-    display: flex;
-    align-items: center;
-    gap: 2rem;
-    opacity: 0.6;
-    width: 100%;
-    max-width: 24rem;
-    font-weight: 500;
-    font-size: 0.875rem;
-    color: #28568f;
-    text-align: left;
-    padding: 0.5rem 0 0.5rem 1rem;
-    background-color: #e1f0ff;
-    border-radius: 8px;
-    border: 0.5px solid rgba(41, 128, 185, 0.2);
-    box-shadow:
-      0 1px 2px rgba(186, 230, 253, 0.9),
-      0 2px 4px rgba(186, 230, 253, 0.8),
-      0 4px 8px rgba(186, 230, 253, 0.7),
-      0 8px 16px rgba(186, 230, 253, 0.9);
-    span {
-      width: 80%;
-    }
-  }
-
-=======
+    }
+  }
+
   .input-group {
     display: flex;
     flex-direction: column;
@@ -1077,7 +805,6 @@
     }
   }
 
->>>>>>> 7afe37b8
   .button-group {
     display: flex;
     justify-content: center;
