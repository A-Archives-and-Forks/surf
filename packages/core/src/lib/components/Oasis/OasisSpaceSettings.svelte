<script lang="ts">
  import { createEventDispatcher, onMount } from 'svelte'
  import { Icon, IconConfirmation } from '@horizon/icons'

  import type { Space, SpaceSource } from '../../types'
  import {
    useLogScope,
    tooltip,
    parseStringIntoUrl,
    generateID,
    useDebounce,
    getHumanDistanceToNow,
    copyToClipboard
  } from '@horizon/utils'
  import { useOasis } from '../../service/oasis'
  import Switch from '../Atoms/Switch.svelte'
  import { useToasts } from '../../service/toast'
  import { useConfig } from '../../service/config'

  export let space: Space | null
  const config = useConfig()
  const userConfigSettings = config.settings
  let experimentalMode = $userConfigSettings.experimental_mode

  const dispatch = createEventDispatcher<{
    refresh: void
    clear: void
    delete: boolean
    load: void
    'delete-auto-saved': void
  }>()
  const log = useLogScope('OasisSpaceSettings')
  const oasis = useOasis()
  const toasts = useToasts()
  const telemetry = oasis.resourceManager.telemetry
  const autoSaveResources = oasis.autoSaveResources

  let isLiveModeOn = space?.name.liveModeEnabled
  let hideViewedResources = space?.name.hideViewed
  let smartFilterQuery = space?.name.smartFilterQuery
  let sourceValue = ''
  let sortBy = space?.name.sortBy ?? 'created_at'
  let loading = false
  let showAddSource = false
  let shoulDeleteAllResources = false
  let expandedDangerZone = false
  let copySourceIcon: IconConfirmation

  const handleNameBlur = async () => {
    if (!space) return

    // TODO: rename tab as well
    await oasis.updateSpaceData(space.id, space.name)

    await telemetry.trackUpdateSpaceSettings({
      setting: 'name',
      change: null
    })
  }

  const handleAddSourceBlur = () => {
    if (!sourceValue) {
      showAddSource = false
    }
  }

  const handleAddSource = async () => {
    if (!space || !sourceValue) return

    const url = parseStringIntoUrl(sourceValue)
    if (!url) {
      toasts.error('Invalid URL')
      return
    }

    const source = {
      id: generateID(),
      name: url.hostname,
      type: 'rss',
      url: url.href,
      last_fetched_at: null
    } as SpaceSource

    const newSources = [...(space.name.sources ?? []), source]
    space.name.sources = newSources

    showAddSource = false
    sourceValue = ''

    await oasis.updateSpaceData(space.id, { sources: newSources, liveModeEnabled: true })

    await telemetry.trackUpdateSpaceSettings({
      setting: 'source',
      change: 'added'
    })

    // dispatch('refresh')
  }

  const getSourceName = (source: SpaceSource) => {
    try {
      if (source.name) return source.name
      if (source.url) return new URL(source.url).hostname
    } catch (e) {
      return source.url
    }
  }

  const removeSource = async (source: SpaceSource) => {
    if (!space) return

    const confirmed = window.confirm(
      `Are you sure you want to remove the source "${getSourceName(source)}"?`
    )
    if (!confirmed) return

    space.name.sources = space.name.sources?.filter((s) => s.id !== source.id)

    await oasis.updateSpaceData(space.id, { sources: space.name.sources })

    toasts.success('Source removed!')

    await telemetry.trackUpdateSpaceSettings({
      setting: 'source',
      change: 'removed'
    })

    dispatch('refresh')
  }

  const copySource = (source: SpaceSource) => {
    copyToClipboard(source.url)
    copySourceIcon.showConfirmation()
  }

  const handleClearSpace = async () => {
    dispatch('clear')
  }

  const handleDeleteSpace = async () => {
    dispatch('delete', shoulDeleteAllResources)
  }

  const handleDeleteAutoSaved = async () => {
    dispatch('delete-auto-saved')
  }

  const handleLiveModeUpdate = useDebounce(async (e: CustomEvent<boolean>) => {
    if (!space) return

    space.name.liveModeEnabled = e.detail

    await oasis.updateSpaceData(space.id, { liveModeEnabled: e.detail })

    await telemetry.trackUpdateSpaceSettings({
      setting: 'live_mode',
      change: e.detail
    })
  }, 500)

  const handleSortingUpdate = useDebounce(async () => {
    if (!space) return

    space.name.sortBy = sortBy

    await oasis.updateSpaceData(space.id, { sortBy: sortBy })

    await telemetry.trackUpdateSpaceSettings({
      setting: 'sort_by',
      change: sortBy
    })

    dispatch('load')
  }, 500)

  const handleHideViewedUpdate = useDebounce(async (e: CustomEvent<boolean>) => {
    if (!space) return

    space.name.hideViewed = e.detail

    await oasis.updateSpaceData(space.id, { hideViewed: e.detail })

    await telemetry.trackUpdateSpaceSettings({
      setting: 'hide_viewed',
      change: e.detail
    })

    dispatch('load')
  }, 500)

  const handleSmartQueryBlur = useDebounce(async () => {
    if (!space) return

    if (smartFilterQuery === '') {
      smartFilterQuery = null
    }

    if (smartFilterQuery === space.name.smartFilterQuery) {
      return
    }

    space.name.smartFilterQuery = smartFilterQuery ?? null
    space.name.sql_query = null
    space.name.embedding_query = null

    await oasis.updateSpaceData(space.id, {
      smartFilterQuery: smartFilterQuery,
      sql_query: null,
      embedding_query: null
    })

    await telemetry.trackUpdateSpaceSettings({
      setting: 'smart_filter',
      change: null
    })

    dispatch('load')
  }, 500)

  const handleKeyDown = (e: KeyboardEvent) => {
    if (e.key === 'Space' && !e.shiftKey) {
      e.preventDefault()
      e.stopImmediatePropagation()
      smartFilterQuery += ' '
    }
  }
</script>

<article class="wrapper">
  {#if space}
    <div class="header">
      <!-- <SpaceIcon folder={space} /> -->
      <div use:tooltip={{ text: 'Click to edit' }}>
        <input
          bind:value={space.name.folderName}
          on:blur={handleNameBlur}
          on:keydown|stopPropagation
          class="folder-input"
          spellcheck="false"
        />
      </div>

      <Switch
        label="Auto-refresh"
        color="#ff4eed"
        bind:checked={isLiveModeOn}
        on:update={handleLiveModeUpdate}
      />
    </div>

    <div class="content">
<<<<<<< HEAD
      <!-- <div class="sources">
        <div class="info">
          <div class="title">
            <Icon name="news" size="20px" />
            <h2>Subscriptions</h2>
          </div>
=======
      {#if experimentalMode}
        <div class="sources">
          <div class="info">
            <div class="title">
              <Icon name="news" size="20px" />
              <h2>Subscriptions</h2>
            </div>
>>>>>>> 7afe37b8

            <p>Subscriptions automatically bring content into your Space from external sources.</p>

            <p>
              If auto-refresh is enabled, these sources will automatically be loaded, otherwise you
              can manually refresh.
            </p>
          </div>

          {#if space.name.sources}
            {#each space.name.sources as source}
              <div class="source">
                <div class="title">
                  <img
                    class="favicon"
                    src={`https://www.google.com/s2/favicons?domain=${source.url}&sz=48`}
                    alt={`favicon`}
                  />

                  <h3 use:tooltip={source.url}>{getSourceName(source)}</h3>
                </div>
                <div class="meta">
                  <p>
                    Last fetched: {source.last_fetched_at
                      ? getHumanDistanceToNow(source.last_fetched_at)
                      : 'never'}
                  </p>

                  <div class="meta-actions">
                    <button on:click={() => copySource(source)} use:tooltip={'Copy Source URL'}>
                      <IconConfirmation bind:this={copySourceIcon} name="copy" />
                    </button>

                    <button on:click={() => removeSource(source)} use:tooltip={'Remove Source'}>
                      <Icon name="trash" />
                    </button>
                  </div>
                </div>
              </div>
            {/each}
          {/if}

<<<<<<< HEAD
        {#if showAddSource}
          <div class="add-source">
            <input
              placeholder="RSS feed URL"
              autofocus
              spellcheck="false"
              bind:value={sourceValue}
              on:blur={handleAddSourceBlur}
            />

            <button on:click={handleAddSource} class="icon">
              <Icon name="add" />
            </button>
          </div>
        {:else}
          <div class="add-source">
            <button on:click={() => (showAddSource = true)} class="add-source">
              <Icon name="add" />
              Add Source
            </button>
          </div>
        {/if}
      </div> -->
=======
          {#if showAddSource}
            <div class="add-source">
              <input
                placeholder="RSS feed URL"
                autofocus
                spellcheck="false"
                bind:value={sourceValue}
                on:blur={handleAddSourceBlur}
              />

              <button on:click={handleAddSource} class="icon">
                <Icon name="add" />
              </button>
            </div>
          {:else}
            <div class="add-source">
              <button on:click={() => (showAddSource = true)} class="add-source">
                <Icon name="add" />
                Add Source
              </button>
            </div>
          {/if}
        </div>
      {/if}
>>>>>>> 7afe37b8

      <div class="setting">
        <div class="smart-filter">
          <div class="title">
            <Icon name="sparkles" size="20px" />
<<<<<<< HEAD
            <h2>Smart Spaces</h2>
=======
            <h2>Smart Space</h2>
>>>>>>> 7afe37b8
          </div>

          <p>Automatically add new items you save to this Space, if they match your description.</p>
          <input
            placeholder="e.g. articles about electric cars"
            bind:value={smartFilterQuery}
            on:blur={handleSmartQueryBlur}
            on:keydown={handleKeyDown}
          />

          {#if !isLiveModeOn}
            <p><b>Note:</b> When auto-refresh is turned off, you need to manually refresh.</p>
          {/if}
        </div>
      </div>

      <div class="setting">
        <div class="title">
          <Icon name="settings" size="20px" />
          <h3>Settings</h3>
        </div>

        <Switch
          label="Hide already viewed items"
          color="#ff4eed"
          bind:checked={hideViewedResources}
          on:update={handleHideViewedUpdate}
        />

        <div class="sorting">
          <p>Sort resources by when they were</p>

          <select bind:value={sortBy} on:change={handleSortingUpdate}>
            <option value="created_at">added to the space</option>
            <option value="source_published_at">originally published</option>
          </select>
        </div>
      </div>

      <div class="danger-zone">
        <div class="danger-title">
          <!-- svelte-ignore a11y-click-events-have-key-events a11y-interactive-supports-focus -->
          <div
            class="expand-toggle"
            on:click={() => (expandedDangerZone = !expandedDangerZone)}
            role="button"
          >
            {#if expandedDangerZone}
              <Icon name="chevron.down" />
            {:else}
              <Icon name="chevron.right" />
            {/if}
            <h2>Danger Zone</h2>
          </div>

          {#if expandedDangerZone}
            <p>These actions cannot be undone.</p>
          {/if}
        </div>

        {#if expandedDangerZone}
          <div class="actions">
            <!-- <button
              on:click={handleClearSpace}
              use:tooltip={'Clear all resources from this Space.'}
            >
              <Icon name="close" />
              Clear resources from Space
            </button> -->

            <div class="action">
              <div class="action-row">
                <h3>Clear Space</h3>
                <p>Remove all resources from this Space.</p>
              </div>

              <button on:click={handleClearSpace}>
                <Icon name="close" />
                Clear Space
              </button>
            </div>

            <div class="action">
              <div class="action-row">
                <h3>Delete Space</h3>
                <!-- <p>Deletes the Space and optionally its resources.</p> -->

                <label>
                  <input bind:checked={shoulDeleteAllResources} type="checkbox" />
                  Permanently delete all resources as well
                </label>
              </div>

              <button on:click={handleDeleteSpace}>
                <Icon name="trash" />
                Delete Space
              </button>
            </div>
          </div>
        {/if}
      </div>
    </div>
  {:else if loading}
    <div class="loading-wrapper">
      <div class="loading">
        <Icon name="spinner" />
        Loading…
      </div>
    </div>
  {:else}
    <div class="header">
      <!-- <SpaceIcon folder={space} /> -->
      <h1>Settings</h1>
    </div>

    <div class="setting">
      <Switch
        label="Auto Save Resources"
        color="#ff4eed"
        bind:checked={$autoSaveResources}
        on:update={handleLiveModeUpdate}
      />

      <p>
        <b>Note:</b> If enabled every web page you visit gets automatically saved to Your Stuff.
      </p>
    </div>

    <div class="danger-zone">
      <div class="danger-title">
        <!-- svelte-ignore a11y-click-events-have-key-events a11y-interactive-supports-focus -->
        <div
          class="expand-toggle"
          on:click={() => (expandedDangerZone = !expandedDangerZone)}
          role="button"
        >
          {#if expandedDangerZone}
            <Icon name="chevron.down" />
          {:else}
            <Icon name="chevron.right" />
          {/if}
          <h2>Danger Zone</h2>
        </div>

        {#if expandedDangerZone}
          <p>These actions cannot be undone.</p>
        {/if}
      </div>

      {#if expandedDangerZone}
        <div class="actions">
          <!-- <button
            on:click={handleClearSpace}
            use:tooltip={'Clear all resources from this Space.'}
          >
            <Icon name="close" />
            Clear resources from Space
          </button> -->

          <div class="action">
            <div class="action-row">
              <h3>Delete Auto Saved Resources</h3>
              <p>Remove all auto saved resources from Your Stuff.</p>
            </div>

            <button on:click={handleDeleteAutoSaved}>
              <Icon name="close" />
              Delete Auto Saved
            </button>
          </div>
        </div>
      {/if}
    </div>
  {/if}
</article>

<style lang="scss">
  .wrapper {
    position: relative;
    display: flex;
    flex-direction: column;
    gap: 2rem;
    padding: 2rem;
    width: 40rem;
    min-height: 20rem;
    border: 0.5px solid rgba(255, 255, 255, 0.4);
    background: rgba(255, 255, 255, 0.98);
    backdrop-filter: blur(12px);
    border-radius: 12px;
    box-shadow:
      0px 0px 0px 1px rgba(0, 0, 0, 0.07),
      0px 4px 10px 0px rgba(0, 0, 0, 0.12);
  }

  .content {
    display: flex;
    flex-direction: column;
    gap: 2.5rem;
    width: 100%;
  }

  .header {
    display: flex;
    align-items: center;
    justify-content: space-between;
    gap: 1rem;
    width: 100%;

    h1 {
      font-size: 1.4rem;
      font-weight: 600;
      font-smooth: always;
      -webkit-font-smoothing: antialiased;
      -moz-osx-font-smoothing: grayscale;
    }
  }

  .folder-input {
    border: none;
    background: transparent;
    color: inherit;
    font-size: 1.4rem;
    font-weight: 600;
    opacity: 0.75;
    font-family: inherit;
    max-width: 15rem;
    font-smooth: always;
    -webkit-font-smoothing: antialiased;
    -moz-osx-font-smoothing: grayscale;
    outline: none;
    width: fit-content;

    &:focus {
      opacity: 1;
    }
  }

  .info {
    display: flex;
    flex-direction: column;
    gap: 0.5rem;

    h2 {
      font-size: 1.2rem;
      font-weight: 500;
    }

    p {
      font-size: 1.1rem;
      opacity: 0.75;
    }
  }

  .title {
    display: flex;
    align-items: center;
    gap: 0.5rem;
  }

  .sources {
    display: flex;
    flex-direction: column;
    gap: 1rem;
  }

  .source {
    display: flex;
    flex-direction: column;
    gap: 0.25rem;
    background: rgba(0, 0, 0, 0.05);
    padding: 0.75rem 1rem;
    border-radius: 8px;

    .title {
      display: flex;
      align-items: center;
      gap: 0.5rem;

      .favicon {
        width: 1rem;
        height: 1rem;
        object-fit: cover;
      }

      h3 {
        font-size: 1.1rem;
        font-weight: 400;
      }
    }

    .meta {
      display: flex;
      justify-content: space-between;
      align-items: center;
      gap: 1rem;

      p {
        font-size: 1rem;
        opacity: 0.5;
      }

      button {
        border: none;
        background: none;
        color: inherit;
        opacity: 0.5;
        font-size: 1rem;
        font-weight: 500;
        cursor: pointer;
        font-smooth: always;
        -webkit-font-smoothing: antialiased;
        -moz-osx-font-smoothing: grayscale;
      }
    }

    .meta-actions {
      display: flex;
      align-items: center;
      gap: 1rem;
    }
  }

  .add-source {
    display: flex;
    align-items: center;
    gap: 0.75rem;

    button {
      border: none;
      background: none;
      color: inherit;
      font-size: 1.1rem;
      font-weight: 500;
      cursor: pointer;
      font-smooth: always;
      -webkit-font-smoothing: antialiased;
      -moz-osx-font-smoothing: grayscale;
      display: flex;
      align-items: center;
      gap: 0.5rem;
    }

    button.icon {
      background: #ff4eed;
      color: #fff;
      border-radius: 8px;
      padding: 0.5rem;
    }

    input {
      border: 1px solid rgba(0, 0, 0, 0.1);
      border-radius: 8px;
      padding: 0.5rem;
      //grey
      background: #f0f0f0;
      color: inherit;
      font-size: 1.1rem;
      font-family: inherit;
      font-smooth: always;
      -webkit-font-smoothing: antialiased;
      -moz-osx-font-smoothing: grayscale;
      outline: none;
      width: 100%;

      &::placeholder {
        color: inherit;
        opacity: 0.5;
      }

      &:active,
      &:focus {
        border: 1px solid #ff4eed;
      }
    }
  }

  .sorting {
    display: flex;
    align-items: center;
    justify-content: space-between;
    gap: 0.5rem;

    p {
      font-size: 16px;
    }

    select {
      border: 1px solid rgba(0, 0, 0, 0.1);
      border-radius: 8px;
      padding: 0.5rem;
      //grey
      background: #f0f0f0;
      color: inherit;
      font-size: 1.1rem;
      font-family: inherit;
      font-smooth: always;
      -webkit-font-smoothing: antialiased;
      -moz-osx-font-smoothing: grayscale;
      outline: none;
    }
  }

  .danger-zone {
    display: flex;
    flex-direction: column;
    gap: 1rem;
    border: 1px solid rgba(0, 0, 0, 0.1);
    background: rgba(255, 0, 0, 0.1);
    padding: 1rem;
    border-radius: 12px;

    .expand-toggle {
      display: flex;
      align-items: center;
      gap: 0.5rem;
      cursor: pointer;

      h2 {
        font-size: 1.2rem;
        font-weight: 500;
      }
    }

    .danger-title {
      display: flex;
      flex-direction: column;
      gap: 0.5rem;

      h2 {
        font-size: 1.2rem;
        font-weight: 500;
      }

      p {
        font-size: 1.1rem;
        opacity: 0.75;
      }
    }

    .actions {
      display: flex;
      flex-direction: column;
      gap: 1.5rem;
    }

    .action {
      display: flex;
      justify-content: space-between;
      align-items: center;
      gap: 1rem;

      .action-row {
        display: flex;
        flex-direction: column;
        gap: 0.5rem;

        h3 {
          font-size: 1.1rem;
          font-weight: 500;
        }

        p {
          font-size: 1rem;
          opacity: 0.75;
        }
      }

      button {
        flex-shrink: 0;
        background: #ffffff80;
        border: 1px solid #a89ca6;
        color: inherit;
        font-size: 1.1rem;
        font-weight: 500;
        cursor: pointer;
        font-smooth: always;
        -webkit-font-smoothing: antialiased;
        -moz-osx-font-smoothing: grayscale;
        display: flex;
        align-items: center;
        gap: 0.5rem;
        padding: 0.5rem;
        border-radius: 8px;
      }

      label {
        display: flex;
        align-items: center;
        gap: 0.5rem;
        font-size: 1rem;
        opacity: 0.75;

        input {
          cursor: pointer;
        }
      }
    }
  }

  .smart-filter {
    display: flex;
    flex-direction: column;
    gap: 0.5rem;

    h2 {
      font-size: 1.2rem;
      font-weight: 500;
    }

    p {
      font-size: 1.1rem;
      opacity: 0.75;
    }

    input {
      border: 1px solid rgba(0, 0, 0, 0.1);
      border-radius: 8px;
      padding: 0.5rem;
      //grey
      background: #f0f0f0;
      color: inherit;
      font-size: 1.1rem;
      font-family: inherit;
      font-smooth: always;
      -webkit-font-smoothing: antialiased;
      -moz-osx-font-smoothing: grayscale;
      outline: none;
      width: 100%;

      &::placeholder {
        color: inherit;
        opacity: 0.5;
      }

      &:active,
      &:focus {
        border: 1px solid #ff4eed;
      }

      &:disabled {
        background: #f0f0f0;
        color: inherit;
        opacity: 0.5;
      }
    }
  }

  .setting {
    display: flex;
    flex-direction: column;
    gap: 1rem;

    h3 {
      font-size: 1.2rem;
      font-weight: 500;
    }
  }

  .loading-wrapper {
    display: flex;
    justify-content: center;
    align-items: center;
    height: 100%;
    flex: 1;
  }

  .loading {
    display: flex;
    align-items: center;
    gap: 0.5rem;
  }
</style><|MERGE_RESOLUTION|>--- conflicted
+++ resolved
@@ -249,14 +249,6 @@
     </div>
 
     <div class="content">
-<<<<<<< HEAD
-      <!-- <div class="sources">
-        <div class="info">
-          <div class="title">
-            <Icon name="news" size="20px" />
-            <h2>Subscriptions</h2>
-          </div>
-=======
       {#if experimentalMode}
         <div class="sources">
           <div class="info">
@@ -264,7 +256,6 @@
               <Icon name="news" size="20px" />
               <h2>Subscriptions</h2>
             </div>
->>>>>>> 7afe37b8
 
             <p>Subscriptions automatically bring content into your Space from external sources.</p>
 
@@ -307,31 +298,6 @@
             {/each}
           {/if}
 
-<<<<<<< HEAD
-        {#if showAddSource}
-          <div class="add-source">
-            <input
-              placeholder="RSS feed URL"
-              autofocus
-              spellcheck="false"
-              bind:value={sourceValue}
-              on:blur={handleAddSourceBlur}
-            />
-
-            <button on:click={handleAddSource} class="icon">
-              <Icon name="add" />
-            </button>
-          </div>
-        {:else}
-          <div class="add-source">
-            <button on:click={() => (showAddSource = true)} class="add-source">
-              <Icon name="add" />
-              Add Source
-            </button>
-          </div>
-        {/if}
-      </div> -->
-=======
           {#if showAddSource}
             <div class="add-source">
               <input
@@ -356,17 +322,12 @@
           {/if}
         </div>
       {/if}
->>>>>>> 7afe37b8
 
       <div class="setting">
         <div class="smart-filter">
           <div class="title">
             <Icon name="sparkles" size="20px" />
-<<<<<<< HEAD
-            <h2>Smart Spaces</h2>
-=======
             <h2>Smart Space</h2>
->>>>>>> 7afe37b8
           </div>
 
           <p>Automatically add new items you save to this Space, if they match your description.</p>
