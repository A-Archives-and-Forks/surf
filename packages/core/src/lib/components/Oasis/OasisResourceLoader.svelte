--- conflicted
+++ resolved
@@ -8,11 +8,7 @@
 
   export let resourceOrId: string | Resource
   export let selected: boolean = false
-<<<<<<< HEAD
-  export let showSource: boolean = false
-=======
   export let isInSpace: boolean = false
->>>>>>> b38cffa8
   export let resourcesBlacklistable: boolean = false
 
   const log = useLogScope('OasisResourceLoader')
@@ -54,13 +50,9 @@
       <ResourcePreview
         {resource}
         {selected}
-<<<<<<< HEAD
-        {resourcesBlacklistable}
         showSummary
-=======
         {isInSpace}
         {resourcesBlacklistable}
->>>>>>> b38cffa8
         on:load
         on:click
         on:open
