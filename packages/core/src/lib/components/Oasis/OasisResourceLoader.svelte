<script lang="ts">
  import { createEventDispatcher, onMount } from 'svelte'
  import { useLogScope } from '@horizon/utils'
  import { Resource, useResourceManager } from '@horizon/core/src/lib/service/resources'

  import DragResourceWrapper from './DragResourceWrapper.svelte'
  import ResourcePreview from '../Resources/ResourcePreview.svelte'

  export let resourceOrId: string | Resource
  export let selected: boolean = false
<<<<<<< HEAD
  export let isInSpace: boolean = false
=======
  export let showSource: boolean = false
  export let resourcesBlacklistable: boolean = false
>>>>>>> 22e743f6

  const log = useLogScope('OasisResourceLoader')
  const resourceManager = useResourceManager()
  const dispatch = createEventDispatcher<{ load: Resource; rendered: void }>()

  let fetchedResource: Resource | null = null

  $: resource = resourceOrId instanceof Resource ? resourceOrId : fetchedResource

  const loadResource = async () => {
    try {
      if (typeof resourceOrId !== 'string') {
        fetchedResource = resourceOrId
        dispatch('load', fetchedResource)
        return
      }

      const res = await resourceManager.getResourceWithAnnotations(resourceOrId)
      if (!res) {
        return
      }
      fetchedResource = res

      dispatch('rendered')
    } catch (e) {
      log.error(e)
    }
  }

  onMount(() => {
    loadResource()
  })
</script>

<div class="wrapper">
  {#if resource}
    <DragResourceWrapper {resource}>
<<<<<<< HEAD
      <ResourcePreview {resource} {selected} {isInSpace} on:load on:click on:open on:remove />
=======
      <ResourcePreviewClean
        {resource}
        {showSource}
        {selected}
        {resourcesBlacklistable}
        showSummary
        on:load
        on:click
        on:open
        on:remove
        on:blacklist-resource
        on:whitelist-resource
      />
>>>>>>> 22e743f6
    </DragResourceWrapper>
  {/if}
</div>

<style lang="scss">
  .wrapper {
    display: block;
    width: 100%;
    height: min-content;
  }
</style><|MERGE_RESOLUTION|>--- conflicted
+++ resolved
@@ -8,12 +8,8 @@
 
   export let resourceOrId: string | Resource
   export let selected: boolean = false
-<<<<<<< HEAD
   export let isInSpace: boolean = false
-=======
-  export let showSource: boolean = false
   export let resourcesBlacklistable: boolean = false
->>>>>>> 22e743f6
 
   const log = useLogScope('OasisResourceLoader')
   const resourceManager = useResourceManager()
@@ -51,15 +47,11 @@
 <div class="wrapper">
   {#if resource}
     <DragResourceWrapper {resource}>
-<<<<<<< HEAD
-      <ResourcePreview {resource} {selected} {isInSpace} on:load on:click on:open on:remove />
-=======
-      <ResourcePreviewClean
+      <ResourcePreview
         {resource}
-        {showSource}
         {selected}
+        {isInSpace}
         {resourcesBlacklistable}
-        showSummary
         on:load
         on:click
         on:open
@@ -67,7 +59,6 @@
         on:blacklist-resource
         on:whitelist-resource
       />
->>>>>>> 22e743f6
     </DragResourceWrapper>
   {/if}
 </div>
