<script lang="ts" context="module">
  export type ParsedSourceItem = {
    title: string
    link: string
    comments: string
    pubDate: string
    sourceUrl: string
    rawData: RSSItem
  }
</script>

<script lang="ts">
  import { derived, writable } from 'svelte/store'

  import {
    useLogScope,
    parseTextIntoISOString,
    wait,
    clickOutside,
    tooltip,
    checkIfYoutubeUrl,
    isModKeyAndKeyPressed,
    truncate,
    parseStringIntoUrl
  } from '@horizon/utils'
  import { useOasis } from '../../service/oasis'
  import { Icon } from '@horizon/icons'
  import Chat from '../Chat/Chat.svelte'
  import SearchInput from './SearchInput.svelte'
  import { createEventDispatcher, onMount, tick } from 'svelte'
  import {
    Resource,
    ResourceJSON,
    ResourceManager,
    ResourcePost,
    ResourceTag,
    type ResourceObject,
    type ResourceSearchResultItem
  } from '../../service/resources'
  import OasisResourcesView from './OasisResourcesView.svelte'
  import {
    ResourceTagsBuiltInKeys,
    ResourceTypes,
    type ResourceDataLink,
    type ResourceDataPost,
    type Space,
    type SpaceEntry,
    type SpaceSource
  } from '../../types'
  import DropWrapper from './DropWrapper.svelte'
  import CreateNewResource from './CreateNewResource.svelte'

  import {
    MEDIA_TYPES,
    createResourcesFromMediaItems,
    extractAndCreateWebResource,
    processDrop,
    type MediaParserResult,
    type MediaParserResultURL,
    type MediaParserResultUnknown
  } from '../../service/mediaImporter'

  import { useToasts } from '../../service/toast'
  import OasisResourcesViewSearchResult from './OasisResourcesViewSearchResult.svelte'
  import { fly } from 'svelte/transition'
  import OasisSpaceSettings from './OasisSpaceSettings.svelte'
  import { RSSParser, type RSSItem } from '@horizon/web-parser/src/rss/index'
  import { summarizeText } from '../../service/ai'
  import type { ResourceContent } from '@horizon/web-parser'
  import OasisResourceModalWrapper from './OasisResourceModalWrapper.svelte'
  import { DragculaDragEvent } from '@horizon/dragcula'
  import type { Tab, TabPage } from '../../types/browser.types'
  import type { HistoryEntriesManager } from '../../service/history'
  import type { BrowserTabNewTabEvent } from '../Browser/BrowserTab.svelte'
  import {
    AddResourceToSpaceEventTrigger,
    CreateTabEventTrigger,
    DeleteSpaceEventTrigger,
    OpenResourceEventFrom,
    RefreshSpaceEventTrigger,
    SaveToOasisEventTrigger,
    SearchOasisEventTrigger
  } from '@horizon/types'
  import PQueue from 'p-queue'
  import { useConfig } from '../../service/config'
  import { sanitizeHTML } from '@horizon/web-parser/src/utils'
  import { useTabsManager } from '../../service/tabs'

  import CreateNewSpace from './CreateNewSpace.svelte'

  export let spaceId: string
  export let active: boolean = false
  export let historyEntriesManager: HistoryEntriesManager
  export let showBackBtn = false
  export let hideBar = false
  export let hideResourcePreview = false
  export let handleEventsOutside: boolean = false
  export let insideDrawer: boolean = false

  $: isEverythingSpace = spaceId === 'all'

  const log = useLogScope('OasisSpace')
  const oasis = useOasis()
  const config = useConfig()

  const dispatch = createEventDispatcher<{
    open: string
    'create-resource-from-oasis': string
<<<<<<< HEAD
    'new-tab': BrowserTabNewTabEvent
    'updated-spaces': string
=======
>>>>>>> 0e833342
    deleted: string
    'go-back': void
  }>()
  const toasts = useToasts()
  const tabsManager = useTabsManager()

  const resourceManager = oasis.resourceManager
  const spaces = oasis.spaces
  const telemetry = resourceManager.telemetry
  const userConfigSettings = config.settings

  const searchValue = writable('')
  const showChat = writable(false)
  const resourceIds = writable<string[]>([])
  const chatPrompt = writable('')
  const searchResults = writable<string[]>([])
  const selectedItem = writable<string | null>(null)
  const showNewResourceModal = writable(false)
  const showSettingsModal = writable(false)
  const loadingContents = writable(false)
  const loadingSpaceSources = writable(false)
  const space = writable<Space | null>(null)
  const showResourceDetails = writable(false)
  const resourceDetailsModalSelected = writable<string | null>(null)
  // const selectedFilter = writable<'all' | 'saved_by_user'>('all')

  const canGoBack = writable(false)

  const REFRESH_SPACE_SOURCES_AFTER = 15 * 60 * 1000 // 15 minutes

  // const selectedSpace = derived([spaces, selectedSpaceId], ([$spaces, $selectedSpaceId]) => {
  //     return $spaces.find(space => space.id === $selectedSpaceId)
  // })

  const spaceContents = writable<SpaceEntry[]>([])
  const everythingContents = writable<ResourceSearchResultItem[]>([])
  const newlyLoadedResources = writable<string[]>([])
  const processingSourceItems = writable<string[]>([])

  const spaceResourceIds = derived(
    [searchValue, spaceContents, searchResults],
    ([searchValue, spaceContents, searchResults]) => {
      const ids = spaceContents.map((x) => x.resource_id)

      if (searchValue) {
        if (isEverythingSpace) {
          return searchResults
        } else {
          return ids.filter((x) => searchResults.includes(x))
        }
      }

      return ids
    }
  )

  const isResourceDetailsModalOpen = derived(
    [showResourceDetails, resourceDetailsModalSelected],
    ([$showResourceDetails, $resourceDetailsModalSelected]) => {
      return $showResourceDetails && !!$resourceDetailsModalSelected
    }
  )

  // $: if (spaceId === 'all') {
  //   loadEverything()
  // } else {
  //   loadSpaceContents(spaceId)
  // }

  $: if (active) {
    log.debug('Active, loading space contents...')
    if (spaceId === 'all') {
      loadEverything()
      telemetry.trackOpenOasis()
    } else {
      loadSpaceContents(spaceId)
    }
  }

  $: isSearching = $searchValue !== ''

  const loadSpaceContents = async (id: string, skipSources = false) => {
    try {
      loadingContents.set(true)
      everythingContents.set([])

      const fetchedSpace = await oasis.getSpace(id)
      if (!fetchedSpace) {
        log.error('Space not found')
        toasts.error('Space not found')
        return
      }

      log.debug('Fetched space:', fetchedSpace)
      space.set(fetchedSpace)

      let items = await oasis.getSpaceContents(id)
      log.debug('Loaded space contents:', items)

      searchValue.set('')
      searchResults.set([])

      spaceContents.set([])

      await tick()

      if ($space?.name.sortBy === 'source_published_at') {
        log.debug('Sorting by source_published_at, fetching resource data')
        const fullResources = (
          await Promise.all(items.map((x) => resourceManager.getResource(x.resource_id)))
        ).filter((x) => x !== null)

        log.debug('Sorting full resources:', fullResources)
        // Use the source_published_at tag for sorting
        const sorted = fullResources
          .map((resource) => {
            const publishedAt = resource.tags?.find(
              (x) => x.name === ResourceTagsBuiltInKeys.SOURCE_PUBLISHED_AT
            )?.value
            return {
              id: resource.id,
              publishedAt: publishedAt ? new Date(publishedAt) : new Date(resource.createdAt)
            }
          })
          .sort((a, b) => b.publishedAt.getTime() - a.publishedAt.getTime())

        log.debug('Sorted resources:', sorted)

        // sort the space entries based on the sorted resources
        items = sorted
          .map((x) => items.find((y) => y.resource_id === x.id))
          .filter((x) => x !== undefined) as SpaceEntry[]
      } else {
        log.debug('Skipping sorting, sorted by created_at')
      }

      spaceContents.set(items)

      if (skipSources) {
        return
      }

      const spaceData = fetchedSpace.name

      let addedResources = 0
      let fetchedSources = false
      let usedSmartQuery = false
      if (spaceData.liveModeEnabled) {
        if ((spaceData.sources ?? []).length > 0) {
          fetchedSources = true
          const fetchedResources = await loadSpaceSources(spaceData.sources!)
          if (fetchedResources) {
            addedResources = fetchedResources.length
          }
        }

        if (spaceData.smartFilterQuery) {
          usedSmartQuery = true
          const fetchedResources = await updateLiveSpaceContentsWithAI(
            spaceData.smartFilterQuery,
            spaceData.sql_query,
            spaceData.embedding_query
          )
          if (fetchedResources) {
            addedResources += fetchedResources.length
          }
        }
      }

      if ($newlyLoadedResources.length > 0 && $spaceContents.length === 0) {
        await loadSpaceContents(spaceId, true)
        newlyLoadedResources.set([])
        processingSourceItems.set([])
      }

      // only track a refresh when one of the smart features is used
      if (fetchedSources || usedSmartQuery) {
        await telemetry.trackRefreshSpaceContent(RefreshSpaceEventTrigger.LiveSpaceAutoRefreshed, {
          usedSmartQuery: usedSmartQuery,
          fetchedSources: fetchedSources,
          addedResources: addedResources > 0
        })
      }
    } catch (error) {
      log.error('Error loading space contents:', error)
    } finally {
      loadingContents.set(false)
    }
  }

  const loadEverything = async () => {
    try {
      if ($loadingContents) {
        log.debug('Already loading everything')
        return
      }

      loadingContents.set(true)
      spaceContents.set([])

      const resources = await resourceManager.listResourcesByTags(
        [
          ResourceManager.SearchTagDeleted(false),
          ResourceManager.SearchTagResourceType(ResourceTypes.ANNOTATION, 'ne'),
          ResourceManager.SearchTagResourceType(ResourceTypes.HISTORY_ENTRY, 'ne'),
          ResourceManager.SearchTagNotExists(ResourceTagsBuiltInKeys.HIDE_IN_EVERYTHING),
          ResourceManager.SearchTagNotExists(ResourceTagsBuiltInKeys.SILENT)
        ],
        { includeAnnotations: true }
      )

      const items = resources
        .sort((a, b) => new Date(b.createdAt).getTime() - new Date(a.createdAt).getTime())
        .map(
          (resource) =>
            ({
              id: resource.id,
              resource: resource,
              annotations: resource.annotations,
              engine: 'local'
            }) as ResourceSearchResultItem
        )

      log.debug('Loaded everything:', items)

      searchValue.set('')
      searchResults.set([])
      everythingContents.set(items)
    } catch (error) {
      log.error('Error loading everything:', error)
    } finally {
      loadingContents.set(false)
    }
  }

  const updateLiveSpaceContentsWithAI = async (
    query: string,
    sql_query: string | null,
    embedding_query: string | null
  ) => {
    try {
      loadingSpaceSources.set(true)

      // const stringifiedQuery = JSON.stringify(query)
      // const stringifiedSqlQuery = JSON.stringify(sql_query === '' ? undefined : sql_query)
      // const stringifiedEmbeddingQuery = JSON.stringify(
      //   embedding_query === '' ? undefined : sql_query
      // )
      log.debug('AI prompt:', query, sql_query, embedding_query)

      const response = await resourceManager.getResourcesViaPrompt(
        query,
        sql_query || undefined,
        embedding_query || undefined
      )
      log.debug('AI response:', response)

      if ($space?.name.sql_query !== response.sql_query) {
        await oasis.updateSpaceData(spaceId, {
          sql_query: response.sql_query,
          embedding_query: response.embedding_search_query ?? undefined
        })
      }

      const results = new Set([
        ...(response.embedding_search_results ?? []),
        ...(response.sql_query_results ?? [])
      ])

      const resourceIds = Array.from(results)

      if (!results) {
        log.debug('No results found')
        toasts.info('No results found')
        return
      }

      const newResults = resourceIds.filter(
        (x) => $spaceContents.findIndex((y) => y.resource_id === x) === -1
      )

      log.debug('Adding resources to space', newResults)

      newlyLoadedResources.update((resources) => [...resources, ...newResults])

      await oasis.addResourcesToSpace(spaceId, resourceIds)

      // await loadSpaceContents(spaceId, true)

      return newResults
    } catch (error) {
      log.error('Error updating live space contents with AI:', error)
    } finally {
      loadingSpaceSources.set(false)
    }
  }

  const loadSpaceSources = async (sources: SpaceSource[], forceFetch = false) => {
    try {
      loadingSpaceSources.set(true)

      const fetchedSources = await Promise.all(
        sources.map((source) => {
          try {
            if (
              forceFetch ||
              !source.last_fetched_at ||
              new Date().getTime() - new Date(source.last_fetched_at).getTime() >
                REFRESH_SPACE_SOURCES_AFTER
            ) {
              log.debug('Fetching source:', source)
              return fetchSpaceSource(source)
            } else {
              log.debug('Source already fetched recently, skipping:', source)
              return Promise.resolve([])
            }
          } catch (error) {
            log.error('Error loading source:', error)
            toasts.error(`Failed to load source: ${source.url}`)
            return Promise.resolve([])
          }
        })
      )

      const items = fetchedSources.flat()

      if (!items) {
        log.debug('No items found')
        return
      }

      processingSourceItems.set(items.map((x) => x.link))

      const MAX_CONCURRENT_ITEMS = 8
      const PROCESS_TIMEOUT = 1000 * 15 // give each item max 15 seconds to process

      const processedItems: Resource[] = []

      log.debug('Processing items:', items)
      const queue = new PQueue({
        concurrency: MAX_CONCURRENT_ITEMS,
        timeout: PROCESS_TIMEOUT,
        autoStart: false
      })

      items.forEach((item) => {
        queue.add(async () => {
          log.debug('Processing item:', item)
          const resource = await processRSSItem(item)
          log.debug('Processed resource:', resource)

          if (resource) {
            processedItems.push(resource)
          }
        })
      })

      queue.start()

      await queue.onIdle()
      log.debug('Queue finished')

      const resources = processedItems.filter((x) => x !== null) as Resource[]
      log.debug('Parsed resources:', resources)

      if (resources.length > 0) {
        await resourceManager.addItemsToSpace(
          spaceId,
          resources.map((r) => r.id)
        )
      }

      // await loadSpaceContents(spaceId, true)

      return resources
    } catch (error) {
      log.error('Error loading space sources:', error)
    } finally {
      loadingSpaceSources.set(false)
    }
  }

  const fetchSpaceSource = async (source: SpaceSource) => {
    source.last_fetched_at = new Date().toISOString()

    space.update((s) => {
      if (!s) {
        return null
      }

      s.name.sources = (s.name.sources ?? []).map((x) => (x.id === source.id ? source : x))
      return s
    })

    await oasis.updateSpaceData($space!.id, {
      sources: ($space?.name.sources ?? []).map((x) => (x.id === source.id ? source : x))
    })

    const rssResult = await RSSParser.parse(source.url)

    log.debug('RSS result:', rssResult)

    if (!rssResult.items) {
      log.debug('No items found in RSS feed')
      return []
    }

    const MAX_ITEMS = 25

    const filtered = rssResult.items.filter((x) => x.link || x.comments)
    return filtered.slice(0, MAX_ITEMS).map((item) => {
      return {
        title: item.title ? sanitizeHTML(item.title) : undefined,
        link: item.link ? parseStringIntoUrl(item.link)?.href : undefined,
        comments: item.comments ? parseStringIntoUrl(item.comments)?.href : undefined,
        pubDate: (item.pubDate && parseTextIntoISOString(item.pubDate)) || '',
        sourceUrl: source.url,
        rawData: item
      } as ParsedSourceItem
    })
  }

  const processRSSItem = async (item: ParsedSourceItem) => {
    try {
      log.debug('Processing RSS item:', item)

      let sourceURL = new URL(item.sourceUrl)

      // for Hacker News item use the URL of the post as the source URL
      if (sourceURL.hostname === 'news.ycombinator.com' && item.comments) {
        sourceURL = new URL(item.comments)
      }

      const canonicalURL = item.link

      // add dummy item to space while processing
      // const data = {
      //   url: canonicalURL,
      //   title: item.title,
      //   date_published: item.pubDate,
      //   provider: sourceURL.hostname
      // } as ResourceDataLink

      // const dummyResource = await resourceManager.createDummyResource(
      //   ResourceTypes.LINK,
      //   new Blob([JSON.stringify(data)], { type: 'application/json' })
      // )

      // log.debug('Created fake resource:', dummyResource)

      // spaceContents.update((contents) => {
      //   return [
      //     ...contents,
      //     {
      //       id: dummyResource.id,
      //       resource_id: dummyResource.id,
      //       space_id: $space!.id,
      //       manually_added: 0,
      //       created_at: new Date().toISOString(),
      //       updated_at: new Date().toISOString()
      //     }
      //   ]
      // })

      const existingResourceIds = await resourceManager.listResourceIDsByTags([
        ResourceManager.SearchTagDeleted(false),
        ResourceManager.SearchTagCanonicalURL(canonicalURL),
        ResourceManager.SearchTagSpaceSource('rss')
      ])

      log.debug('Existing resources:', existingResourceIds)

      if (existingResourceIds.length > 0) {
        const resourceId = existingResourceIds[0]
        log.debug('Resource already exists', resourceId)

        // check if resource is in space
        const resourceInSpace = $spaceContents.find((x) => x.resource_id === resourceId)
        if (resourceInSpace) {
          log.debug('Resource already in space, skipping')
          return null
        } else {
          log.debug('Resource not in space, adding')
          const resource = await resourceManager.getResource(resourceId)
          if (resource) {
            newlyLoadedResources.update((resources) => [...resources, resource.id])
            // spaceContents.update((contents) => {
            //   return [
            //     // remove dummy item
            //     ...contents.filter((x) => x.resource_id !== dummyResource.id),
            //     {
            //       id: resource.id,
            //       resource_id: resource.id,
            //       space_id: $space!.id,
            //       manually_added: 0,
            //       created_at: new Date().toISOString(),
            //       updated_at: new Date().toISOString()
            //     }
            //   ]
            // })

            return resource
          }
        }
      }

      let parsed: {
        resource: ResourceObject
        content?: ResourceContent
      } | null = null

      if (checkIfYoutubeUrl(sourceURL)) {
        log.debug('Youtube video, skipping webview parsing:', item)

        const postData = RSSParser.parseYouTubeRSSItemToPost(item.rawData)
        log.debug('Parsed youtube post data:', postData)

        const resource = await resourceManager.createResource(
          ResourceTypes.POST_YOUTUBE,
          new Blob([JSON.stringify(postData)], { type: 'application/json' }),
          {
            sourceURI: canonicalURL
          },
          [
            ResourceTag.canonicalURL(canonicalURL),
            ResourceTag.spaceSource('rss'),
            ResourceTag.hideInEverything(),
            ResourceTag.viewedByUser(false),
            ...(postData.date_published
              ? [ResourceTag.sourcePublishedAt(postData.date_published)]
              : [])
          ]
        )

        parsed = {
          resource,
          content: {
            plain: postData.content_plain,
            html: null
          }
        }
      } else {
        parsed = await extractAndCreateWebResource(
          resourceManager,
          item.link ?? item.comments,
          {
            sourceURI: sourceURL.href
          },
          [
            ResourceTag.canonicalURL(canonicalURL),
            ResourceTag.spaceSource('rss'),
            ResourceTag.hideInEverything(),
            ResourceTag.viewedByUser(false),
            ...(item.pubDate ? [ResourceTag.sourcePublishedAt(item.pubDate)] : [])
          ]
        )
      }

      // spaceContents.update((contents) => [
      //   // remove dummy item
      //   ...contents.filter((x) => x.resource_id !== dummyResource.id),
      //   {
      //     id: parsed.resource.id,
      //     resource_id: parsed.resource.id,
      //     space_id: $space!.id,
      //     manually_added: 0,
      //     created_at: new Date().toISOString(),
      //     updated_at: new Date().toISOString()
      //   }
      // ])

      try {
        let contentToSummarize: string | null = null
        if (parsed.resource.type === ResourceTypes.POST_YOUTUBE) {
          const data = await (parsed.resource as ResourcePost).getParsedData()
          log.debug('Getting transcript for youtube video:', data.url)
          const transcriptData = await resourceManager.sffs.getAIYoutubeTranscript(data.url)
          log.debug('transcript:', transcriptData)

          if (transcriptData) {
            contentToSummarize = transcriptData.transcript
          }
        } else if (parsed.content && (parsed.content.plain || parsed.content.html)) {
          contentToSummarize = parsed.content.plain || parsed.content.html
        }

        if (contentToSummarize) {
          log.debug('Summarizing content:', truncate(contentToSummarize, 100))
          let summary = await summarizeText(
            contentToSummarize,
            'Summarize the given text into a single paragraph with a maximum of 400 characters. Make sure you are still conveying the main idea of the text while keeping it concise. If possible try to be as close to 400 characters as possible. Do not go over 400 characters in any case.'
          )

          log.debug('summary:', summary)

          if (summary) {
            log.debug('updating resource metadata with summary:', summary)
            await resourceManager.updateResourceMetadata(parsed.resource.id, {
              userContext: summary
            })

            // HACK: this is needed for the preview to update with the summary
            // const contents = $spaceContents
            // spaceContents.set([])

            // await tick()

            // spaceContents.set(contents)
          } else {
            log.debug('summary generation failed')
          }
        }
      } catch (error) {
        log.error('Error summarizing content:', error)
      }

      newlyLoadedResources.update((resources) => [...resources, parsed.resource.id])

      log.debug('Created RSS resource:', parsed.resource)
      return parsed.resource
    } catch (error) {
      log.error('Error processing RSS item:', error)
      return null
    }
  }

  const handleRefreshLiveSpace = async () => {
    if (!$space) {
      log.error('No space found')
      return
    }

    if ($newlyLoadedResources.length > 0) {
      log.debug('Newly loaded resources found, skipping refresh')
      await loadSpaceContents(spaceId, true)
      newlyLoadedResources.set([])
      processingSourceItems.set([])
      return
    }

    let addedResources = 0
    if ($space.name.smartFilterQuery) {
      const fetchedResources = await updateLiveSpaceContentsWithAI(
        $space.name.smartFilterQuery,
        $space.name.sql_query,
        $space.name.embedding_query
      )
      if (fetchedResources) {
        addedResources = fetchedResources.length
      }
    }

    const sources = $space.name.sources
    if (sources && sources.length > 0) {
      const fetchedResources = await loadSpaceSources(sources, true)
      if (fetchedResources) {
        addedResources += fetchedResources.length
      }
    } else {
      log.debug('No sources found')
    }

    if ($newlyLoadedResources.length > 0) {
      await loadSpaceContents(spaceId, true)
      newlyLoadedResources.set([])
      processingSourceItems.set([])
    }

    await telemetry.trackRefreshSpaceContent(RefreshSpaceEventTrigger.LiveSpaceManuallyRefreshed, {
      usedSmartQuery: !!$space.name.smartFilterQuery,
      fetchedSources: !!sources,
      addedResources: addedResources > 0
    })
  }

  const fetchNewlyAddedResourcePrevies = async (num = 3) => {
    if ($newlyLoadedResources.length === 0) {
      return []
    }

    const resourceIds = $newlyLoadedResources.slice(0, num)
    log.debug('Fetching previews for newly added resources:', resourceIds)

    const fetched = await Promise.all(
      resourceIds.map(async (id) => {
        const resource = await resourceManager.getResource(id)
        if (!resource) {
          log.error('Resource not found')
          return null
        }

        const url =
          resource.tags?.find((x) => x.name === ResourceTagsBuiltInKeys.CANONICAL_URL)?.value ||
          resource.metadata?.sourceURI
        if (!url) {
          log.error('Resource URL not found')
          return null
        }

        return {
          id: resource.id,
          url: url
        }
      })
    )

    const items = fetched.filter((x) => x !== null)
    log.debug('Fetched items:', items)

    const uniqueHosts = Array.from(new Set(items.map((x) => new URL(x.url).hostname)))

    // only return one item per host
    return items.filter((x) => {
      const host = new URL(x.url).hostname
      if (uniqueHosts.includes(host)) {
        uniqueHosts.splice(uniqueHosts.indexOf(host), 1)
        return true
      }

      return false
    })
  }

  const handleChat = async (e: CustomEvent) => {
    const result = e.detail
    chatPrompt.set(result)

    if (!isEverythingSpace) {
      const result = await oasis.getSpaceContents(spaceId)
      resourceIds.set(result.map((r) => r.resource_id))
    } else {
      resourceIds.set([])
    }

    await tick()

    showChat.set(true)
    searchValue.set('')

    await telemetry.trackChatWithSpace()
  }

  const handleCloseChat = () => {
    showChat.set(false)
    searchValue.set('')
    chatPrompt.set('')
    resourceIds.set([])
  }

  const handleOpenNewResourceModal = () => {
    showNewResourceModal.set(true)
  }

  const handleCloseNewResourceModal = () => {
    showNewResourceModal.set(false)
  }

  const handleOpenSettingsModal = () => {
    if ($showSettingsModal === true) {
      showSettingsModal.set(false)
    } else {
      showSettingsModal.set(true)
    }
  }

  const handleCloseSettingsModal = () => {
    showSettingsModal.set(false)
  }

  const handleSearch = async (e: CustomEvent<string>) => {
    let value = e.detail

    if (!value) {
      searchResults.set([])
      return
    }

    const hashtagMatch = value.match(/#[a-zA-Z0-9]+/g)
    const hashtags = hashtagMatch ? hashtagMatch.map((x) => x.slice(1)) : []

    // if all words are hashtags, clear the search
    if (hashtags.length === value.split(' ').length) {
      value = ''
    }

    await telemetry.trackSearchOasis(SearchOasisEventTrigger.Oasis, !isEverythingSpace)

    const result = await resourceManager.searchResources(
      value,
      [
        ResourceManager.SearchTagDeleted(false),
        ResourceManager.SearchTagResourceType(ResourceTypes.HISTORY_ENTRY, 'ne'),
        ResourceManager.SearchTagNotExists(ResourceTagsBuiltInKeys.SILENT),
        ...hashtags.map((x) => ResourceManager.SearchTagHashtag(x))
      ],
      {
        semanticEnabled: $userConfigSettings.use_semantic_search
      }
    )

    log.debug('searching all', result)

    searchResults.set(result.map((r) => r.resource.id))
  }

  const handleResourceRemove = async (e: CustomEvent<string>) => {
    const resourceId = e.detail
    log.debug('removing resource', resourceId)

    const resource = await resourceManager.getResource(resourceId)
    if (!resource) {
      log.error('Resource not found')
      return
    }

    const references = await resourceManager.getAllReferences(resourceId, $spaces)
    const isFromLiveSpace = !!resource.tags?.find(
      (x) => x.name === ResourceTagsBuiltInKeys.SPACE_SOURCE
    )

    let numberOfReferences = 0
    if (isEverythingSpace) {
      numberOfReferences = references.length
    }

    const confirm = window.confirm(
      !isEverythingSpace && !isFromLiveSpace
        ? `Remove reference? The original will still be in Everything.`
        : numberOfReferences > 0
          ? `This resource will be deleted permanently including all of its ${numberOfReferences} references.`
          : `This resource will be deleted permanently.`
    )

    if (!confirm) {
      return
    }

    try {
      if (isEverythingSpace) {
        log.debug('removing resource references', references)
        for (const reference of references) {
          log.debug('deleting reference', reference)
          await resourceManager.deleteSpaceEntries([reference.entryId])
        }
      } else {
        log.debug('removing resource entry from space...', resource)

        const reference = references.find(
          (x) => x.folderId === spaceId && x.resourceId === resource.id
        )
        if (!reference) {
          log.error('Reference not found')
          toasts.error('Reference not found')
          return
        }

        await resourceManager.deleteSpaceEntries([reference.entryId])

        // HACK: this is needed for the preview to update with the summary
        const contents = $spaceContents.filter((x) => x.resource_id !== resourceId)
        spaceContents.set([])
        await tick()
        spaceContents.set(contents)
      }
    } catch (error) {
      log.error('Error removing references:', error)
    }

    if (isEverythingSpace || isFromLiveSpace) {
      log.debug('deleting resource from oasis', resourceId)
      await resourceManager.deleteResource(resourceId)

      // HACK: this is needed for the preview to update with the summary
      const contents = $everythingContents.filter((x) => x.id !== resourceId)
      everythingContents.set([])
      await tick()
      everythingContents.set(contents)

      await telemetry.trackDeleteResource(resource.type, false)
    } else {
      await telemetry.trackDeleteResource(resource.type, true)
    }

    log.debug('Resource removed:', resourceId)
    toasts.success('Resource deleted!')
  }

  const handleItemClick = async (e: CustomEvent<string>) => {
    log.debug('Item clicked:', e.detail)
    selectedItem.set(e.detail)
  }

  const handleKeyDown = async (e: KeyboardEvent) => {
    if (!active) {
      return
    }

    log.debug('Key down:', e.key)
    if (e.key === 'Escape') {
      e.preventDefault()
      handleCloseChat()
    } else if (
      e.key === ' ' &&
      $selectedItem &&
      !$isResourceDetailsModalOpen &&
      !$showSettingsModal
    ) {
      e.preventDefault()
      openResourceDetailsModal($selectedItem)
    } else if (isModKeyAndKeyPressed(e, 'Enter') && $selectedItem && !$isResourceDetailsModalOpen) {
      e.preventDefault()

      const resource = await resourceManager.getResource($selectedItem)
      if (!resource) return

      const url = resource.metadata?.sourceURI
      if (!url) return

      tabsManager.addPageTab(url, {
        active: e.shiftKey,
        trigger: CreateTabEventTrigger.OasisItem
      })
    }
  }

  const handleDrop = async (drag: DragculaDragEvent) => {
    const toast = toasts.loading(`${drag.effect === 'move' ? 'Moving' : 'Copying'} to space...`)

    if (
      ['sidebar-pinned-tabs', 'sidebar-unpinned-tabs', 'sidebar-magic-tabs'].includes(
        drag.from?.id || ''
      ) &&
      !drag.metaKey
    ) {
      drag.item!.dragEffect = 'copy' // Make sure tabs are always copy from sidebar
    }

    let resourceIds: string[] = []
    try {
      if (drag.isNative) {
        const event = new DragEvent('drop', { dataTransfer: drag.data })
        log.debug('Dropped native', event)

        const isOwnDrop = event.dataTransfer?.types.includes(MEDIA_TYPES.RESOURCE)
        if (isOwnDrop) {
          log.debug('Own drop detected, ignoring...')
          log.debug(event.dataTransfer?.files)
          return
        }

        const parsed = await processDrop(event)
        log.debug('Parsed', parsed)

        const newResources = await createResourcesFromMediaItems(resourceManager, parsed, '')
        log.debug('Resources', newResources)

        for (const r of newResources) {
          resourceIds.push(r.id)
          telemetry.trackSaveToOasis(r.type, SaveToOasisEventTrigger.Drop, true)
        }
      } else {
        log.debug('Dropped dragcula', drag.data)

        const existingResources: string[] = []

        const dragData = drag.data as { 'surf/tab': Tab; 'horizon/resource/id': string }
        if (dragData['surf/tab'] !== undefined) {
          if (dragData['horizon/resource/id'] !== undefined) {
            const resourceId = dragData['horizon/resource/id']
            resourceIds.push(resourceId)
            existingResources.push(resourceId)
          } else if (dragData['surf/tab'].type === 'page') {
            const tab = dragData['surf/tab'] as TabPage

            if (tab.resourceBookmark) {
              log.debug('Detected resource from dragged tab', tab.resourceBookmark)
              resourceIds.push(tab.resourceBookmark)
              existingResources.push(tab.resourceBookmark)
            } else {
              log.debug('Detected page from dragged tab', tab)
              const newResources = await createResourcesFromMediaItems(
                resourceManager,
                [
                  {
                    type: 'url',
                    data: new URL(tab.currentLocation || tab.initialLocation),
                    metadata: {}
                  }
                ],
                ''
              )
              log.debug('Resources', newResources)

              for (const r of newResources) {
                resourceIds.push(r.id)
                telemetry.trackSaveToOasis(r.type, SaveToOasisEventTrigger.Drop, true)
              }
            }
          }
        }

        if (existingResources.length > 0) {
          await Promise.all(
            existingResources.map(async (resourceId) => {
              const resource = await resourceManager.getResource(resourceId)
              if (!resource) {
                log.error('Resource not found')
                return
              }

              log.debug('Detected resource from dragged tab', resource)

              const isSilent =
                resource.tags?.find((tag) => tag.name === ResourceTagsBuiltInKeys.SILENT) !==
                undefined
              if (isSilent) {
                // remove silent tag if it exists sicne the user is explicitly adding it
                log.debug('Removing silent tag from resource', resourceId)
                await resourceManager.deleteResourceTag(resourceId, ResourceTagsBuiltInKeys.SILENT)
                telemetry.trackSaveToOasis(resource.type, SaveToOasisEventTrigger.Drop, true)
              }
            })
          )
        }
      }

      if (spaceId !== 'all') {
        await oasis.addResourcesToSpace(spaceId, resourceIds)
        await loadSpaceContents(spaceId, true)

        resourceIds.forEach((id) => {
          resourceManager.getResource(id).then((resource) => {
            if (resource) {
              telemetry.trackAddResourceToSpace(resource.type, AddResourceToSpaceEventTrigger.Drop)
            }
          })
        })
      } else {
        await loadEverything()
      }
    } catch (error) {
      log.error('Error dropping:', error)
      toast.error('Error dropping: ' + (error as Error).message)
      drag.abort()
      return
    }
    drag.continue()

    toast.success(
      `Resources ${drag.isNative ? 'added' : drag.effect === 'move' ? 'moved' : 'copied'}!`
    )
  }

  const handleDragEnter = (drag: DragculaDragEvent) => {
    if (drag.data['surf/tab'] !== undefined) {
      const dragData = drag.data as { 'surf/tab': Tab }
      if ((active && drag.isNative) || (active && dragData['surf/tab'].type !== 'space')) {
        drag.continue()
        return
      }
    } else if (drag.data['oasis/resource'] !== undefined) {
      drag.continue()
      return
    }
    drag.abort()
  }

  const handleCreateResource = async (e: CustomEvent<string>) => {
    dispatch('create-resource-from-oasis', e.detail)
    showNewResourceModal.set(false)

    await wait(5000)
    await loadSpaceContents(spaceId, true)
  }

  const handleDeleteAutoSaved = async () => {
    const confirmed = window.confirm(
      'Are you sure you want to delete all auto-saved resources from Your Stuff?'
    )
    if (!confirmed) {
      return
    }

    showSettingsModal.set(false)

    const toast = toasts.loading('Deleting auto-saved resources…')

    const resources = await resourceManager.listResourceIDsByTags([
      ResourceManager.SearchTagSilent(),
      ResourceManager.SearchTagDeleted(false)
    ])

    log.debug('Deleting auto-saved resources:', resources)

    await Promise.all(resources.map((x) => resourceManager.deleteResource(x)))

    toast.success('Auto-saved resources deleted!')

    await loadEverything()
  }

  const handleClearSpace = async () => {
    if (!$space) {
      log.error('No space found')
      return
    }

    const confirmed = window.confirm(
      'Are you sure you want to clear all resources from this space?'
    )
    if (!confirmed) {
      return
    }

    showSettingsModal.set(false)

    const resources = await oasis.getSpaceContents($space.id)
    await resourceManager.deleteSpaceEntries(resources.map((x) => x.id))

    toasts.success('Space cleared!')

    await loadSpaceContents($space.id, true)
  }

  const handleDeleteSpace = async (e: CustomEvent<boolean>) => {
    const shouldDeleteAllResources = e.detail

    const confirmed = window.confirm(
      shouldDeleteAllResources
        ? 'Are you sure you want to delete this space and all of its resources?'
        : 'Are you sure you want to delete this space?'
    )
    if (!confirmed) {
      return
    }

    const toast = toasts.loading('Deleting space…')

    showSettingsModal.set(false)

    try {
      if (shouldDeleteAllResources) {
        log.debug('Deleting all resources in space', spaceId)
        const resources = await oasis.getSpaceContents($space!.id)
        await Promise.all(resources.map((x) => resourceManager.deleteResource(x.resource_id)))
      }

      log.debug('Deleting space', spaceId)
      await oasis.deleteSpace(spaceId)

      oasis.selectedSpace.set('all')
      dispatch('deleted', spaceId)
      toast.success('Space deleted!')

      await telemetry.trackDeleteSpace(DeleteSpaceEventTrigger.SpaceSettings)
    } catch (error) {
      log.error('Error deleting space:', error)
      toast.error(
        'Error deleting space: ' + (typeof error === 'string' ? error : (error as Error).message)
      )
    }
  }

  const handleLoadResource = (e: CustomEvent<Resource>) => {
    const resource = e.detail
    log.debug('Load resource:', resource)

    if ($space?.name.hideViewed) {
      const viewedByUser =
        resource.tags?.find((tag) => tag.name === ResourceTagsBuiltInKeys.VIEWED_BY_USER)?.value ===
        'true'

      if (viewedByUser) {
        log.debug('Resource already viewed by user')

        $spaceContents = $spaceContents.filter((x) => x.resource_id !== resource.id)
      }
    }
  }

  const handleLoadSpace = () => {
    loadSpaceContents(spaceId)
  }

  const openResourceDetailsModal = (resourceId: string) => {
    resourceDetailsModalSelected.set(resourceId)
    showResourceDetails.set(true)

    resourceManager.getResource(resourceId, { includeAnnotations: false }).then((resource) => {
      if (resource) {
        telemetry.trackOpenResource(
          resource.type,
          isEverythingSpace
            ? OpenResourceEventFrom.Oasis
            : $space?.name.liveModeEnabled
              ? OpenResourceEventFrom.SpaceLive
              : OpenResourceEventFrom.Space
        )
      }
    })
  }

  const closeResourceDetailsModal = () => {
    showResourceDetails.set(false)
    resourceDetailsModalSelected.set(null)
  }

  const handleOpen = (e: CustomEvent<string>) => {
    if (handleEventsOutside) {
      dispatch('open', e.detail)
    } else {
      openResourceDetailsModal(e.detail)
    }
  }

  const handleSpaceSelected = (e: CustomEvent<{ id: string; canGoBack: boolean }>) => {
    const spaceEvent = e.detail
    log.debug('Space selected:', spaceEvent)

    oasis.getSpaceContents(spaceEvent.id).then((resources) => {
      log.debug('Space contents:', resources)
      $spaceContents = resources
    })

    if (spaceEvent.canGoBack) {
      canGoBack.set(spaceEvent.canGoBack)
    }
  }

  const handleGoBack = () => {
    dispatch('go-back')
  }

  const handleUpdateExistingSpace = async (e: CustomEvent) => {
    const { space, name, processNaturalLanguage, userPrompt, resourceIds } = e.detail
    if (!space) {
      log.error('No space found')
      return
    }

    try {
      const updatedSpace = await oasis.updateSpaceData(space.id, {
        folderName: name,
        smartFilterQuery: processNaturalLanguage ? userPrompt : undefined
      })

      if (resourceIds && resourceIds.length > 0) {
        await oasis.addResourcesToSpace(space.id, resourceIds)
      }

      $space = updatedSpace
      await loadSpaceContents(space.id)
      showSettingsModal.set(false)
      toasts.success('Space updated successfully!')
    } catch (error) {
      log.error('Error updating space:', error)
      toasts.error('Failed to update space: ' + (error as Error).message)
    }
  }

  const handleAbortSpaceCreation = () => {}
</script>

<svelte:window on:keydown={handleKeyDown} />

{#if !hideResourcePreview && $isResourceDetailsModalOpen && $resourceDetailsModalSelected}
  <OasisResourceModalWrapper
    resourceId={$resourceDetailsModalSelected}
    {active}
    on:close={() => closeResourceDetailsModal()}
  />
{/if}

<DropWrapper
  {spaceId}
  on:Drop={(e) => handleDrop(e.detail)}
  on:DragEnter={(e) => handleDragEnter(e.detail)}
  zonePrefix={insideDrawer ? 'drawer-' : undefined}
>
  <div class="relative wrapper bg-sky-100/50">
    {#if !isEverythingSpace && $space?.name.folderName !== 'New Space'}
      <div
        class="drawer-bar bg-gradient-to-t from-sky-100/90 to-transparent via-bg-sky-100/40 bg-sky-100/90 backdrop-blur-md backdrop-saturate-50 transition-transform duration-300 ease-in-out"
        class:translate-y-24={hideBar && active}
      >
        {#if showBackBtn}
          <div
            class="absolute left-6 top-1/2 transform -translate-y-1/2 z-10 flex place-items-center"
          >
            <!-- <button
            on:click={handleGoBack}
            class="z-10 flex items-center justify-center space-x-2 transition-transform cursor-pointer hover:bg-sky-200 px-4 py-2 rounded-lg duration-200 focus-visible:shadow-focus-ring-button active:scale-95"
          >
            <Icon name="arrow.left" size="20px" />
          </button> -->

            <div class="settings-wrapper">
              <button class="settings-toggle" on:click={handleOpenSettingsModal}>
                {#if $space?.name.folderName}
                  <div
                    class="folder-name flex gap-2 items-center justify-center text-xl text-sky-800 hover:bg-sky-200 py-2 pl-3 pr-2 rounded-md"
                  >
                    <span class="leading-tight font-medium">{$space.name.folderName}</span>
                    <Icon name="chevron.down" size="20px" />
                  </div>
                {/if}
              </button>

              {#if $showSettingsModal}
                <div
                  class="modal-wrapper"
                  transition:fly={{ y: 10, duration: 160 }}
                  use:clickOutside={handleCloseSettingsModal}
                >
                  <OasisSpaceSettings
                    bind:space={$space}
                    on:refresh={handleRefreshLiveSpace}
                    on:clear={handleClearSpace}
                    on:delete={handleDeleteSpace}
                    on:load={handleLoadSpace}
                    on:delete-auto-saved={handleDeleteAutoSaved}
                  />
                </div>
              {/if}
            </div>

            <!-- <button on:click={() => navigator.clipboard.writeText(JSON.stringify($space))}>
            Copy Space Data
          </button> -->
          </div>
        {/if}
        {#if $space?.name.folderName !== 'New Space'}
          <div class="drawer-chat-search bg-sky-50">
            <div class="search-input-wrapper">
              <SearchInput bind:value={$searchValue} on:search={handleSearch} />
            </div>

            {#if $space && ($space.name.liveModeEnabled || ($space.name.sources ?? []).length > 0 || $space.name.smartFilterQuery)}
              {#key '' + $space.name.liveModeEnabled + ($newlyLoadedResources.length > 0)}
                <button
                  class="live-mode"
                  class:live-enabled={$space.name.liveModeEnabled &&
                    $newlyLoadedResources.length === 0 &&
                    !$loadingSpaceSources}
                  disabled={$loadingSpaceSources}
                  on:click={handleRefreshLiveSpace}
                  use:tooltip={{
                    text:
                      $newlyLoadedResources.length > 0
                        ? 'New content has been added to the space. Click to refresh.'
                        : $space.name.liveModeEnabled
                          ? ($space.name.sources ?? []).length > 0
                            ? 'The sources will automatically be loaded when you open the space. Click to manually refresh.'
                            : 'New resources that match the smart query will automatically be added. Click to manually refresh.'
                          : ($space.name.sources ?? []).length > 0
                            ? 'Click to load the latest content from the connected sources'
                            : 'Click to load the latest content based on the smart query',
                    position: 'top'
                  }}
                >
                  {#if $loadingSpaceSources}
                    <Icon name="spinner" />
                    {#if $newlyLoadedResources.length > 0}
                      <span
                        >Processing items (<span class="tabular-nums"
                          >{$newlyLoadedResources.length} / {$processingSourceItems.length}</span
                        >)</span
                      >
                    {:else if ($space.name.sources ?? []).length > 0}
                      Loading source{($space.name.sources ?? []).length > 1 ? 's' : ''}…
                    {:else}
                      Refreshing…
                    {/if}
                  {:else if $newlyLoadedResources.length > 0}
                    {#await fetchNewlyAddedResourcePrevies()}
                      <Icon name="reload" />
                      Update Space with {$newlyLoadedResources.length} items
                    {:then previews}
                      <!-- <Icon name="reload" /> -->
                      <div class="flex items-center -space-x-3">
                        {#each previews as preview (preview.id)}
                          <img
                            class="w-6 h-6 rounded-lg overflow-hidden bg-white border-2 border-white/75 box-content"
                            src={`https://www.google.com/s2/favicons?domain=${preview.url}&sz=48`}
                            alt={`favicon`}
                          />
                        {/each}
                      </div>

                      {#if $newlyLoadedResources.length > previews.length}
                        <span>+{$newlyLoadedResources.length - previews.length} new items</span>
                      {:else}
                        <span
                          >{$newlyLoadedResources.length} new item{$newlyLoadedResources.length > 1
                            ? 's'
                            : ''}</span
                        >
                      {/if}
                    {/await}
                  {:else if $space.name.liveModeEnabled}
                    <Icon name="news" />
                    Auto Refresh
                  {:else if ($space.name.sources ?? []).length > 0}
                    <Icon name="reload" />
                    Refresh Sources
                  {:else}
                    <Icon name="reload" />
                    Smart Refresh
                  {/if}
                </button>
              {/key}
            {/if}

            <div class="drawer-chat active">
              <button class="close-button" on:click={handleCloseChat}>
                <Icon name="close" size="15px" />
              </button>
            </div>
          </div>
        {/if}
      </div>
    {/if}

    {#if $showChat}
      <div class="chat-wrapper">
        <button class="close-button" on:click={handleCloseChat}>
          <Icon name="close" size="15px" />
        </button>

        <Chat
          tab={{
            type: 'chat',
            query: $chatPrompt
          }}
          {resourceManager}
          resourceIds={!isEverythingSpace ? $resourceIds : []}
          on:navigate={(e) => {}}
          on:updateTab={(e) => {}}
        />
      </div>
    {/if}

    {#if $spaceResourceIds.length > 0 && !isEverythingSpace}
      <OasisResourcesView
        resourceIds={spaceResourceIds}
        selected={$selectedItem}
        showResourceSource={isSearching}
        on:click={handleItemClick}
        on:open={handleOpen}
        on:remove={handleResourceRemove}
        on:load={handleLoadResource}
        on:create-tab-from-space
        {searchValue}
      />

      {#if $loadingContents}
        <div class="floating-loading">
          <Icon name="spinner" size="20px" />
        </div>
      {/if}
    {:else if isEverythingSpace && $everythingContents.length > 0}
      <OasisResourcesViewSearchResult
        resources={everythingContents}
        selected={$selectedItem}
        scrollTop={0}
        on:click={handleItemClick}
        on:open={handleOpen}
        on:remove={handleResourceRemove}
        on:space-selected={handleSpaceSelected}
        on:open-space-as-tab
        isEverythingSpace={false}
        {searchValue}
      />

      {#if $loadingContents}
        <div class="floating-loading">
          <Icon name="spinner" size="20px" />
        </div>
      {/if}
    {:else if $space?.name.folderName === 'New Space'}
      <CreateNewSpace
        on:update-existing-space={handleUpdateExistingSpace}
        on:abort-space-creation={handleAbortSpaceCreation}
        {space}
      />
    {:else if $loadingContents}
      <div class="content-wrapper">
        <div class="content">
          <Icon name="spinner" size="22px" />
          <p>Loading…</p>
        </div>
      </div>
    {:else}
      <div class="content-wrapper">
        <div class="content">
          <Icon name="leave" size="22px" />
          <p>Oops! It seems like this Space is feeling a bit empty.</p>
        </div>
      </div>
    {/if}
  </div>
</DropWrapper>

<!-- </div> -->

<style lang="scss">
  .wrapper {
    display: flex;
    flex-direction: column;
    gap: 1rem;
    height: 100%;
    border-radius: 12px;
  }

  .tabs {
    display: flex;
    gap: 1rem;
  }

  button {
    padding: 0.5rem;
    cursor: pointer;
  }

  .search-input-wrapper {
    position: relative;
    z-index: 10;
    width: 100%;
    max-width: 32rem;
    view-transition-name: search-transition;
    &.active {
      height: auto;
      width: 100%;
    }
  }

  .modal-wrapper {
    position: fixed;
    bottom: 3rem;
    left: 3rem;
    z-index: 100;
  }

  .drawer-bar {
    position: absolute;
    bottom: 0;
    left: 0;
    right: 0;
    z-index: 1000;
    border-top: 0.5px solid rgba(0, 0, 0, 0.15);

    .drawer-chat-search {
      position: relative;
      display: flex;
      align-items: center;
      justify-content: center;
      width: 100%;
      gap: 16px;
      padding: 0.5rem 1rem;
      transition: all 240ms ease-out;
      .drawer-chat {
        position: relative;
        z-index: 10;
        top: 0;

        .chat-input-wrapper {
          position: fixed;
          top: 0;
          left: 0;
        }

        .close-button {
          position: relative;
          display: none;
          top: -1rem;
          right: -3.5rem;
          justify-content: center;
          align-items: center;
          width: 2rem;
          height: 2rem;
          flex-shrink: 0;
          border-radius: 50%;
          border: 0.5px solid rgba(0, 0, 0, 0.15);
          transition: 60ms ease-out;
          background: white;
          z-index: 100;
          &:hover {
            outline: 3px solid rgba(0, 0, 0, 0.15);
          }
        }
      }

      .create-wrapper {
        position: relative;

        .create-new-resource {
          display: flex;
          justify-content: center;
          align-items: center;
          color: #7d7448;
          opacity: 0.7;
          &:hover {
            opacity: 1;
            background: transparent;
          }
        }
      }

      .search-transition {
        position: relative;
      }
    }
  }

  .new-content-btn {
    position: absolute;
    left: 50%;
    top: 6rem;
    transform: translateX(-50%);
    z-index: 100000;
    appearance: none;
    display: flex;
    align-items: center;
    gap: 0.5rem;
    padding: 0.5rem;
    border-radius: 12px;
    background: #ffffff;
    border: 1px solid rgba(0, 0, 0, 0.1);
    box-shadow: 0px 0px 0px 1px rgba(0, 0, 0, 0.2);
    color: #6d6d79;
    font-size: 1rem;
    font-weight: 500;
    letter-spacing: 0.02rem;
  }

  .search-debug {
    display: flex;
    align-items: center;
    justify-content: center;
    gap: 1rem;
    padding: 1rem;
    padding-bottom: 1.5rem;
    padding-top: 0.25rem;
    background: rgba(255, 255, 255, 0.33);

    input {
      background: none;
      padding: 0.5rem;
      border-radius: 4px;
      border: 1px solid rgba(0, 0, 0, 0.15);
      font-size: 1rem;
      font-weight: 500;
      letter-spacing: 0.02rem;
      width: 75px;
      text-align: center;
    }
  }

  .chat-wrapper {
    position: absolute;
    top: 1rem;
    left: 50%;
    right: 50%;
    z-index: 100000;
    width: 100%;
    height: 100%;
    max-width: 50vw;
    max-height: 70vh;
    border-radius: 16px;
    transform: translateX(-50%);
    background: white;
    box-shadow:
      0px 0px 0px 1px rgba(0, 0, 0, 0.2),
      0px 16.479px 41.197px 0px rgba(0, 0, 0, 0.46);

    .close-button {
      position: fixed;
      top: 0.5rem;
      left: 0.5rem;
      display: flex;
      justify-content: center;
      align-items: center;
      width: 2rem;
      height: 2rem;
      flex-shrink: 0;
      border-radius: 50%;
      border: 0.5px solid rgba(0, 0, 0, 0.15);
      transition: 60ms ease-out;
      background: white;
      z-index: 10000;
      &.rotated {
        transform: rotate(-45deg);
      }
      &:hover {
        outline: 3px solid rgba(0, 0, 0, 0.15);
      }
    }
  }

  .content-wrapper {
    width: 100%;
    height: 100%;
    display: flex;
    align-items: center;
    justify-content: center;
    color: #7d7448;

    .content {
      display: flex;
      align-items: center;
      gap: 1rem;
      padding: 1rem;
      opacity: 0.75;

      p {
        font-size: 1.2rem;
      }
    }
  }

  .settings-wrapper {
    position: relative;

    .settings-toggle {
      display: flex;
      justify-content: center;
      align-items: center;
      color: #7d7448;
      padding: 0;
      opacity: 0.7;
      &:hover {
        opacity: 1;
        background: transparent;
      }
    }
  }

  .live-mode {
    appearance: none;
    display: flex;
    align-items: center;
    gap: 0.5rem;
    padding: 0.5rem;
    border-radius: 8px;
    background: #ffffffc0;
    border: none;
    color: #6d6d79;
    font-size: 1rem;
    font-weight: 500;
    letter-spacing: 0.02rem;

    &.live-enabled {
      background: #ff4eed;
      color: white;

      &:hover {
        background: #fb3ee9;
      }
    }

    &:hover {
      background: #ffffff;
    }
  }

  .floating-loading {
    position: fixed;
    top: 1rem;
    right: 1rem;
    display: flex;
    align-items: center;
    justify-content: center;
    gap: 0.5rem;
    padding: 0.5rem;
    opacity: 0.75;
  }
</style><|MERGE_RESOLUTION|>--- conflicted
+++ resolved
@@ -106,11 +106,8 @@
   const dispatch = createEventDispatcher<{
     open: string
     'create-resource-from-oasis': string
-<<<<<<< HEAD
     'new-tab': BrowserTabNewTabEvent
     'updated-spaces': string
-=======
->>>>>>> 0e833342
     deleted: string
     'go-back': void
   }>()
