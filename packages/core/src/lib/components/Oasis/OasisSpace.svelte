<script lang="ts" context="module">
  export type ParsedSourceItem = {
    title: string
    link: string
    comments: string
    pubDate: string
    sourceUrl: string
    rawData: RSSItem
  }
</script>

<script lang="ts">
  import { derived, writable } from 'svelte/store'

  import {
    useLogScope,
    parseTextIntoISOString,
    wait,
    clickOutside,
    tooltip,
    checkIfYoutubeUrl,
    isModKeyAndKeyPressed,
    truncate,
    parseStringIntoUrl
  } from '@horizon/utils'
  import { useOasis } from '../../service/oasis'
  import { Icon } from '@horizon/icons'
  import Chat from '../Chat/Chat.svelte'
  import SearchInput from './SearchInput.svelte'
  import { createEventDispatcher, onMount, tick } from 'svelte'
  import {
    Resource,
    ResourceJSON,
    ResourceManager,
    ResourcePost,
    ResourceTag,
    type ResourceObject,
    type ResourceSearchResultItem
  } from '../../service/resources'
  import OasisResourcesView from './OasisResourcesView.svelte'
  import {
    DragTypeNames,
    ResourceTagsBuiltInKeys,
    ResourceTypes,
    SpaceEntryOrigin,
    type ResourceDataLink,
    type ResourceDataPost,
    type Space,
    type SpaceEntry,
    type SpaceSource
  } from '../../types'
  import DropWrapper from './DropWrapper.svelte'
  import CreateNewResource from './CreateNewResource.svelte'

  import {
    MEDIA_TYPES,
    createResourcesFromMediaItems,
    extractAndCreateWebResource,
    processDrop,
    type MediaParserResult,
    type MediaParserResultURL,
    type MediaParserResultUnknown
  } from '../../service/mediaImporter'

  import { useToasts } from '../../service/toast'
  import OasisResourcesViewSearchResult from './OasisResourcesViewSearchResult.svelte'
  import { fly } from 'svelte/transition'
  import OasisSpaceSettings from './OasisSpaceSettings.svelte'
  import { RSSParser, type RSSItem } from '@horizon/web-parser/src/rss/index'
  import { summarizeText } from '../../service/ai'
  import type { ResourceContent } from '@horizon/web-parser'
  import OasisResourceModalWrapper from './OasisResourceModalWrapper.svelte'
  import { DragculaDragEvent } from '@horizon/dragcula'
  import type { Tab, TabPage } from '../../types/browser.types'
  import type { HistoryEntriesManager } from '../../service/history'
  import type { BrowserTabNewTabEvent } from '../Browser/BrowserTab.svelte'
  import {
    AddResourceToSpaceEventTrigger,
    CreateTabEventTrigger,
    DeleteSpaceEventTrigger,
    OpenResourceEventFrom,
    RefreshSpaceEventTrigger,
    SaveToOasisEventTrigger,
    SearchOasisEventTrigger
  } from '@horizon/types'
  import PQueue from 'p-queue'
  import { useConfig } from '../../service/config'
  import { sanitizeHTML } from '@horizon/web-parser/src/utils'
  import { useTabsManager } from '../../service/tabs'

  import CreateNewSpace from './CreateNewSpace.svelte'
  import { selectedFolder } from '../../stores/oasis'

  export let spaceId: string
  export let active: boolean = false
  export let historyEntriesManager: HistoryEntriesManager
  export let showBackBtn = false
  export let hideBar = false
  export let hideResourcePreview = false
  export let handleEventsOutside: boolean = false
  export let insideDrawer: boolean = false

  $: isEverythingSpace = spaceId === 'all'

  const log = useLogScope('OasisSpace')
  const oasis = useOasis()
  const config = useConfig()

  const dispatch = createEventDispatcher<{
    open: string
    'create-resource-from-oasis': string
    'new-tab': BrowserTabNewTabEvent
    'updated-spaces': string
    deleted: string
    'go-back': void
  }>()
  const toasts = useToasts()
  const tabsManager = useTabsManager()

  const resourceManager = oasis.resourceManager
  const spaces = oasis.spaces
  const telemetry = resourceManager.telemetry
  const userConfigSettings = config.settings

  const searchValue = writable('')
  const showChat = writable(false)
  const resourceIds = writable<string[]>([])
  const chatPrompt = writable('')
  const searchResults = writable<string[]>([])
  const selectedItem = writable<string | null>(null)
  const showNewResourceModal = writable(false)
  const showSettingsModal = writable(false)
  const loadingContents = writable(false)
  const loadingSpaceSources = writable(false)
  const space = writable<Space | null>(null)
  const showResourceDetails = writable(false)
  const resourceDetailsModalSelected = writable<string | null>(null)
  // const selectedFilter = writable<'all' | 'saved_by_user'>('all')

  const canGoBack = writable(false)

  const REFRESH_SPACE_SOURCES_AFTER = 15 * 60 * 1000 // 15 minutes

  // const selectedSpace = derived([spaces, selectedSpaceId], ([$spaces, $selectedSpaceId]) => {
  //     return $spaces.find(space => space.id === $selectedSpaceId)
  // })
  //

  const spaceContents = writable<SpaceEntry[]>([])
  const everythingContents = writable<ResourceSearchResultItem[]>([])
  const newlyLoadedResources = writable<string[]>([])
  const processingSourceItems = writable<string[]>([])

  const spaceResourceIds = derived(
    [searchValue, spaceContents, searchResults],
    ([searchValue, spaceContents, searchResults]) => {
      const ids = spaceContents.map((x) => x.resource_id)

      if (searchValue) {
        if (isEverythingSpace) {
          return searchResults
        } else {
          return ids.filter((x) => searchResults.includes(x))
        }
      }

      return ids
    }
  )

  const isResourceDetailsModalOpen = derived(
    [showResourceDetails, resourceDetailsModalSelected],
    ([$showResourceDetails, $resourceDetailsModalSelected]) => {
      return $showResourceDetails && !!$resourceDetailsModalSelected
    }
  )

  // $: if (spaceId === 'all') {
  //   loadEverything()
  // } else {
  //   loadSpaceContents(spaceId)
  // }

  $: if (active) {
    log.debug('Active, loading space contents...')
    if (spaceId === 'all') {
      loadEverything()
      telemetry.trackOpenOasis()
    } else {
      loadSpaceContents(spaceId)
    }
  }

  $: isSearching = $searchValue !== ''

  const loadSpaceContents = async (id: string, skipSources = false) => {
    try {
      loadingContents.set(true)
      everythingContents.set([])

      const fetchedSpace = await oasis.getSpace(id)
      if (!fetchedSpace) {
        log.error('Space not found')
        toasts.error('Space not found')
        return
      }

      log.debug('Fetched space:', fetchedSpace)
      space.set(fetchedSpace)

      // TODO(@felix): instead of having one list, entries should be split into
      // three lists, based on their `manually_added` attribute
      let items = await oasis.getSpaceContents(id)
      log.debug('Loaded space contents:', items)

      items = items.filter((item) => item.manually_added !== SpaceEntryOrigin.Blacklisted)

      searchValue.set('')
      searchResults.set([])

      spaceContents.set([])

      await tick()

      if ($space?.name.sortBy === 'source_published_at') {
        log.debug('Sorting by source_published_at, fetching resource data')
        const fullResources = (
          await Promise.all(items.map((x) => resourceManager.getResource(x.resource_id)))
        ).filter((x) => x !== null)

        log.debug('Sorting full resources:', fullResources)
        // Use the source_published_at tag for sorting
        const sorted = fullResources
          .map((resource) => {
            const publishedAt = resource.tags?.find(
              (x) => x.name === ResourceTagsBuiltInKeys.SOURCE_PUBLISHED_AT
            )?.value
            return {
              id: resource.id,
              publishedAt: publishedAt ? new Date(publishedAt) : new Date(resource.createdAt)
            }
          })
          .sort((a, b) => b.publishedAt.getTime() - a.publishedAt.getTime())

        log.debug('Sorted resources:', sorted)

        // sort the space entries based on the sorted resources
        items = sorted
          .map((x) => items.find((y) => y.resource_id === x.id))
          .filter((x) => x !== undefined) as SpaceEntry[]
      } else {
        log.debug('Skipping sorting, sorted by created_at')
      }

      spaceContents.set(items)

      if (skipSources) {
        return
      }

      const spaceData = fetchedSpace.name

      let addedResources = 0
      let fetchedSources = false
      let usedSmartQuery = false
      if (spaceData.liveModeEnabled) {
        if ((spaceData.sources ?? []).length > 0) {
          fetchedSources = true
          const fetchedResources = await loadSpaceSources(spaceData.sources!)
          if (fetchedResources) {
            addedResources = fetchedResources.length
          }
        }

        if (spaceData.smartFilterQuery) {
          usedSmartQuery = true
          const fetchedResources = await updateLiveSpaceContentsWithAI(
            spaceData.smartFilterQuery,
            spaceData.sql_query,
            spaceData.embedding_query
          )
          if (fetchedResources) {
            addedResources += fetchedResources.length
          }
        }
      }

      if ($newlyLoadedResources.length > 0 && $spaceContents.length === 0) {
        await loadSpaceContents(spaceId, true)
        newlyLoadedResources.set([])
        processingSourceItems.set([])
      }

      // only track a refresh when one of the smart features is used
      if (fetchedSources || usedSmartQuery) {
        await telemetry.trackRefreshSpaceContent(RefreshSpaceEventTrigger.LiveSpaceAutoRefreshed, {
          usedSmartQuery: usedSmartQuery,
          fetchedSources: fetchedSources,
          addedResources: addedResources > 0
        })
      }
    } catch (error) {
      log.error('Error loading space contents:', error)
    } finally {
      loadingContents.set(false)
    }
  }

  const loadEverything = async () => {
    try {
      if ($loadingContents) {
        log.debug('Already loading everything')
        return
      }

      loadingContents.set(true)
      spaceContents.set([])

      const resources = await resourceManager.listResourcesByTags(
        [
          ResourceManager.SearchTagDeleted(false),
          ResourceManager.SearchTagResourceType(ResourceTypes.ANNOTATION, 'ne'),
          ResourceManager.SearchTagResourceType(ResourceTypes.HISTORY_ENTRY, 'ne'),
          ResourceManager.SearchTagNotExists(ResourceTagsBuiltInKeys.HIDE_IN_EVERYTHING),
          ResourceManager.SearchTagNotExists(ResourceTagsBuiltInKeys.SILENT)
        ],
        { includeAnnotations: true }
      )

      const items = resources
        .sort((a, b) => new Date(b.createdAt).getTime() - new Date(a.createdAt).getTime())
        .map(
          (resource) =>
            ({
              id: resource.id,
              resource: resource,
              annotations: resource.annotations,
              engine: 'local'
            }) as ResourceSearchResultItem
        )

      log.debug('Loaded everything:', items)

      searchValue.set('')
      searchResults.set([])
      everythingContents.set(items)
    } catch (error) {
      log.error('Error loading everything:', error)
    } finally {
      loadingContents.set(false)
    }
  }

  const updateLiveSpaceContentsWithAI = async (
    query: string,
    sql_query: string | null,
    embedding_query: string | null
  ) => {
    try {
      loadingSpaceSources.set(true)

      // const stringifiedQuery = JSON.stringify(query)
      // const stringifiedSqlQuery = JSON.stringify(sql_query === '' ? undefined : sql_query)
      // const stringifiedEmbeddingQuery = JSON.stringify(
      //   embedding_query === '' ? undefined : sql_query
      // )
      log.debug('AI prompt:', query, sql_query, embedding_query)

      const response = await resourceManager.getResourcesViaPrompt(query, {
        sql_query: sql_query || undefined,
        embedding_query: embedding_query || undefined
      })
      log.debug('AI response:', response)

      if ($space?.name.sql_query !== response.sql_query) {
        await oasis.updateSpaceData(spaceId, {
          sql_query: response.sql_query,
          embedding_query: response.embedding_search_query ?? undefined
        })
      }

      const results = new Set([
        ...(response.embedding_search_results ?? []),
        ...(response.sql_query_results ?? [])
      ])

      const resourceIds = Array.from(results)

      if (!results) {
        log.debug('No results found')
        toasts.info('No results found')
        return
      }

      const newResults = resourceIds.filter(
        (x) => $spaceContents.findIndex((y) => y.resource_id === x) === -1
      )

      log.debug('Adding resources to space', newResults)

      newlyLoadedResources.update((resources) => [...resources, ...newResults])

      await oasis.addResourcesToSpace(spaceId, resourceIds, SpaceEntryOrigin.LlmQuery)

      // await loadSpaceContents(spaceId, true)

      return newResults
    } catch (error) {
      log.error('Error updating live space contents with AI:', error)
    } finally {
      loadingSpaceSources.set(false)
    }
  }

  const loadSpaceSources = async (sources: SpaceSource[], forceFetch = false) => {
    try {
      loadingSpaceSources.set(true)

      const fetchedSources = await Promise.all(
        sources.map((source) => {
          try {
            if (
              forceFetch ||
              !source.last_fetched_at ||
              new Date().getTime() - new Date(source.last_fetched_at).getTime() >
                REFRESH_SPACE_SOURCES_AFTER
            ) {
              log.debug('Fetching source:', source)
              return fetchSpaceSource(source)
            } else {
              log.debug('Source already fetched recently, skipping:', source)
              return Promise.resolve([])
            }
          } catch (error) {
            log.error('Error loading source:', error)
            toasts.error(`Failed to load source: ${source.url}`)
            return Promise.resolve([])
          }
        })
      )

      const items = fetchedSources.flat()

      if (!items) {
        log.debug('No items found')
        return
      }

      processingSourceItems.set(items.map((x) => x.link))

      const MAX_CONCURRENT_ITEMS = 8
      const PROCESS_TIMEOUT = 1000 * 15 // give each item max 15 seconds to process

      const processedItems: Resource[] = []

      log.debug('Processing items:', items)
      const queue = new PQueue({
        concurrency: MAX_CONCURRENT_ITEMS,
        timeout: PROCESS_TIMEOUT,
        autoStart: false
      })

      items.forEach((item) => {
        queue.add(async () => {
          log.debug('Processing item:', item)
          const resource = await processRSSItem(item)
          log.debug('Processed resource:', resource)

          if (resource) {
            processedItems.push(resource)
          }
        })
      })

      queue.start()

      await queue.onIdle()
      log.debug('Queue finished')

      const resources = processedItems.filter((x) => x !== null) as Resource[]
      log.debug('Parsed resources:', resources)

      if (resources.length > 0) {
        // TODO: when re-enabling live-spaces we need to set if the items are blacklisted or not
        await resourceManager.addItemsToSpace(
          spaceId,
          resources.map((r) => r.id),
          SpaceEntryOrigin.ManuallyAdded
        )
      }

      // await loadSpaceContents(spaceId, true)

      return resources
    } catch (error) {
      log.error('Error loading space sources:', error)
    } finally {
      loadingSpaceSources.set(false)
    }
  }

  const fetchSpaceSource = async (source: SpaceSource) => {
    source.last_fetched_at = new Date().toISOString()

    space.update((s) => {
      if (!s) {
        return null
      }

      s.name.sources = (s.name.sources ?? []).map((x) => (x.id === source.id ? source : x))
      return s
    })

    await oasis.updateSpaceData($space!.id, {
      sources: ($space?.name.sources ?? []).map((x) => (x.id === source.id ? source : x))
    })

    const rssResult = await RSSParser.parse(source.url)

    log.debug('RSS result:', rssResult)

    if (!rssResult.items) {
      log.debug('No items found in RSS feed')
      return []
    }

    const MAX_ITEMS = 25

    const filtered = rssResult.items.filter((x) => x.link || x.comments)
    return filtered.slice(0, MAX_ITEMS).map((item) => {
      return {
        title: item.title ? sanitizeHTML(item.title) : undefined,
        link: item.link ? parseStringIntoUrl(item.link)?.href : undefined,
        comments: item.comments ? parseStringIntoUrl(item.comments)?.href : undefined,
        pubDate: (item.pubDate && parseTextIntoISOString(item.pubDate)) || '',
        sourceUrl: source.url,
        rawData: item
      } as ParsedSourceItem
    })
  }

  const processRSSItem = async (item: ParsedSourceItem) => {
    try {
      log.debug('Processing RSS item:', item)

      let sourceURL = new URL(item.sourceUrl)

      // for Hacker News item use the URL of the post as the source URL
      if (sourceURL.hostname === 'news.ycombinator.com' && item.comments) {
        sourceURL = new URL(item.comments)
      }

      const canonicalURL = item.link

      // add dummy item to space while processing
      // const data = {
      //   url: canonicalURL,
      //   title: item.title,
      //   date_published: item.pubDate,
      //   provider: sourceURL.hostname
      // } as ResourceDataLink

      // const dummyResource = await resourceManager.createDummyResource(
      //   ResourceTypes.LINK,
      //   new Blob([JSON.stringify(data)], { type: 'application/json' })
      // )

      // log.debug('Created fake resource:', dummyResource)

      // spaceContents.update((contents) => {
      //   return [
      //     ...contents,
      //     {
      //       id: dummyResource.id,
      //       resource_id: dummyResource.id,
      //       space_id: $space!.id,
      //       manually_added: 0,
      //       created_at: new Date().toISOString(),
      //       updated_at: new Date().toISOString()
      //     }
      //   ]
      // })

      const existingResourceIds = await resourceManager.listResourceIDsByTags([
        ResourceManager.SearchTagDeleted(false),
        ResourceManager.SearchTagCanonicalURL(canonicalURL),
        ResourceManager.SearchTagSpaceSource('rss')
      ])

      log.debug('Existing resources:', existingResourceIds)

      if (existingResourceIds.length > 0) {
        const resourceId = existingResourceIds[0]
        log.debug('Resource already exists', resourceId)

        // check if resource is in space
        const resourceInSpace = $spaceContents.find((x) => x.resource_id === resourceId)
        if (resourceInSpace) {
          log.debug('Resource already in space, skipping')
          return null
        } else {
          log.debug('Resource not in space, adding')
          const resource = await resourceManager.getResource(resourceId)
          if (resource) {
            newlyLoadedResources.update((resources) => [...resources, resource.id])
            // spaceContents.update((contents) => {
            //   return [
            //     // remove dummy item
            //     ...contents.filter((x) => x.resource_id !== dummyResource.id),
            //     {
            //       id: resource.id,
            //       resource_id: resource.id,
            //       space_id: $space!.id,
            //       manually_added: 0,
            //       created_at: new Date().toISOString(),
            //       updated_at: new Date().toISOString()
            //     }
            //   ]
            // })

            return resource
          }
        }
      }

      let parsed: {
        resource: ResourceObject
        content?: ResourceContent
      } | null = null

      if (checkIfYoutubeUrl(sourceURL)) {
        log.debug('Youtube video, skipping webview parsing:', item)

        const postData = RSSParser.parseYouTubeRSSItemToPost(item.rawData)
        log.debug('Parsed youtube post data:', postData)

        const resource = await resourceManager.createResource(
          ResourceTypes.POST_YOUTUBE,
          new Blob([JSON.stringify(postData)], { type: 'application/json' }),
          {
            sourceURI: canonicalURL
          },
          [
            ResourceTag.canonicalURL(canonicalURL),
            ResourceTag.spaceSource('rss'),
            ResourceTag.hideInEverything(),
            ResourceTag.viewedByUser(false),
            ...(postData.date_published
              ? [ResourceTag.sourcePublishedAt(postData.date_published)]
              : [])
          ]
        )

        parsed = {
          resource,
          content: {
            plain: postData.content_plain,
            html: null
          }
        }
      } else {
        parsed = await extractAndCreateWebResource(
          resourceManager,
          item.link ?? item.comments,
          {
            sourceURI: sourceURL.href
          },
          [
            ResourceTag.canonicalURL(canonicalURL),
            ResourceTag.spaceSource('rss'),
            ResourceTag.hideInEverything(),
            ResourceTag.viewedByUser(false),
            ...(item.pubDate ? [ResourceTag.sourcePublishedAt(item.pubDate)] : [])
          ]
        )
      }

      // spaceContents.update((contents) => [
      //   // remove dummy item
      //   ...contents.filter((x) => x.resource_id !== dummyResource.id),
      //   {
      //     id: parsed.resource.id,
      //     resource_id: parsed.resource.id,
      //     space_id: $space!.id,
      //     manually_added: 0,
      //     created_at: new Date().toISOString(),
      //     updated_at: new Date().toISOString()
      //   }
      // ])

      try {
        let contentToSummarize: string | null = null
        if (parsed.resource.type === ResourceTypes.POST_YOUTUBE) {
          const data = await (parsed.resource as ResourcePost).getParsedData()
          log.debug('Getting transcript for youtube video:', data.url)
          const transcriptData = await resourceManager.sffs.getAIYoutubeTranscript(data.url)
          log.debug('transcript:', transcriptData)

          if (transcriptData) {
            contentToSummarize = transcriptData.transcript
          }
        } else if (parsed.content && (parsed.content.plain || parsed.content.html)) {
          contentToSummarize = parsed.content.plain || parsed.content.html
        }

        if (contentToSummarize) {
          log.debug('Summarizing content:', truncate(contentToSummarize, 100))
          let summary = await summarizeText(
            contentToSummarize,
            'Summarize the given text into a single paragraph with a maximum of 400 characters. Make sure you are still conveying the main idea of the text while keeping it concise. If possible try to be as close to 400 characters as possible. Do not go over 400 characters in any case.'
          )

          log.debug('summary:', summary)

          if (summary) {
            log.debug('updating resource metadata with summary:', summary)
            await resourceManager.updateResourceMetadata(parsed.resource.id, {
              userContext: summary
            })

            // HACK: this is needed for the preview to update with the summary
            // const contents = $spaceContents
            // spaceContents.set([])

            // await tick()

            // spaceContents.set(contents)
          } else {
            log.debug('summary generation failed')
          }
        }
      } catch (error) {
        log.error('Error summarizing content:', error)
      }

      newlyLoadedResources.update((resources) => [...resources, parsed.resource.id])

      log.debug('Created RSS resource:', parsed.resource)
      return parsed.resource
    } catch (error) {
      log.error('Error processing RSS item:', error)
      return null
    }
  }

  const handleRefreshLiveSpace = async () => {
    if (!$space) {
      log.error('No space found')
      return
    }

    if ($newlyLoadedResources.length > 0) {
      log.debug('Newly loaded resources found, skipping refresh')
      await loadSpaceContents(spaceId, true)
      newlyLoadedResources.set([])
      processingSourceItems.set([])
      return
    }

    let addedResources = 0
    if ($space.name.smartFilterQuery) {
      const fetchedResources = await updateLiveSpaceContentsWithAI(
        $space.name.smartFilterQuery,
        $space.name.sql_query,
        $space.name.embedding_query
      )
      if (fetchedResources) {
        addedResources = fetchedResources.length
      }
    }

    const sources = $space.name.sources
    if (sources && sources.length > 0) {
      const fetchedResources = await loadSpaceSources(sources, true)
      if (fetchedResources) {
        addedResources += fetchedResources.length
      }
    } else {
      log.debug('No sources found')
    }

    if ($newlyLoadedResources.length > 0) {
      await loadSpaceContents(spaceId, true)
      newlyLoadedResources.set([])
      processingSourceItems.set([])
    }

    await telemetry.trackRefreshSpaceContent(RefreshSpaceEventTrigger.LiveSpaceManuallyRefreshed, {
      usedSmartQuery: !!$space.name.smartFilterQuery,
      fetchedSources: !!sources,
      addedResources: addedResources > 0
    })
  }

  const fetchNewlyAddedResourcePrevies = async (num = 3) => {
    if ($newlyLoadedResources.length === 0) {
      return []
    }

    const resourceIds = $newlyLoadedResources.slice(0, num)
    log.debug('Fetching previews for newly added resources:', resourceIds)

    const fetched = await Promise.all(
      resourceIds.map(async (id) => {
        const resource = await resourceManager.getResource(id)
        if (!resource) {
          log.error('Resource not found')
          return null
        }

        const url =
          resource.tags?.find((x) => x.name === ResourceTagsBuiltInKeys.CANONICAL_URL)?.value ||
          resource.metadata?.sourceURI
        if (!url) {
          log.error('Resource URL not found')
          return null
        }

        return {
          id: resource.id,
          url: url
        }
      })
    )

    const items = fetched.filter((x) => x !== null)
    log.debug('Fetched items:', items)

    const uniqueHosts = Array.from(new Set(items.map((x) => new URL(x.url).hostname)))

    // only return one item per host
    return items.filter((x) => {
      const host = new URL(x.url).hostname
      if (uniqueHosts.includes(host)) {
        uniqueHosts.splice(uniqueHosts.indexOf(host), 1)
        return true
      }

      return false
    })
  }

  const handleChat = async (e: CustomEvent) => {
    const result = e.detail
    chatPrompt.set(result)

    if (!isEverythingSpace) {
      const result = await oasis.getSpaceContents(spaceId)
      resourceIds.set(result.map((r) => r.resource_id))
    } else {
      resourceIds.set([])
    }

    await tick()

    showChat.set(true)
    searchValue.set('')

    await telemetry.trackChatWithSpace()
  }

  const handleCloseChat = () => {
    showChat.set(false)
    searchValue.set('')
    chatPrompt.set('')
    resourceIds.set([])
  }

  const handleOpenNewResourceModal = () => {
    showNewResourceModal.set(true)
  }

  const handleCloseNewResourceModal = () => {
    showNewResourceModal.set(false)
  }

  const handleOpenSettingsModal = () => {
    if ($showSettingsModal === true) {
      showSettingsModal.set(false)
    } else {
      showSettingsModal.set(true)
    }
  }

  const handleCloseSettingsModal = () => {
    showSettingsModal.set(false)
  }

  const handleSearch = async (e: CustomEvent<string>) => {
    let value = e.detail

    if (!value) {
      searchResults.set([])
      return
    }

    const hashtagMatch = value.match(/#[a-zA-Z0-9]+/g)
    const hashtags = hashtagMatch ? hashtagMatch.map((x) => x.slice(1)) : []

    // if all words are hashtags, clear the search
    if (hashtags.length === value.split(' ').length) {
      value = ''
    }

    await telemetry.trackSearchOasis(SearchOasisEventTrigger.Oasis, !isEverythingSpace)

    const result = await resourceManager.searchResources(
      value,
      [
        ResourceManager.SearchTagDeleted(false),
        ResourceManager.SearchTagResourceType(ResourceTypes.HISTORY_ENTRY, 'ne'),
        ResourceManager.SearchTagNotExists(ResourceTagsBuiltInKeys.SILENT),
        ...hashtags.map((x) => ResourceManager.SearchTagHashtag(x))
      ],
      {
        semanticEnabled: $userConfigSettings.use_semantic_search
      }
    )

    log.debug('searching all', result)

    searchResults.set(result.map((r) => r.resource.id))
  }

  const handleResourceRemove = async (e: CustomEvent<string>) => {
    const resourceId = e.detail
    log.debug('removing resource', resourceId)

    const resource = await resourceManager.getResource(resourceId)
    if (!resource) {
      log.error('Resource not found')
      return
    }

    const references = await resourceManager.getAllReferences(resourceId, $spaces)
    const isFromLiveSpace = !!resource.tags?.find(
      (x) => x.name === ResourceTagsBuiltInKeys.SPACE_SOURCE
    )

    let numberOfReferences = 0
    if (isEverythingSpace) {
      numberOfReferences = references.length
    }

    const confirm = window.confirm(
      !isEverythingSpace && !isFromLiveSpace
        ? `Remove reference? The original will still be in Everything.`
        : numberOfReferences > 0
          ? `This resource will be deleted permanently including all of its ${numberOfReferences} references.`
          : `This resource will be deleted permanently.`
    )

    if (!confirm) {
      return
    }

    try {
      if (isEverythingSpace) {
        log.debug('removing resource references', references)
        for (const reference of references) {
          log.debug('deleting reference', reference)
          await resourceManager.deleteSpaceEntries([reference.entryId])
        }
      } else {
        log.debug('removing resource entry from space...', resource)

        const reference = references.find(
          (x) => x.folderId === spaceId && x.resourceId === resource.id
        )
        if (!reference) {
          log.error('Reference not found')
          toasts.error('Reference not found')
          return
        }

        await resourceManager.deleteSpaceEntries([reference.entryId])

        await resourceManager.addItemsToSpace(
          reference.folderId,
          [reference.resourceId],
          SpaceEntryOrigin.Blacklisted
        )

        // HACK: this is needed for the preview to update with the summary
        const contents = $spaceContents.filter((x) => x.resource_id !== resourceId)
        spaceContents.set([])
        await tick()
        spaceContents.set(contents)
      }
    } catch (error) {
      log.error('Error removing references:', error)
    }

    if (isEverythingSpace || isFromLiveSpace) {
      log.debug('deleting resource from oasis', resourceId)
      await resourceManager.deleteResource(resourceId)

      // HACK: this is needed for the preview to update with the summary
      const contents = $everythingContents.filter((x) => x.id !== resourceId)
      everythingContents.set([])
      await tick()
      everythingContents.set(contents)

      await telemetry.trackDeleteResource(resource.type, false)
    } else {
      await telemetry.trackDeleteResource(resource.type, true)
    }

    log.debug('Resource removed:', resourceId)
    toasts.success('Resource deleted!')
  }

  const handleItemClick = async (e: CustomEvent<string>) => {
    log.debug('Item clicked:', e.detail)
    selectedItem.set(e.detail)
  }

  const handleKeyDown = async (e: KeyboardEvent) => {
    if (!active) {
      return
    }

    log.debug('Key down:', e.key)
    if (e.key === 'Escape') {
      e.preventDefault()
      handleCloseChat()
    } else if (
      e.key === ' ' &&
      $selectedItem &&
      !$isResourceDetailsModalOpen &&
      !$showSettingsModal
    ) {
      e.preventDefault()
      openResourceDetailsModal($selectedItem)
    } else if (isModKeyAndKeyPressed(e, 'Enter') && $selectedItem && !$isResourceDetailsModalOpen) {
      e.preventDefault()

      const resource = await resourceManager.getResource($selectedItem)
      if (!resource) return

      const url = resource.metadata?.sourceURI
      if (!url) return

      tabsManager.addPageTab(url, {
        active: e.shiftKey,
        trigger: CreateTabEventTrigger.OasisItem
      })
    }
  }

  const handleDrop = async (drag: DragculaDragEvent) => {
    const toast = toasts.loading(`${drag.effect === 'move' ? 'Moving' : 'Copying'} to space...`)

    // FIX: (dragcula): FIFIIF

    if (
      ['sidebar-pinned-tabs', 'sidebar-unpinned-tabs', 'sidebar-magic-tabs'].includes(
        drag.from?.id || ''
      ) &&
      !drag.metaKey
    ) {
      drag.item!.dragEffect = 'copy' // Make sure tabs are always copy from sidebar
    }

    let resourceIds: string[] = []
    try {
      if (drag.isNative) {
        const event = new DragEvent('drop', { dataTransfer: drag.data })
        log.debug('Dropped native', event)

        const isOwnDrop = event.dataTransfer?.types.includes(MEDIA_TYPES.RESOURCE)
        if (isOwnDrop) {
          log.debug('Own drop detected, ignoring...')
          log.debug(event.dataTransfer?.files)
          return
        }

        const parsed = await processDrop(event)
        log.debug('Parsed', parsed)

        const newResources = await createResourcesFromMediaItems(resourceManager, parsed, '')
        log.debug('Resources', newResources)

        for (const r of newResources) {
          resourceIds.push(r.id)
          telemetry.trackSaveToOasis(r.type, SaveToOasisEventTrigger.Drop, true)
        }
      } else {
        log.debug('Dropped dragcula', drag.data)

        const existingResources: string[] = []

        const dragData = drag.data as { 'surf/tab': Tab; 'horizon/resource/id': string }
        if (dragData['surf/tab'] !== undefined) {
          if (dragData['horizon/resource/id'] !== undefined) {
            const resourceId = dragData['horizon/resource/id']
            resourceIds.push(resourceId)
            existingResources.push(resourceId)
          } else if (dragData['surf/tab'].type === 'page') {
            const tab = dragData['surf/tab'] as TabPage

            if (tab.resourceBookmark) {
              log.debug('Detected resource from dragged tab', tab.resourceBookmark)
              resourceIds.push(tab.resourceBookmark)
              existingResources.push(tab.resourceBookmark)
            } else {
              log.debug('Detected page from dragged tab', tab)
              const newResources = await createResourcesFromMediaItems(
                resourceManager,
                [
                  {
                    type: 'url',
                    data: new URL(tab.currentLocation || tab.initialLocation),
                    metadata: {}
                  }
                ],
                ''
              )
              log.debug('Resources', newResources)

              for (const r of newResources) {
                resourceIds.push(r.id)
                telemetry.trackSaveToOasis(r.type, SaveToOasisEventTrigger.Drop, true)
              }
            }
          }
        }

        if (existingResources.length > 0) {
          await Promise.all(
            existingResources.map(async (resourceId) => {
              const resource = await resourceManager.getResource(resourceId)
              if (!resource) {
                log.error('Resource not found')
                return
              }

              log.debug('Detected resource from dragged tab', resource)

              const isSilent =
                resource.tags?.find((tag) => tag.name === ResourceTagsBuiltInKeys.SILENT) !==
                undefined
              if (isSilent) {
                // remove silent tag if it exists sicne the user is explicitly adding it
                log.debug('Removing silent tag from resource', resourceId)
                await resourceManager.deleteResourceTag(resourceId, ResourceTagsBuiltInKeys.SILENT)
                telemetry.trackSaveToOasis(resource.type, SaveToOasisEventTrigger.Drop, true)
              }
            })
          )
        }
      }

      if (spaceId !== 'all') {
        await oasis.addResourcesToSpace(spaceId, resourceIds, SpaceEntryOrigin.ManuallyAdded)
        await loadSpaceContents(spaceId, true)

        resourceIds.forEach((id) => {
          resourceManager.getResource(id).then((resource) => {
            if (resource) {
              telemetry.trackAddResourceToSpace(resource.type, AddResourceToSpaceEventTrigger.Drop)
            }
          })
        })
      } else {
        await loadEverything()
      }
    } catch (error) {
      log.error('Error dropping:', error)
      toast.error('Error dropping: ' + (error as Error).message)
      drag.abort()
      return
    }
    drag.continue()

    toast.success(
      `Resources ${drag.isNative ? 'added' : drag.effect === 'move' ? 'moved' : 'copied'}!`
    )
  }

<<<<<<< HEAD
  const handleDragEnter = (drag: DragculaDragEvent) => {
    if (drag.isNative) {
      drag.continue()
      return
    }
    if (drag.data['surf/tab'] !== undefined) {
      const dragData = drag.data as { 'surf/tab': Tab }
      if ((active && drag.isNative) || (active && dragData['surf/tab'].type !== 'space')) {
        drag.continue()
        return
      }
    } else if (drag.data['oasis/resource'] !== undefined) {
      drag.continue()
      return
    }
    drag.abort()
  }

=======
>>>>>>> f05af9c3
  const handleCreateResource = async (e: CustomEvent<string>) => {
    dispatch('create-resource-from-oasis', e.detail)
    showNewResourceModal.set(false)

    await wait(5000)
    await loadSpaceContents(spaceId, true)
  }

  const handleDeleteAutoSaved = async () => {
    const confirmed = window.confirm(
      'Are you sure you want to delete all auto-saved resources from Your Stuff?'
    )
    if (!confirmed) {
      return
    }

    showSettingsModal.set(false)

    const toast = toasts.loading('Deleting auto-saved resources…')

    const resources = await resourceManager.listResourceIDsByTags([
      ResourceManager.SearchTagSilent(),
      ResourceManager.SearchTagDeleted(false)
    ])

    log.debug('Deleting auto-saved resources:', resources)

    await Promise.all(resources.map((x) => resourceManager.deleteResource(x)))

    toast.success('Auto-saved resources deleted!')

    await loadEverything()
  }

  const handleClearSpace = async () => {
    if (!$space) {
      log.error('No space found')
      return
    }

    const confirmed = window.confirm(
      'Are you sure you want to clear all resources from this space?'
    )
    if (!confirmed) {
      return
    }

    showSettingsModal.set(false)

    const resources = await oasis.getSpaceContents($space.id)
    await resourceManager.deleteSpaceEntries(resources.map((x) => x.id))

    toasts.success('Space cleared!')

    await loadSpaceContents($space.id, true)
  }

  export const handleDeleteSpace = async (e: CustomEvent<boolean>) => {
    const shouldDeleteAllResources = e.detail

    const confirmed = window.confirm(
      shouldDeleteAllResources
        ? 'Are you sure you want to delete this space and all of its resources?'
        : 'Are you sure you want to delete this space?'
    )
    if (!confirmed) {
      return
    }

    const toast = toasts.loading('Deleting space…')

    showSettingsModal.set(false)

    try {
      if (shouldDeleteAllResources) {
        log.debug('Deleting all resources in space', spaceId)
        const resources = await oasis.getSpaceContents($space!.id)
        await Promise.all(resources.map((x) => resourceManager.deleteResource(x.resource_id)))
      }

      log.debug('Deleting space', spaceId)
      await oasis.deleteSpace(spaceId)

      oasis.selectedSpace.set('all')
      dispatch('deleted', spaceId)
      toast.success('Space deleted!')

      await telemetry.trackDeleteSpace(DeleteSpaceEventTrigger.SpaceSettings)
    } catch (error) {
      log.error('Error deleting space:', error)
      toast.error(
        'Error deleting space: ' + (typeof error === 'string' ? error : (error as Error).message)
      )
    }
  }

  const handleLoadResource = (e: CustomEvent<Resource>) => {
    const resource = e.detail
    log.debug('Load resource:', resource)

    if ($space?.name.hideViewed) {
      const viewedByUser =
        resource.tags?.find((tag) => tag.name === ResourceTagsBuiltInKeys.VIEWED_BY_USER)?.value ===
        'true'

      if (viewedByUser) {
        log.debug('Resource already viewed by user')

        $spaceContents = $spaceContents.filter((x) => x.resource_id !== resource.id)
      }
    }
  }

  const handleLoadSpace = () => {
    loadSpaceContents(spaceId)
  }

  const openResourceDetailsModal = (resourceId: string) => {
    resourceDetailsModalSelected.set(resourceId)
    showResourceDetails.set(true)

    resourceManager.getResource(resourceId, { includeAnnotations: false }).then((resource) => {
      if (resource) {
        telemetry.trackOpenResource(
          resource.type,
          isEverythingSpace
            ? OpenResourceEventFrom.Oasis
            : $space?.name.liveModeEnabled
              ? OpenResourceEventFrom.SpaceLive
              : OpenResourceEventFrom.Space
        )
      }
    })
  }

  const closeResourceDetailsModal = () => {
    showResourceDetails.set(false)
    resourceDetailsModalSelected.set(null)
  }

  const handleOpen = (e: CustomEvent<string>) => {
    if (handleEventsOutside) {
      dispatch('open', e.detail)
    } else {
      openResourceDetailsModal(e.detail)
    }
  }

  const handleSpaceSelected = (e: CustomEvent<{ id: string; canGoBack: boolean }>) => {
    const spaceEvent = e.detail
    log.debug('Space selected:', spaceEvent)

    oasis.getSpaceContents(spaceEvent.id).then((resources) => {
      log.debug('Space contents:', resources)
      $spaceContents = resources
    })

    if (spaceEvent.canGoBack) {
      canGoBack.set(spaceEvent.canGoBack)
    }
  }

  const handleGoBack = () => {
    dispatch('go-back')
  }

  const handleUpdateExistingSpace = async (e: CustomEvent) => {
    const {
      space,
      name,
      processNaturalLanguage,
      userPrompt,
      blacklistedResourceIds,
      llmFetchedResourceIds
    } = e.detail
    if (!space) {
      log.error('No space found')
      return
    }

    try {
      const updatedSpace = await oasis.updateSpaceData(space.id, {
        folderName: name,
        smartFilterQuery: processNaturalLanguage ? userPrompt : undefined
      })

      if (blacklistedResourceIds && blacklistedResourceIds.length > 0) {
        await oasis.addResourcesToSpace(
          space.id,
          blacklistedResourceIds,
          SpaceEntryOrigin.Blacklisted
        )
        log.debug('Blacklisted resources added to space:', blacklistedResourceIds)
      }
      if (llmFetchedResourceIds && llmFetchedResourceIds.length > 0) {
        await oasis.addResourcesToSpace(space.id, llmFetchedResourceIds, SpaceEntryOrigin.LlmQuery)
        log.debug('LLM fetched resources added to space:', llmFetchedResourceIds)
      }

      $space = updatedSpace
      await loadSpaceContents(space.id)
      showSettingsModal.set(false)
      toasts.success('Space updated successfully!')
    } catch (error) {
      log.error('Error updating space:', error)
      toasts.error('Failed to update space: ' + (error as Error).message)
    }
  }

  const handleAbortSpaceCreation = async (e: CustomEvent<string>) => {
    const spaceId = e.detail
    await handleDeleteSpace(new CustomEvent('delete', { detail: false }))

    dispatch('deleted', spaceId)
  }
</script>

<svelte:window on:keydown={handleKeyDown} />

{#if !hideResourcePreview && $isResourceDetailsModalOpen && $resourceDetailsModalSelected}
  <OasisResourceModalWrapper
    resourceId={$resourceDetailsModalSelected}
    {active}
    on:close={() => closeResourceDetailsModal()}
  />
{/if}

<DropWrapper
  {spaceId}
  on:Drop={(e) => handleDrop(e.detail)}
  acceptsDrag={(drag) => {
    if (
      drag.isNative ||
      drag.item?.data.hasData(DragTypeNames.SURF_TAB) ||
      drag.item?.data.hasData(DragTypeNames.SURF_RESOURCE) ||
      drag.item?.data.hasData(DragTypeNames.ASYNC_SURF_RESOURCE)
    ) {
      return true
    }

    return false
  }}
  zonePrefix={insideDrawer ? 'drawer-' : undefined}
>
  <div class="relative wrapper bg-sky-100/50">
    {#if !isEverythingSpace && $space?.name.folderName !== 'New Space'}
      <div
        class="drawer-bar bg-gradient-to-t from-sky-100/90 to-transparent via-bg-sky-100/40 bg-sky-100/90 backdrop-blur-md backdrop-saturate-50 transition-transform duration-300 ease-in-out"
        class:translate-y-24={hideBar && active}
      >
        {#if showBackBtn}
          <div
            class="absolute left-6 top-1/2 transform -translate-y-1/2 z-10 flex place-items-center"
          >
            <!-- <button
            on:click={handleGoBack}
            class="z-10 flex items-center justify-center space-x-2 transition-transform cursor-pointer hover:bg-sky-200 px-4 py-2 rounded-lg duration-200 focus-visible:shadow-focus-ring-button active:scale-95"
          >
            <Icon name="arrow.left" size="20px" />
          </button> -->

            <div class="settings-wrapper">
              <button class="settings-toggle" on:click={handleOpenSettingsModal}>
                {#if $space?.name.folderName}
                  <div
                    class="folder-name flex gap-2 items-center justify-center text-xl text-sky-800 hover:bg-sky-200 py-2 pl-3 pr-2 rounded-md"
                  >
                    <span class="leading-tight font-medium">{$space.name.folderName}</span>
                    <Icon name="chevron.down" size="20px" />
                  </div>
                {/if}
              </button>

              {#if $showSettingsModal}
                <div
                  class="modal-wrapper"
                  transition:fly={{ y: 10, duration: 160 }}
                  use:clickOutside={handleCloseSettingsModal}
                >
                  <OasisSpaceSettings
                    bind:space={$space}
                    on:refresh={handleRefreshLiveSpace}
                    on:clear={handleClearSpace}
                    on:delete={handleDeleteSpace}
                    on:load={handleLoadSpace}
                    on:delete-auto-saved={handleDeleteAutoSaved}
                  />
                </div>
              {/if}
            </div>

            <!-- <button on:click={() => navigator.clipboard.writeText(JSON.stringify($space))}>
            Copy Space Data
          </button> -->
          </div>
        {/if}
        {#if $space?.name.folderName !== 'New Space'}
          <div class="drawer-chat-search bg-sky-50">
            <div class="search-input-wrapper">
              <SearchInput bind:value={$searchValue} on:search={handleSearch} />
            </div>

            {#if $space && ($space.name.liveModeEnabled || ($space.name.sources ?? []).length > 0 || $space.name.smartFilterQuery)}
              {#key '' + $space.name.liveModeEnabled + ($newlyLoadedResources.length > 0)}
                <button
                  class="live-mode"
                  class:live-enabled={$space.name.liveModeEnabled &&
                    $newlyLoadedResources.length === 0 &&
                    !$loadingSpaceSources}
                  disabled={$loadingSpaceSources}
                  on:click={handleRefreshLiveSpace}
                  use:tooltip={{
                    text:
                      $newlyLoadedResources.length > 0
                        ? 'New content has been added to the space. Click to refresh.'
                        : $space.name.liveModeEnabled
                          ? ($space.name.sources ?? []).length > 0
                            ? 'The sources will automatically be loaded when you open the space. Click to manually refresh.'
                            : 'New resources that match the smart query will automatically be added. Click to manually refresh.'
                          : ($space.name.sources ?? []).length > 0
                            ? 'Click to load the latest content from the connected sources'
                            : 'Click to load the latest content based on the smart query',
                    position: 'top'
                  }}
                >
                  {#if $loadingSpaceSources}
                    <Icon name="spinner" />
                    {#if $newlyLoadedResources.length > 0}
                      <span
                        >Processing items (<span class="tabular-nums"
                          >{$newlyLoadedResources.length} / {$processingSourceItems.length}</span
                        >)</span
                      >
                    {:else if ($space.name.sources ?? []).length > 0}
                      Loading source{($space.name.sources ?? []).length > 1 ? 's' : ''}…
                    {:else}
                      Refreshing…
                    {/if}
                  {:else if $newlyLoadedResources.length > 0}
                    {#await fetchNewlyAddedResourcePrevies()}
                      <Icon name="reload" />
                      Update Space with {$newlyLoadedResources.length} items
                    {:then previews}
                      <!-- <Icon name="reload" /> -->
                      <div class="flex items-center -space-x-3">
                        {#each previews as preview (preview.id)}
                          <img
                            class="w-6 h-6 rounded-lg overflow-hidden bg-white border-2 border-white/75 box-content"
                            src={`https://www.google.com/s2/favicons?domain=${preview.url}&sz=48`}
                            alt={`favicon`}
                          />
                        {/each}
                      </div>

                      {#if $newlyLoadedResources.length > previews.length}
                        <span>+{$newlyLoadedResources.length - previews.length} new items</span>
                      {:else}
                        <span
                          >{$newlyLoadedResources.length} new item{$newlyLoadedResources.length > 1
                            ? 's'
                            : ''}</span
                        >
                      {/if}
                    {/await}
                  {:else if $space.name.liveModeEnabled}
                    <Icon name="news" />
                    Auto Refresh
                  {:else if ($space.name.sources ?? []).length > 0}
                    <Icon name="reload" />
                    Refresh Sources
                  {:else}
                    <Icon name="reload" />
                    Smart Refresh
                  {/if}
                </button>
              {/key}
            {/if}

            <div class="drawer-chat active">
              <button class="close-button" on:click={handleCloseChat}>
                <Icon name="close" size="15px" />
              </button>
            </div>
          </div>
        {/if}
      </div>
    {/if}

    {#if $showChat}
      <div class="chat-wrapper">
        <button class="close-button" on:click={handleCloseChat}>
          <Icon name="close" size="15px" />
        </button>

        <Chat
          tab={{
            type: 'chat',
            query: $chatPrompt
          }}
          {resourceManager}
          resourceIds={!isEverythingSpace ? $resourceIds : []}
          on:navigate={(e) => {}}
          on:updateTab={(e) => {}}
        />
      </div>
    {/if}

    {#if $spaceResourceIds.length > 0 && !isEverythingSpace}
      <OasisResourcesView
        resourceIds={spaceResourceIds}
        selected={$selectedItem}
        isInSpace={!isEverythingSpace}
        on:click={handleItemClick}
        on:open={handleOpen}
        on:remove={handleResourceRemove}
        on:load={handleLoadResource}
        on:create-tab-from-space
        {searchValue}
      />

      {#if $loadingContents}
        <div class="floating-loading">
          <Icon name="spinner" size="20px" />
        </div>
      {/if}
    {:else if isEverythingSpace && $everythingContents.length > 0}
      <OasisResourcesViewSearchResult
        resources={everythingContents}
        selected={$selectedItem}
        scrollTop={0}
        on:click={handleItemClick}
        on:open={handleOpen}
        on:remove={handleResourceRemove}
        on:space-selected={handleSpaceSelected}
        on:open-space-as-tab
        isEverythingSpace={false}
        {searchValue}
      />

      {#if $loadingContents}
        <div class="floating-loading">
          <Icon name="spinner" size="20px" />
        </div>
      {/if}
    {:else if $space?.name.folderName === 'New Space'}
      <CreateNewSpace
        on:update-existing-space={handleUpdateExistingSpace}
        on:abort-space-creation={handleAbortSpaceCreation}
        {space}
      />
    {:else if $loadingContents}
      <div class="content-wrapper">
        <div class="content">
          <Icon name="spinner" size="22px" />
          <p>Loading…</p>
        </div>
      </div>
    {:else}
      <div class="content-wrapper">
        <div class="content">
          <Icon name="leave" size="22px" />
          <p>Oops! It seems like this Space is feeling a bit empty.</p>
        </div>
      </div>
    {/if}
  </div>
</DropWrapper>

<!-- </div> -->

<style lang="scss">
  .wrapper {
    display: flex;
    flex-direction: column;
    gap: 1rem;
    height: 100%;
    border-radius: 12px;
  }

  .tabs {
    display: flex;
    gap: 1rem;
  }

  button {
    padding: 0.5rem;
    cursor: pointer;
  }

  .search-input-wrapper {
    position: relative;
    z-index: 10;
    width: 100%;
    max-width: 32rem;
    view-transition-name: search-transition;
    &.active {
      height: auto;
      width: 100%;
    }
  }

  .modal-wrapper {
    position: fixed;
    bottom: 3rem;
    left: 3rem;
    z-index: 100;
  }

  .drawer-bar {
    position: absolute;
    bottom: 0;
    left: 0;
    right: 0;
    z-index: 1000;
    border-top: 0.5px solid rgba(0, 0, 0, 0.15);

    .drawer-chat-search {
      position: relative;
      display: flex;
      align-items: center;
      justify-content: center;
      width: 100%;
      gap: 16px;
      padding: 0.5rem 1rem;
      transition: all 240ms ease-out;
      .drawer-chat {
        position: relative;
        z-index: 10;
        top: 0;

        .chat-input-wrapper {
          position: fixed;
          top: 0;
          left: 0;
        }

        .close-button {
          position: relative;
          display: none;
          top: -1rem;
          right: -3.5rem;
          justify-content: center;
          align-items: center;
          width: 2rem;
          height: 2rem;
          flex-shrink: 0;
          border-radius: 50%;
          border: 0.5px solid rgba(0, 0, 0, 0.15);
          transition: 60ms ease-out;
          background: white;
          z-index: 100;
          &:hover {
            outline: 3px solid rgba(0, 0, 0, 0.15);
          }
        }
      }

      .create-wrapper {
        position: relative;

        .create-new-resource {
          display: flex;
          justify-content: center;
          align-items: center;
          color: #7d7448;
          opacity: 0.7;
          &:hover {
            opacity: 1;
            background: transparent;
          }
        }
      }

      .search-transition {
        position: relative;
      }
    }
  }

  .new-content-btn {
    position: absolute;
    left: 50%;
    top: 6rem;
    transform: translateX(-50%);
    z-index: 100000;
    appearance: none;
    display: flex;
    align-items: center;
    gap: 0.5rem;
    padding: 0.5rem;
    border-radius: 12px;
    background: #ffffff;
    border: 1px solid rgba(0, 0, 0, 0.1);
    box-shadow: 0px 0px 0px 1px rgba(0, 0, 0, 0.2);
    color: #6d6d79;
    font-size: 1rem;
    font-weight: 500;
    letter-spacing: 0.02rem;
  }

  .search-debug {
    display: flex;
    align-items: center;
    justify-content: center;
    gap: 1rem;
    padding: 1rem;
    padding-bottom: 1.5rem;
    padding-top: 0.25rem;
    background: rgba(255, 255, 255, 0.33);

    input {
      background: none;
      padding: 0.5rem;
      border-radius: 4px;
      border: 1px solid rgba(0, 0, 0, 0.15);
      font-size: 1rem;
      font-weight: 500;
      letter-spacing: 0.02rem;
      width: 75px;
      text-align: center;
    }
  }

  .chat-wrapper {
    position: absolute;
    top: 1rem;
    left: 50%;
    right: 50%;
    z-index: 100000;
    width: 100%;
    height: 100%;
    max-width: 50vw;
    max-height: 70vh;
    border-radius: 16px;
    transform: translateX(-50%);
    background: white;
    box-shadow:
      0px 0px 0px 1px rgba(0, 0, 0, 0.2),
      0px 16.479px 41.197px 0px rgba(0, 0, 0, 0.46);

    .close-button {
      position: fixed;
      top: 0.5rem;
      left: 0.5rem;
      display: flex;
      justify-content: center;
      align-items: center;
      width: 2rem;
      height: 2rem;
      flex-shrink: 0;
      border-radius: 50%;
      border: 0.5px solid rgba(0, 0, 0, 0.15);
      transition: 60ms ease-out;
      background: white;
      z-index: 10000;
      &.rotated {
        transform: rotate(-45deg);
      }
      &:hover {
        outline: 3px solid rgba(0, 0, 0, 0.15);
      }
    }
  }

  .content-wrapper {
    width: 100%;
    height: 100%;
    display: flex;
    align-items: center;
    justify-content: center;
    color: #7d7448;

    .content {
      display: flex;
      align-items: center;
      gap: 1rem;
      padding: 1rem;
      opacity: 0.75;

      p {
        font-size: 1.2rem;
      }
    }
  }

  .settings-wrapper {
    position: relative;

    .settings-toggle {
      display: flex;
      justify-content: center;
      align-items: center;
      color: #7d7448;
      padding: 0;
      opacity: 0.7;
      &:hover {
        opacity: 1;
        background: transparent;
      }
    }
  }

  .live-mode {
    appearance: none;
    display: flex;
    align-items: center;
    gap: 0.5rem;
    padding: 0.5rem;
    border-radius: 8px;
    background: #ffffffc0;
    border: none;
    color: #6d6d79;
    font-size: 1rem;
    font-weight: 500;
    letter-spacing: 0.02rem;

    &.live-enabled {
      background: #ff4eed;
      color: white;

      &:hover {
        background: #fb3ee9;
      }
    }

    &:hover {
      background: #ffffff;
    }
  }

  .floating-loading {
    position: fixed;
    top: 1rem;
    right: 1rem;
    display: flex;
    align-items: center;
    justify-content: center;
    gap: 0.5rem;
    padding: 0.5rem;
    opacity: 0.75;
  }
</style><|MERGE_RESOLUTION|>--- conflicted
+++ resolved
@@ -1178,27 +1178,6 @@
     )
   }
 
-<<<<<<< HEAD
-  const handleDragEnter = (drag: DragculaDragEvent) => {
-    if (drag.isNative) {
-      drag.continue()
-      return
-    }
-    if (drag.data['surf/tab'] !== undefined) {
-      const dragData = drag.data as { 'surf/tab': Tab }
-      if ((active && drag.isNative) || (active && dragData['surf/tab'].type !== 'space')) {
-        drag.continue()
-        return
-      }
-    } else if (drag.data['oasis/resource'] !== undefined) {
-      drag.continue()
-      return
-    }
-    drag.abort()
-  }
-
-=======
->>>>>>> f05af9c3
   const handleCreateResource = async (e: CustomEvent<string>) => {
     dispatch('create-resource-from-oasis', e.detail)
     showNewResourceModal.set(false)
