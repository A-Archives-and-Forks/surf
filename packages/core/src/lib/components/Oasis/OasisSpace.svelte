<script lang="ts" context="module">
  export type ParsedSourceItem = {
    title: string
    link: string
    comments: string
    pubDate: string
    sourceUrl: string
    rawData: RSSItem
  }
</script>

<script lang="ts">
  import { derived, writable } from 'svelte/store'

  import {
    useLogScope,
    parseTextIntoISOString,
    wait,
    clickOutside,
    tooltip,
    checkIfYoutubeUrl,
    isModKeyAndKeyPressed,
    truncate,
    parseStringIntoUrl
  } from '@horizon/utils'
  import { useOasis } from '../../service/oasis'
  import { Icon } from '@horizon/icons'
  import Chat from '../Chat/Chat.svelte'
  import SearchInput from './SearchInput.svelte'
  import { createEventDispatcher, onMount, tick } from 'svelte'
  import {
    Resource,
    ResourceJSON,
    ResourceManager,
    ResourcePost,
    ResourceTag,
    type ResourceObject,
    type ResourceSearchResultItem
  } from '../../service/resources'
  import OasisResourcesView from './OasisResourcesView.svelte'
  import {
    DragTypeNames,
    ResourceTagsBuiltInKeys,
    ResourceTypes,
    SpaceEntryOrigin,
<<<<<<< HEAD
    type DragTypes,
=======
>>>>>>> 7afe37b8
    type ResourceDataLink,
    type ResourceDataPost,
    type Space,
    type SpaceEntry,
    type SpaceSource
  } from '../../types'
  import DropWrapper from './DropWrapper.svelte'
  import CreateNewResource from './CreateNewResource.svelte'

  import {
    MEDIA_TYPES,
    createResourcesFromMediaItems,
    extractAndCreateWebResource,
    processDrop,
    type MediaParserResult,
    type MediaParserResultURL,
    type MediaParserResultUnknown
  } from '../../service/mediaImporter'

  import { useToasts } from '../../service/toast'
  import OasisResourcesViewSearchResult from './OasisResourcesViewSearchResult.svelte'
  import { fly } from 'svelte/transition'
  import OasisSpaceSettings from './OasisSpaceSettings.svelte'
  import { RSSParser, type RSSItem } from '@horizon/web-parser/src/rss/index'
  import { summarizeText } from '../../service/ai'
  import type { ResourceContent } from '@horizon/web-parser'
  import OasisResourceModalWrapper from './OasisResourceModalWrapper.svelte'
  import { DragculaDragEvent } from '@horizon/dragcula'
  import type { Tab, TabPage } from '../../types/browser.types'
  import type { HistoryEntriesManager } from '../../service/history'
  import type { BrowserTabNewTabEvent } from '../Browser/BrowserTab.svelte'
  import {
    AddResourceToSpaceEventTrigger,
    CreateTabEventTrigger,
    DeleteSpaceEventTrigger,
    OpenResourceEventFrom,
    RefreshSpaceEventTrigger,
    SaveToOasisEventTrigger,
    SearchOasisEventTrigger
  } from '@horizon/types'
  import PQueue from 'p-queue'
  import { useConfig } from '../../service/config'
  import { sanitizeHTML } from '@horizon/web-parser/src/utils'
  import { useTabsManager } from '../../service/tabs'

  import CreateNewSpace from './CreateNewSpace.svelte'
  import { selectedFolder } from '../../stores/oasis'

  export let spaceId: string
  export let active: boolean = false
  export let historyEntriesManager: HistoryEntriesManager
  export let showBackBtn = false
  export let hideBar = false
  export let hideResourcePreview = false
  export let handleEventsOutside: boolean = false
  export let insideDrawer: boolean = false

  $: isEverythingSpace = spaceId === 'all'

  const log = useLogScope('OasisSpace')
  const oasis = useOasis()
  const config = useConfig()

  const dispatch = createEventDispatcher<{
    open: string
    'create-resource-from-oasis': string
    'new-tab': BrowserTabNewTabEvent
<<<<<<< HEAD
    'updated-spaces': string
=======
    'updated-space': string
>>>>>>> 7afe37b8
    deleted: string
    'go-back': void
  }>()
  const toasts = useToasts()
  const tabsManager = useTabsManager()

  const resourceManager = oasis.resourceManager
  const spaces = oasis.spaces
  const telemetry = resourceManager.telemetry
  const userConfigSettings = config.settings

  const searchValue = writable('')
  const showChat = writable(false)
  const resourceIds = writable<string[]>([])
  const chatPrompt = writable('')
  const searchResults = writable<string[]>([])
  const selectedItem = writable<string | null>(null)
  const showNewResourceModal = writable(false)
  const showSettingsModal = writable(false)
  const loadingContents = writable(false)
  const loadingSpaceSources = writable(false)
  const space = writable<Space | null>(null)
  const showResourceDetails = writable(false)
  const resourceDetailsModalSelected = writable<string | null>(null)
  // const selectedFilter = writable<'all' | 'saved_by_user'>('all')

  const canGoBack = writable(false)

  const REFRESH_SPACE_SOURCES_AFTER = 15 * 60 * 1000 // 15 minutes

  // const selectedSpace = derived([spaces, selectedSpaceId], ([$spaces, $selectedSpaceId]) => {
  //     return $spaces.find(space => space.id === $selectedSpaceId)
  // })
  //

  const spaceContents = writable<SpaceEntry[]>([])
  const everythingContents = writable<ResourceSearchResultItem[]>([])
  const newlyLoadedResources = writable<string[]>([])
  const processingSourceItems = writable<string[]>([])

  const spaceResourceIds = derived(
    [searchValue, spaceContents, searchResults],
    ([searchValue, spaceContents, searchResults]) => {
      const ids = spaceContents.map((x) => x.resource_id)

      if (searchValue) {
        if (isEverythingSpace) {
          return searchResults
        } else {
          return ids.filter((x) => searchResults.includes(x))
        }
      }

      return ids
    }
  )

  const isResourceDetailsModalOpen = derived(
    [showResourceDetails, resourceDetailsModalSelected],
    ([$showResourceDetails, $resourceDetailsModalSelected]) => {
      return $showResourceDetails && !!$resourceDetailsModalSelected
    }
  )

  // $: if (spaceId === 'all') {
  //   loadEverything()
  // } else {
  //   loadSpaceContents(spaceId)
  // }

  $: if (active) {
    log.debug('Active, loading space contents...')
    if (spaceId === 'all') {
      loadEverything()
      telemetry.trackOpenOasis()
    } else {
      loadSpaceContents(spaceId)
    }
  }

  $: isSearching = $searchValue !== ''

  const loadSpaceContents = async (id: string, skipSources = false) => {
    try {
      loadingContents.set(true)
      everythingContents.set([])

      const fetchedSpace = await oasis.getSpace(id)
      if (!fetchedSpace) {
        log.error('Space not found')
        toasts.error('Space not found')
        return
      }

      log.debug('Fetched space:', fetchedSpace)
      space.set(fetchedSpace)

      // TODO(@felix): instead of having one list, entries should be split into
      // three lists, based on their `manually_added` attribute
      let items = await oasis.getSpaceContents(id)
      log.debug('Loaded space contents:', items)

      items = items.filter((item) => item.manually_added !== SpaceEntryOrigin.Blacklisted)

      searchValue.set('')
      searchResults.set([])

      spaceContents.set([])

      await tick()

      if ($space?.name.sortBy === 'source_published_at') {
        log.debug('Sorting by source_published_at, fetching resource data')
        const fullResources = (
          await Promise.all(items.map((x) => resourceManager.getResource(x.resource_id)))
        ).filter((x) => x !== null)

        log.debug('Sorting full resources:', fullResources)
        // Use the source_published_at tag for sorting
        const sorted = fullResources
          .map((resource) => {
            const publishedAt = resource.tags?.find(
              (x) => x.name === ResourceTagsBuiltInKeys.SOURCE_PUBLISHED_AT
            )?.value
            return {
              id: resource.id,
              publishedAt: publishedAt ? new Date(publishedAt) : new Date(resource.createdAt)
            }
          })
          .sort((a, b) => b.publishedAt.getTime() - a.publishedAt.getTime())

        log.debug('Sorted resources:', sorted)

        // sort the space entries based on the sorted resources
        items = sorted
          .map((x) => items.find((y) => y.resource_id === x.id))
          .filter((x) => x !== undefined) as SpaceEntry[]
      } else {
        log.debug('Skipping sorting, sorted by created_at')
      }

      spaceContents.set(items)

      if (skipSources) {
        return
      }

      const spaceData = fetchedSpace.name

      let addedResources = 0
      let fetchedSources = false
      let usedSmartQuery = false
      if (spaceData.liveModeEnabled) {
        if ((spaceData.sources ?? []).length > 0) {
          fetchedSources = true
          const fetchedResources = await loadSpaceSources(spaceData.sources!)
          if (fetchedResources) {
            addedResources = fetchedResources.length
          }
        }

        if (spaceData.smartFilterQuery) {
          usedSmartQuery = true
          const fetchedResources = await updateLiveSpaceContentsWithAI(
            spaceData.smartFilterQuery,
            spaceData.sql_query,
            spaceData.embedding_query
          )
          if (fetchedResources) {
            addedResources += fetchedResources.length
          }
        }
      }

      if ($newlyLoadedResources.length > 0 && $spaceContents.length === 0) {
        await loadSpaceContents(spaceId, true)
        newlyLoadedResources.set([])
        processingSourceItems.set([])
      }

      // only track a refresh when one of the smart features is used
      if (fetchedSources || usedSmartQuery) {
        await telemetry.trackRefreshSpaceContent(RefreshSpaceEventTrigger.LiveSpaceAutoRefreshed, {
          usedSmartQuery: usedSmartQuery,
          fetchedSources: fetchedSources,
          addedResources: addedResources > 0
        })
      }
    } catch (error) {
      log.error('Error loading space contents:', error)
    } finally {
      loadingContents.set(false)
    }
  }

  const loadEverything = async () => {
    try {
      if ($loadingContents) {
        log.debug('Already loading everything')
        return
      }

      loadingContents.set(true)
      spaceContents.set([])

      const resources = await resourceManager.listResourcesByTags(
        [
          ResourceManager.SearchTagDeleted(false),
          ResourceManager.SearchTagResourceType(ResourceTypes.ANNOTATION, 'ne'),
          ResourceManager.SearchTagResourceType(ResourceTypes.HISTORY_ENTRY, 'ne'),
          ResourceManager.SearchTagNotExists(ResourceTagsBuiltInKeys.HIDE_IN_EVERYTHING),
          ResourceManager.SearchTagNotExists(ResourceTagsBuiltInKeys.SILENT)
        ],
        { includeAnnotations: true }
      )

      const items = resources
        .sort((a, b) => new Date(b.createdAt).getTime() - new Date(a.createdAt).getTime())
        .map(
          (resource) =>
            ({
              id: resource.id,
              resource: resource,
              annotations: resource.annotations,
              engine: 'local'
            }) as ResourceSearchResultItem
        )

      log.debug('Loaded everything:', items)

      searchValue.set('')
      searchResults.set([])
      everythingContents.set(items)
    } catch (error) {
      log.error('Error loading everything:', error)
    } finally {
      loadingContents.set(false)
    }
  }

  const updateLiveSpaceContentsWithAI = async (
    query: string,
    sql_query: string | null,
    embedding_query: string | null
  ) => {
    try {
      loadingSpaceSources.set(true)

      // const stringifiedQuery = JSON.stringify(query)
      // const stringifiedSqlQuery = JSON.stringify(sql_query === '' ? undefined : sql_query)
      // const stringifiedEmbeddingQuery = JSON.stringify(
      //   embedding_query === '' ? undefined : sql_query
      // )
      log.debug('AI prompt:', query, sql_query, embedding_query)

      const response = await resourceManager.getResourcesViaPrompt(query, {
        sql_query: sql_query || undefined,
        embedding_query: embedding_query || undefined
      })
      log.debug('AI response:', response)

      if ($space?.name.sql_query !== response.sql_query) {
        await oasis.updateSpaceData(spaceId, {
          sql_query: response.sql_query,
          embedding_query: response.embedding_search_query ?? undefined
        })
      }

      const results = new Set([
        ...(response.embedding_search_results ?? []),
        ...(response.sql_query_results ?? [])
      ])

      const resourceIds = Array.from(results)

      if (!results) {
        log.debug('No results found')
        toasts.info('No results found')
        return
      }

      const newResults = resourceIds.filter(
        (x) => $spaceContents.findIndex((y) => y.resource_id === x) === -1
      )

      log.debug('Adding resources to space', newResults)

      newlyLoadedResources.update((resources) => [...resources, ...newResults])

      await oasis.addResourcesToSpace(spaceId, resourceIds, SpaceEntryOrigin.LlmQuery)

      // await loadSpaceContents(spaceId, true)

      return newResults
    } catch (error) {
      log.error('Error updating live space contents with AI:', error)
    } finally {
      loadingSpaceSources.set(false)
    }
  }

  const loadSpaceSources = async (sources: SpaceSource[], forceFetch = false) => {
    try {
      loadingSpaceSources.set(true)

      const fetchedSources = await Promise.all(
        sources.map((source) => {
          try {
            if (
              forceFetch ||
              !source.last_fetched_at ||
              new Date().getTime() - new Date(source.last_fetched_at).getTime() >
                REFRESH_SPACE_SOURCES_AFTER
            ) {
              log.debug('Fetching source:', source)
              return fetchSpaceSource(source)
            } else {
              log.debug('Source already fetched recently, skipping:', source)
              return Promise.resolve([])
            }
          } catch (error) {
            log.error('Error loading source:', error)
            toasts.error(`Failed to load source: ${source.url}`)
            return Promise.resolve([])
          }
        })
      )

      const items = fetchedSources.flat()

      if (!items) {
        log.debug('No items found')
        return
      }

      processingSourceItems.set(items.map((x) => x.link))

      const MAX_CONCURRENT_ITEMS = 8
      const PROCESS_TIMEOUT = 1000 * 15 // give each item max 15 seconds to process

      const processedItems: Resource[] = []

      log.debug('Processing items:', items)
      const queue = new PQueue({
        concurrency: MAX_CONCURRENT_ITEMS,
        timeout: PROCESS_TIMEOUT,
        autoStart: false
      })

      items.forEach((item) => {
        queue.add(async () => {
          log.debug('Processing item:', item)
          const resource = await processRSSItem(item)
          log.debug('Processed resource:', resource)

          if (resource) {
            processedItems.push(resource)
          }
        })
      })

      queue.start()

      await queue.onIdle()
      log.debug('Queue finished')

      const resources = processedItems.filter((x) => x !== null) as Resource[]
      log.debug('Parsed resources:', resources)

      if (resources.length > 0) {
        // TODO: when re-enabling live-spaces we need to set if the items are blacklisted or not
        await resourceManager.addItemsToSpace(
          spaceId,
          resources.map((r) => r.id),
          SpaceEntryOrigin.ManuallyAdded
        )
      }

      // await loadSpaceContents(spaceId, true)

      return resources
    } catch (error) {
      log.error('Error loading space sources:', error)
    } finally {
      loadingSpaceSources.set(false)
    }
  }

  const fetchSpaceSource = async (source: SpaceSource) => {
    source.last_fetched_at = new Date().toISOString()

    space.update((s) => {
      if (!s) {
        return null
      }

      s.name.sources = (s.name.sources ?? []).map((x) => (x.id === source.id ? source : x))
      return s
    })

    await oasis.updateSpaceData($space!.id, {
      sources: ($space?.name.sources ?? []).map((x) => (x.id === source.id ? source : x))
    })

    const rssResult = await RSSParser.parse(source.url)

    log.debug('RSS result:', rssResult)

    if (!rssResult.items) {
      log.debug('No items found in RSS feed')
      return []
    }

    const MAX_ITEMS = 25

    const filtered = rssResult.items.filter((x) => x.link || x.comments)
    return filtered.slice(0, MAX_ITEMS).map((item) => {
      return {
        title: item.title ? sanitizeHTML(item.title) : undefined,
        link: item.link ? parseStringIntoUrl(item.link)?.href : undefined,
        comments: item.comments ? parseStringIntoUrl(item.comments)?.href : undefined,
        pubDate: (item.pubDate && parseTextIntoISOString(item.pubDate)) || '',
        sourceUrl: source.url,
        rawData: item
      } as ParsedSourceItem
    })
  }

  const processRSSItem = async (item: ParsedSourceItem) => {
    try {
      log.debug('Processing RSS item:', item)

      let sourceURL = new URL(item.sourceUrl)

      // for Hacker News item use the URL of the post as the source URL
      if (sourceURL.hostname === 'news.ycombinator.com' && item.comments) {
        sourceURL = new URL(item.comments)
      }

      const canonicalURL = item.link

      // add dummy item to space while processing
      // const data = {
      //   url: canonicalURL,
      //   title: item.title,
      //   date_published: item.pubDate,
      //   provider: sourceURL.hostname
      // } as ResourceDataLink

      // const dummyResource = await resourceManager.createDummyResource(
      //   ResourceTypes.LINK,
      //   new Blob([JSON.stringify(data)], { type: 'application/json' })
      // )

      // log.debug('Created fake resource:', dummyResource)

      // spaceContents.update((contents) => {
      //   return [
      //     ...contents,
      //     {
      //       id: dummyResource.id,
      //       resource_id: dummyResource.id,
      //       space_id: $space!.id,
      //       manually_added: 0,
      //       created_at: new Date().toISOString(),
      //       updated_at: new Date().toISOString()
      //     }
      //   ]
      // })

      const existingResourceIds = await resourceManager.listResourceIDsByTags([
        ResourceManager.SearchTagDeleted(false),
        ResourceManager.SearchTagCanonicalURL(canonicalURL),
        ResourceManager.SearchTagSpaceSource('rss')
      ])

      log.debug('Existing resources:', existingResourceIds)

      if (existingResourceIds.length > 0) {
        const resourceId = existingResourceIds[0]
        log.debug('Resource already exists', resourceId)

        // check if resource is in space
        const resourceInSpace = $spaceContents.find((x) => x.resource_id === resourceId)
        if (resourceInSpace) {
          log.debug('Resource already in space, skipping')
          return null
        } else {
          log.debug('Resource not in space, adding')
          const resource = await resourceManager.getResource(resourceId)
          if (resource) {
            newlyLoadedResources.update((resources) => [...resources, resource.id])
            // spaceContents.update((contents) => {
            //   return [
            //     // remove dummy item
            //     ...contents.filter((x) => x.resource_id !== dummyResource.id),
            //     {
            //       id: resource.id,
            //       resource_id: resource.id,
            //       space_id: $space!.id,
            //       manually_added: 0,
            //       created_at: new Date().toISOString(),
            //       updated_at: new Date().toISOString()
            //     }
            //   ]
            // })

            return resource
          }
        }
      }

      let parsed: {
        resource: ResourceObject
        content?: ResourceContent
      } | null = null

      if (checkIfYoutubeUrl(sourceURL.href)) {
        log.debug('Youtube video, skipping webview parsing:', item)

        const postData = RSSParser.parseYouTubeRSSItemToPost(item.rawData)
        log.debug('Parsed youtube post data:', postData)

        const resource = await resourceManager.createResource(
          ResourceTypes.POST_YOUTUBE,
          new Blob([JSON.stringify(postData)], { type: 'application/json' }),
          {
            sourceURI: canonicalURL
          },
          [
            ResourceTag.canonicalURL(canonicalURL),
            ResourceTag.spaceSource('rss'),
            ResourceTag.hideInEverything(),
            ResourceTag.viewedByUser(false),
            ...(postData.date_published
              ? [ResourceTag.sourcePublishedAt(postData.date_published)]
              : [])
          ]
        )

        parsed = {
          resource,
          content: {
            plain: postData.content_plain,
            html: null
          }
        }
      } else {
        parsed = await extractAndCreateWebResource(
          resourceManager,
          item.link ?? item.comments,
          {
            sourceURI: sourceURL.href
          },
          [
            ResourceTag.canonicalURL(canonicalURL),
            ResourceTag.spaceSource('rss'),
            ResourceTag.hideInEverything(),
            ResourceTag.viewedByUser(false),
            ...(item.pubDate ? [ResourceTag.sourcePublishedAt(item.pubDate)] : [])
          ]
        )
      }

      // spaceContents.update((contents) => [
      //   // remove dummy item
      //   ...contents.filter((x) => x.resource_id !== dummyResource.id),
      //   {
      //     id: parsed.resource.id,
      //     resource_id: parsed.resource.id,
      //     space_id: $space!.id,
      //     manually_added: 0,
      //     created_at: new Date().toISOString(),
      //     updated_at: new Date().toISOString()
      //   }
      // ])

      try {
        let contentToSummarize: string | null = null
        if (parsed.resource.type === ResourceTypes.POST_YOUTUBE) {
          const data = await (parsed.resource as ResourcePost).getParsedData()
          log.debug('Getting transcript for youtube video:', data.url)
          const transcriptData = await resourceManager.sffs.getAIYoutubeTranscript(data.url)
          log.debug('transcript:', transcriptData)

          if (transcriptData) {
            contentToSummarize = transcriptData.transcript
          }
        } else if (parsed.content && (parsed.content.plain || parsed.content.html)) {
          contentToSummarize = parsed.content.plain || parsed.content.html
        }

        if (contentToSummarize) {
          log.debug('Summarizing content:', truncate(contentToSummarize, 100))
          let summary = await summarizeText(
            contentToSummarize,
            'Summarize the given text into a single paragraph with a maximum of 400 characters. Make sure you are still conveying the main idea of the text while keeping it concise. If possible try to be as close to 400 characters as possible. Do not go over 400 characters in any case.'
          )

          log.debug('summary:', summary)

          if (summary) {
            log.debug('updating resource metadata with summary:', summary)
            await resourceManager.updateResourceMetadata(parsed.resource.id, {
              userContext: summary
            })

            // HACK: this is needed for the preview to update with the summary
            // const contents = $spaceContents
            // spaceContents.set([])

            // await tick()

            // spaceContents.set(contents)
          } else {
            log.debug('summary generation failed')
          }
        }
      } catch (error) {
        log.error('Error summarizing content:', error)
      }

      newlyLoadedResources.update((resources) => [...resources, parsed.resource.id])

      log.debug('Created RSS resource:', parsed.resource)
      return parsed.resource
    } catch (error) {
      log.error('Error processing RSS item:', error)
      return null
    }
  }

  const handleRefreshLiveSpace = async () => {
    if (!$space) {
      log.error('No space found')
      return
    }

    if ($newlyLoadedResources.length > 0) {
      log.debug('Newly loaded resources found, skipping refresh')
      await loadSpaceContents(spaceId, true)
      newlyLoadedResources.set([])
      processingSourceItems.set([])
      return
    }

    let addedResources = 0
    if ($space.name.smartFilterQuery) {
      const fetchedResources = await updateLiveSpaceContentsWithAI(
        $space.name.smartFilterQuery,
        $space.name.sql_query,
        $space.name.embedding_query
      )
      if (fetchedResources) {
        addedResources = fetchedResources.length
      }
    }

    const sources = $space.name.sources
    if (sources && sources.length > 0) {
      const fetchedResources = await loadSpaceSources(sources, true)
      if (fetchedResources) {
        addedResources += fetchedResources.length
      }
    } else {
      log.debug('No sources found')
    }

    if ($newlyLoadedResources.length > 0) {
      await loadSpaceContents(spaceId, true)
      newlyLoadedResources.set([])
      processingSourceItems.set([])
    }

    await telemetry.trackRefreshSpaceContent(RefreshSpaceEventTrigger.LiveSpaceManuallyRefreshed, {
      usedSmartQuery: !!$space.name.smartFilterQuery,
      fetchedSources: !!sources,
      addedResources: addedResources > 0
    })
  }

  const fetchNewlyAddedResourcePrevies = async (num = 3) => {
    if ($newlyLoadedResources.length === 0) {
      return []
    }

    const resourceIds = $newlyLoadedResources.slice(0, num)
    log.debug('Fetching previews for newly added resources:', resourceIds)

    const fetched = await Promise.all(
      resourceIds.map(async (id) => {
        const resource = await resourceManager.getResource(id)
        if (!resource) {
          log.error('Resource not found')
          return null
        }

        const url =
          resource.tags?.find((x) => x.name === ResourceTagsBuiltInKeys.CANONICAL_URL)?.value ||
          resource.metadata?.sourceURI
        if (!url) {
          log.error('Resource URL not found')
          return null
        }

        return {
          id: resource.id,
          url: url
        }
      })
    )

    const items = fetched.filter((x) => x !== null)
    log.debug('Fetched items:', items)

    const uniqueHosts = Array.from(new Set(items.map((x) => new URL(x.url).hostname)))

    // only return one item per host
    return items.filter((x) => {
      const host = new URL(x.url).hostname
      if (uniqueHosts.includes(host)) {
        uniqueHosts.splice(uniqueHosts.indexOf(host), 1)
        return true
      }

      return false
    })
  }

  const handleChat = async (e: CustomEvent) => {
    const result = e.detail
    chatPrompt.set(result)

    if (!isEverythingSpace) {
      const result = await oasis.getSpaceContents(spaceId)
      resourceIds.set(result.map((r) => r.resource_id))
    } else {
      resourceIds.set([])
    }

    await tick()

    showChat.set(true)
    searchValue.set('')

    await telemetry.trackChatWithSpace()
  }

  const handleCloseChat = () => {
    showChat.set(false)
    searchValue.set('')
    chatPrompt.set('')
    resourceIds.set([])
  }

  const handleOpenNewResourceModal = () => {
    showNewResourceModal.set(true)
  }

  const handleCloseNewResourceModal = () => {
    showNewResourceModal.set(false)
  }

  const handleOpenSettingsModal = () => {
    if ($showSettingsModal === true) {
      showSettingsModal.set(false)
    } else {
      showSettingsModal.set(true)
    }
  }

  const handleCloseSettingsModal = () => {
    showSettingsModal.set(false)
  }

  const handleSearch = async (e: CustomEvent<string>) => {
    let value = e.detail

    if (!value) {
      searchResults.set([])
      return
    }

    const hashtagMatch = value.match(/#[a-zA-Z0-9]+/g)
    const hashtags = hashtagMatch ? hashtagMatch.map((x) => x.slice(1)) : []

    // if all words are hashtags, clear the search
    if (hashtags.length === value.split(' ').length) {
      value = ''
    }

    await telemetry.trackSearchOasis(SearchOasisEventTrigger.Oasis, !isEverythingSpace)

    const result = await resourceManager.searchResources(
      value,
      [
        ResourceManager.SearchTagDeleted(false),
        ResourceManager.SearchTagResourceType(ResourceTypes.HISTORY_ENTRY, 'ne'),
        ResourceManager.SearchTagNotExists(ResourceTagsBuiltInKeys.SILENT),
        ...hashtags.map((x) => ResourceManager.SearchTagHashtag(x))
      ],
      {
        semanticEnabled: $userConfigSettings.use_semantic_search
      }
    )

    log.debug('searching all', result)

    searchResults.set(result.map((r) => r.resource.id))
  }

  const handleResourceRemove = async (e: CustomEvent<string>) => {
    const resourceId = e.detail
    log.debug('removing resource', resourceId)

    const resource = await resourceManager.getResource(resourceId)
    if (!resource) {
      log.error('Resource not found')
      return
    }

    const references = await resourceManager.getAllReferences(resourceId, $spaces)
    const isFromLiveSpace = !!resource.tags?.find(
      (x) => x.name === ResourceTagsBuiltInKeys.SPACE_SOURCE
    )

    let numberOfReferences = 0
    if (isEverythingSpace) {
      numberOfReferences = references.length
    }

    const confirm = window.confirm(
      !isEverythingSpace && !isFromLiveSpace
        ? `Remove reference? The original will still be in Everything.`
        : numberOfReferences > 0
          ? `This resource will be deleted permanently including all of its ${numberOfReferences} references.`
          : `This resource will be deleted permanently.`
    )

    if (!confirm) {
      return
    }

    try {
      if (isEverythingSpace) {
        log.debug('removing resource references', references)
        for (const reference of references) {
          log.debug('deleting reference', reference)
          await resourceManager.deleteSpaceEntries([reference.entryId])
        }
      } else {
        log.debug('removing resource entry from space...', resource)

        const reference = references.find(
          (x) => x.folderId === spaceId && x.resourceId === resource.id
        )
        if (!reference) {
          log.error('Reference not found')
          toasts.error('Reference not found')
          return
        }

        await resourceManager.deleteSpaceEntries([reference.entryId])

        await resourceManager.addItemsToSpace(
          reference.folderId,
          [reference.resourceId],
          SpaceEntryOrigin.Blacklisted
        )

        // HACK: this is needed for the preview to update with the summary
        const contents = $spaceContents.filter((x) => x.resource_id !== resourceId)
        spaceContents.set([])
        await tick()
        spaceContents.set(contents)
      }
    } catch (error) {
      log.error('Error removing references:', error)
    }

    if (isEverythingSpace || isFromLiveSpace) {
      log.debug('deleting resource from oasis', resourceId)
      await resourceManager.deleteResource(resourceId)

      // HACK: this is needed for the preview to update with the summary
      const contents = $everythingContents.filter((x) => x.id !== resourceId)
      everythingContents.set([])
      await tick()
      everythingContents.set(contents)

      await telemetry.trackDeleteResource(resource.type, false)
    } else {
      await telemetry.trackDeleteResource(resource.type, true)
    }

    log.debug('Resource removed:', resourceId)
    toasts.success('Resource deleted!')
  }

  const handleItemClick = async (e: CustomEvent<string>) => {
    log.debug('Item clicked:', e.detail)
    selectedItem.set(e.detail)
  }

  const handleKeyDown = async (e: KeyboardEvent) => {
    if (!active) {
      return
    }

    log.debug('Key down:', e.key)
    if (e.key === 'Escape') {
      e.preventDefault()
      handleCloseChat()
    } else if (
      e.key === ' ' &&
      $selectedItem &&
      !$isResourceDetailsModalOpen &&
      !$showSettingsModal
    ) {
      e.preventDefault()
      openResourceDetailsModal($selectedItem)
    } else if (isModKeyAndKeyPressed(e, 'Enter') && $selectedItem && !$isResourceDetailsModalOpen) {
      e.preventDefault()

      const resource = await resourceManager.getResource($selectedItem)
      if (!resource) return

      const url = resource.metadata?.sourceURI
      if (!url) return

      tabsManager.addPageTab(url, {
        active: e.shiftKey,
        trigger: CreateTabEventTrigger.OasisItem
      })
    }
  }

  const handleDrop = async (drag: DragculaDragEvent<DragTypes>) => {
    //const toast = toasts.loading(`${drag.effect === 'move' ? 'Moving' : 'Copying'} to space...`)
    const toast = toasts.loading(`Copying to space...`)

    // FIX: (dragcula): FIFIIF

    log.debug('dropping onto sidebar', drag, ' | ', drag.from?.id, ' >> ', drag.to?.id, ' | ')

    if (drag.isNative) {
      const parsed = await processDrop(drag.event!)
      log.debug('Parsed', parsed)

      const newResources = await createResourcesFromMediaItems(resourceManager, parsed, '')
      log.debug('Resources', newResources)

      await oasis.addResourcesToSpace(
        spaceId,
        newResources.map((r) => r.id),
        SpaceEntryOrigin.ManuallyAdded
      )

      for (const r of newResources) {
        telemetry.trackSaveToOasis(r.type, SaveToOasisEventTrigger.Drop, false)
      }

      await loadSpaceContents(spaceId)
    } else if (
      drag.item!.data.hasData(DragTypeNames.SURF_RESOURCE) ||
      drag.item!.data.hasData(DragTypeNames.ASYNC_SURF_RESOURCE)
    ) {
      let resource: Resource | null = null
      if (drag.item!.data.hasData(DragTypeNames.SURF_RESOURCE)) {
        resource = drag.item!.data.getData(DragTypeNames.SURF_RESOURCE)
      } else if (drag.item!.data.hasData(DragTypeNames.ASYNC_SURF_RESOURCE)) {
        const resourceFetcher = drag.item!.data.getData(DragTypeNames.ASYNC_SURF_RESOURCE)
        resource = await resourceFetcher()
      }

      if (resource === null) {
        log.warn('Dropped resource but resource is null! Aborting drop!')
        drag.abort()
        return
      }

      await oasis.addResourcesToSpace(spaceId, [resource.id], SpaceEntryOrigin.ManuallyAdded)

      await loadSpaceContents(spaceId)
    }
    /* TODO: See if this is relevant.. is there a case whwere a tab would be prefeered instead of just handling the rosurce directory?

    else if (drag.item!.data.hasData(DragTypeNames.SURF_TAB)) {
      const droppedTab = drag.item!.data.getData(DragTypeNames.SURF_TAB)
      
    }*/

    drag.continue()
    toast.success(`Resources copied'!`)
    return
    /*if (
      ['sidebar-pinned-tabs', 'sidebar-unpinned-tabs', 'sidebar-magic-tabs'].includes(
        drag.from?.id || ''
      ) &&
      !drag.metaKey
    ) {
      drag.item!.dragEffect = 'copy' // Make sure tabs are always copy from sidebar
    }*/

    let resourceIds: string[] = []
    try {
      if (drag.isNative) {
        const event = new DragEvent('drop', { dataTransfer: drag.data })
        log.debug('Dropped native', event)

        const isOwnDrop = event.dataTransfer?.types.includes(MEDIA_TYPES.RESOURCE)
        if (isOwnDrop) {
          log.debug('Own drop detected, ignoring...')
          log.debug(event.dataTransfer?.files)
          return
        }

        const parsed = await processDrop(event)
        log.debug('Parsed', parsed)

        const newResources = await createResourcesFromMediaItems(resourceManager, parsed, '')
        log.debug('Resources', newResources)

        for (const r of newResources) {
          resourceIds.push(r.id)
          telemetry.trackSaveToOasis(r.type, SaveToOasisEventTrigger.Drop, true)
        }
      } else {
        log.debug('Dropped dragcula', drag.data)

        const existingResources: string[] = []

        const dragData = drag.data as { 'surf/tab': Tab; 'horizon/resource/id': string }
        if (dragData['surf/tab'] !== undefined) {
          if (dragData['horizon/resource/id'] !== undefined) {
            const resourceId = dragData['horizon/resource/id']
            resourceIds.push(resourceId)
            existingResources.push(resourceId)
          } else if (dragData['surf/tab'].type === 'page') {
            const tab = dragData['surf/tab'] as TabPage

            if (tab.resourceBookmark) {
              log.debug('Detected resource from dragged tab', tab.resourceBookmark)
              resourceIds.push(tab.resourceBookmark)
              existingResources.push(tab.resourceBookmark)
            } else {
              log.debug('Detected page from dragged tab', tab)
              const newResources = await createResourcesFromMediaItems(
                resourceManager,
                [
                  {
                    type: 'url',
                    data: new URL(tab.currentLocation || tab.initialLocation),
                    metadata: {}
                  }
                ],
                ''
              )
              log.debug('Resources', newResources)

              for (const r of newResources) {
                resourceIds.push(r.id)
                telemetry.trackSaveToOasis(r.type, SaveToOasisEventTrigger.Drop, true)
              }
            }
          }
        }

        if (existingResources.length > 0) {
          await Promise.all(
            existingResources.map(async (resourceId) => {
              const resource = await resourceManager.getResource(resourceId)
              if (!resource) {
                log.error('Resource not found')
                return
              }

              log.debug('Detected resource from dragged tab', resource)

              const isSilent =
                resource.tags?.find((tag) => tag.name === ResourceTagsBuiltInKeys.SILENT) !==
                undefined
              if (isSilent) {
                // remove silent tag if it exists sicne the user is explicitly adding it
                log.debug('Removing silent tag from resource', resourceId)
                await resourceManager.deleteResourceTag(resourceId, ResourceTagsBuiltInKeys.SILENT)
                telemetry.trackSaveToOasis(resource.type, SaveToOasisEventTrigger.Drop, true)
              }
            })
          )
        }
      }

      if (spaceId !== 'all') {
        await oasis.addResourcesToSpace(spaceId, resourceIds, SpaceEntryOrigin.ManuallyAdded)
        await loadSpaceContents(spaceId, true)

        resourceIds.forEach((id) => {
          resourceManager.getResource(id).then((resource) => {
            if (resource) {
              telemetry.trackAddResourceToSpace(resource.type, AddResourceToSpaceEventTrigger.Drop)
            }
          })
        })
      } else {
        await loadEverything()
      }
    } catch (error) {
      log.error('Error dropping:', error)
      toast.error('Error dropping: ' + (error as Error).message)
      drag.abort()
      return
    }
    drag.continue()

    toast.success(
      `Resources ${drag.isNative ? 'added' : drag.effect === 'move' ? 'moved' : 'copied'}!`
    )
  }

<<<<<<< HEAD
=======
  const handleDragEnter = (drag: DragculaDragEvent) => {
    if (drag.isNative) {
      drag.continue()
      return
    }
    if (drag.data['surf/tab'] !== undefined) {
      const dragData = drag.data as { 'surf/tab': Tab }
      if ((active && drag.isNative) || (active && dragData['surf/tab'].type !== 'space')) {
        drag.continue()
        return
      }
    } else if (drag.data['oasis/resource'] !== undefined) {
      drag.continue()
      return
    }
    drag.abort()
  }

>>>>>>> 7afe37b8
  const handleCreateResource = async (e: CustomEvent<string>) => {
    dispatch('create-resource-from-oasis', e.detail)
    showNewResourceModal.set(false)

    await wait(5000)
    await loadSpaceContents(spaceId, true)
  }

  const handleDeleteAutoSaved = async () => {
    const confirmed = window.confirm(
      'Are you sure you want to delete all auto-saved resources from Your Stuff?'
    )
    if (!confirmed) {
      return
    }

    showSettingsModal.set(false)

    const toast = toasts.loading('Deleting auto-saved resources…')

    const resources = await resourceManager.listResourceIDsByTags([
      ResourceManager.SearchTagSilent(),
      ResourceManager.SearchTagDeleted(false)
    ])

    log.debug('Deleting auto-saved resources:', resources)

    await Promise.all(resources.map((x) => resourceManager.deleteResource(x)))

    toast.success('Auto-saved resources deleted!')

    await loadEverything()
  }

  const handleClearSpace = async () => {
    if (!$space) {
      log.error('No space found')
      return
    }

    const confirmed = window.confirm(
      'Are you sure you want to clear all resources from this space?'
    )
    if (!confirmed) {
      return
    }

    showSettingsModal.set(false)

    const resources = await oasis.getSpaceContents($space.id)
    await resourceManager.deleteSpaceEntries(resources.map((x) => x.id))

    toasts.success('Space cleared!')

    await loadSpaceContents($space.id, true)
  }

<<<<<<< HEAD
  export const handleDeleteSpace = async (e: CustomEvent<boolean>) => {
    const shouldDeleteAllResources = e.detail
=======
  export const handleDeleteSpace = async (
    e: CustomEvent<{ shouldDeleteAllResources: boolean; abortSpaceCreation?: boolean }>
  ) => {
    const { shouldDeleteAllResources, abortSpaceCreation = false } = e.detail
>>>>>>> 7afe37b8

    const confirmed = window.confirm(
      abortSpaceCreation
        ? 'Are you sure you want to abort the creation of this space?'
        : shouldDeleteAllResources
          ? 'Are you sure you want to delete this space and all of its resources?'
          : 'Are you sure you want to abort the creation of this space?'
    )

    if (!confirmed) {
      return
    }

    let toast
    if (!abortSpaceCreation) {
      toast = toasts.loading('Deleting space…')
    }

    showSettingsModal.set(false)

    try {
      if (shouldDeleteAllResources) {
        log.debug('Deleting all resources in space', spaceId)
        const resources = await oasis.getSpaceContents($space!.id)
        await Promise.all(resources.map((x) => resourceManager.deleteResource(x.resource_id)))
      }

      log.debug('Deleting space', spaceId)
      await oasis.deleteSpace(spaceId)

      oasis.selectedSpace.set('all')
      dispatch('deleted', spaceId)

      if (!abortSpaceCreation) {
        toast.success('Space deleted!')
      }

      await telemetry.trackDeleteSpace(DeleteSpaceEventTrigger.SpaceSettings)
    } catch (error) {
      log.error('Error deleting space:', error)
      if (!abortSpaceCreation) {
        toast.error(
          'Error deleting space: ' + (typeof error === 'string' ? error : (error as Error).message)
        )
      }
    }
  }

  const handleLoadResource = (e: CustomEvent<Resource>) => {
    const resource = e.detail
    log.debug('Load resource:', resource)

    if ($space?.name.hideViewed) {
      const viewedByUser =
        resource.tags?.find((tag) => tag.name === ResourceTagsBuiltInKeys.VIEWED_BY_USER)?.value ===
        'true'

      if (viewedByUser) {
        log.debug('Resource already viewed by user')

        $spaceContents = $spaceContents.filter((x) => x.resource_id !== resource.id)
      }
    }
  }

  const handleLoadSpace = () => {
    loadSpaceContents(spaceId)
  }

  const openResourceDetailsModal = (resourceId: string) => {
    resourceDetailsModalSelected.set(resourceId)
    showResourceDetails.set(true)

    resourceManager.getResource(resourceId, { includeAnnotations: false }).then((resource) => {
      if (resource) {
        telemetry.trackOpenResource(
          resource.type,
          isEverythingSpace
            ? OpenResourceEventFrom.Oasis
            : $space?.name.liveModeEnabled
              ? OpenResourceEventFrom.SpaceLive
              : OpenResourceEventFrom.Space
        )
      }
    })
  }

  const closeResourceDetailsModal = () => {
    showResourceDetails.set(false)
    resourceDetailsModalSelected.set(null)
  }

  const handleOpen = (e: CustomEvent<string>) => {
    if (handleEventsOutside) {
      dispatch('open', e.detail)
    } else {
      openResourceDetailsModal(e.detail)
    }
  }

  const handleSpaceSelected = (e: CustomEvent<{ id: string; canGoBack: boolean }>) => {
    const spaceEvent = e.detail
    log.debug('Space selected:', spaceEvent)

    oasis.getSpaceContents(spaceEvent.id).then((resources) => {
      log.debug('Space contents:', resources)
      $spaceContents = resources
    })

    if (spaceEvent.canGoBack) {
      canGoBack.set(spaceEvent.canGoBack)
    }
  }

  const handleGoBack = () => {
    dispatch('go-back')
  }

  const handleUpdateExistingSpace = async (e: CustomEvent) => {
    const {
      space,
      name,
      processNaturalLanguage,
      userPrompt,
      blacklistedResourceIds,
      llmFetchedResourceIds
    } = e.detail
    if (!space) {
      log.error('No space found')
      return
    }

    try {
      const updatedSpace = await oasis.updateSpaceData(space.id, {
        folderName: name,
        smartFilterQuery: processNaturalLanguage ? userPrompt : undefined
      })

      if (blacklistedResourceIds && blacklistedResourceIds.length > 0) {
        await oasis.addResourcesToSpace(
          space.id,
          blacklistedResourceIds,
          SpaceEntryOrigin.Blacklisted
        )
        log.debug('Blacklisted resources added to space:', blacklistedResourceIds)
      }
      if (llmFetchedResourceIds && llmFetchedResourceIds.length > 0) {
        await oasis.addResourcesToSpace(space.id, llmFetchedResourceIds, SpaceEntryOrigin.LlmQuery)
        log.debug('LLM fetched resources added to space:', llmFetchedResourceIds)
      }

      $space = updatedSpace
      await loadSpaceContents(space.id)
      showSettingsModal.set(false)
      toasts.success('Space updated successfully!')
    } catch (error) {
      log.error('Error updating space:', error)
      toasts.error('Failed to update space: ' + (error as Error).message)
    }
<<<<<<< HEAD
=======

    dispatch('updated-space')
>>>>>>> 7afe37b8
  }

  const handleAbortSpaceCreation = async (e: CustomEvent<string>) => {
    const spaceId = e.detail
<<<<<<< HEAD
    await handleDeleteSpace(new CustomEvent('delete', { detail: false }))
=======
    await handleDeleteSpace(
      new CustomEvent('delete', {
        detail: { shouldDeleteAllResources: false, abortSpaceCreation: true }
      })
    )
>>>>>>> 7afe37b8

    dispatch('deleted', spaceId)
  }
</script>

<svelte:window on:keydown={handleKeyDown} />

{#if !hideResourcePreview && $isResourceDetailsModalOpen && $resourceDetailsModalSelected}
  <OasisResourceModalWrapper
    resourceId={$resourceDetailsModalSelected}
    {active}
    on:close={() => closeResourceDetailsModal()}
  />
{/if}

<DropWrapper
  {spaceId}
  on:Drop={(e) => handleDrop(e.detail)}
  acceptsDrag={(drag) => {
    if (
      drag.isNative ||
      drag.item?.data.hasData(DragTypeNames.SURF_TAB) ||
      drag.item?.data.hasData(DragTypeNames.SURF_RESOURCE) ||
      drag.item?.data.hasData(DragTypeNames.ASYNC_SURF_RESOURCE)
    ) {
      return true
    }

    return false
  }}
  zonePrefix={insideDrawer ? 'drawer-' : undefined}
>
  <div class="relative wrapper bg-sky-100/50">
<<<<<<< HEAD
    {#if !isEverythingSpace && $space?.name.folderName !== 'New Space'}
      <div
        class="drawer-bar bg-gradient-to-t from-sky-100/90 to-transparent via-bg-sky-100/40 bg-sky-100/90 backdrop-blur-md backdrop-saturate-50 transition-transform duration-300 ease-in-out"
=======
    {#if !isEverythingSpace && $space?.name.folderName !== '.tempspace'}
      <div
        class="drawer-bar transition-transform duration-300 ease-in-out"
>>>>>>> 7afe37b8
        class:translate-y-24={hideBar && active}
      >
        {#if showBackBtn}
          <div
            class="absolute left-6 top-1/2 transform -translate-y-1/2 z-10 flex place-items-center"
<<<<<<< HEAD
          >
            <!-- <button
            on:click={handleGoBack}
            class="z-10 flex items-center justify-center space-x-2 transition-transform cursor-pointer hover:bg-sky-200 px-4 py-2 rounded-lg duration-200 focus-visible:shadow-focus-ring-button active:scale-95"
          >
            <Icon name="arrow.left" size="20px" />
          </button> -->

            <div class="settings-wrapper">
              <button class="settings-toggle" on:click={handleOpenSettingsModal}>
                {#if $space?.name.folderName}
                  <div
                    class="folder-name flex gap-2 items-center justify-center text-xl text-sky-800 hover:bg-sky-200 py-2 pl-3 pr-2 rounded-md"
                  >
                    <span class="leading-tight font-medium">{$space.name.folderName}</span>
                    <Icon name="chevron.down" size="20px" />
                  </div>
                {/if}
              </button>

              {#if $showSettingsModal}
                <div
                  class="modal-wrapper"
                  transition:fly={{ y: 10, duration: 160 }}
                  use:clickOutside={handleCloseSettingsModal}
                >
                  <OasisSpaceSettings
                    bind:space={$space}
                    on:refresh={handleRefreshLiveSpace}
                    on:clear={handleClearSpace}
                    on:delete={handleDeleteSpace}
                    on:load={handleLoadSpace}
                    on:delete-auto-saved={handleDeleteAutoSaved}
                  />
                </div>
              {/if}
            </div>

            <!-- <button on:click={() => navigator.clipboard.writeText(JSON.stringify($space))}>
            Copy Space Data
          </button> -->
          </div>
        {/if}
        {#if $space?.name.folderName !== 'New Space'}
          <div class="drawer-chat-search bg-sky-50">
            <div class="search-input-wrapper">
              <SearchInput bind:value={$searchValue} on:search={handleSearch} />
            </div>

            {#if $space && ($space.name.liveModeEnabled || ($space.name.sources ?? []).length > 0 || $space.name.smartFilterQuery)}
              {#key '' + $space.name.liveModeEnabled + ($newlyLoadedResources.length > 0)}
                <button
                  class="live-mode"
                  class:live-enabled={$space.name.liveModeEnabled &&
                    $newlyLoadedResources.length === 0 &&
                    !$loadingSpaceSources}
                  disabled={$loadingSpaceSources}
                  on:click={handleRefreshLiveSpace}
                  use:tooltip={{
                    text:
                      $newlyLoadedResources.length > 0
                        ? 'New content has been added to the space. Click to refresh.'
                        : $space.name.liveModeEnabled
                          ? ($space.name.sources ?? []).length > 0
                            ? 'The sources will automatically be loaded when you open the space. Click to manually refresh.'
                            : 'New resources that match the smart query will automatically be added. Click to manually refresh.'
                          : ($space.name.sources ?? []).length > 0
                            ? 'Click to load the latest content from the connected sources'
                            : 'Click to load the latest content based on the smart query',
                    position: 'top'
                  }}
                >
                  {#if $loadingSpaceSources}
                    <Icon name="spinner" />
                    {#if $newlyLoadedResources.length > 0}
                      <span
                        >Processing items (<span class="tabular-nums"
                          >{$newlyLoadedResources.length} / {$processingSourceItems.length}</span
                        >)</span
                      >
                    {:else if ($space.name.sources ?? []).length > 0}
                      Loading source{($space.name.sources ?? []).length > 1 ? 's' : ''}…
                    {:else}
                      Refreshing…
                    {/if}
                  {:else if $newlyLoadedResources.length > 0}
                    {#await fetchNewlyAddedResourcePrevies()}
                      <Icon name="reload" />
                      Update Space with {$newlyLoadedResources.length} items
                    {:then previews}
                      <!-- <Icon name="reload" /> -->
                      <div class="flex items-center -space-x-3">
                        {#each previews as preview (preview.id)}
                          <img
                            class="w-6 h-6 rounded-lg overflow-hidden bg-white border-2 border-white/75 box-content"
                            src={`https://www.google.com/s2/favicons?domain=${preview.url}&sz=48`}
                            alt={`favicon`}
                          />
                        {/each}
                      </div>

                      {#if $newlyLoadedResources.length > previews.length}
                        <span>+{$newlyLoadedResources.length - previews.length} new items</span>
                      {:else}
                        <span
                          >{$newlyLoadedResources.length} new item{$newlyLoadedResources.length > 1
                            ? 's'
                            : ''}</span
                        >
                      {/if}
                    {/await}
                  {:else if $space.name.liveModeEnabled}
                    <Icon name="news" />
                    Auto Refresh
                  {:else if ($space.name.sources ?? []).length > 0}
                    <Icon name="reload" />
                    Refresh Sources
                  {:else}
                    <Icon name="reload" />
                    Smart Refresh
                  {/if}
                </button>
              {/key}
            {/if}

            <div class="drawer-chat active">
              <button class="close-button" on:click={handleCloseChat}>
                <Icon name="close" size="15px" />
              </button>
            </div>
          </div>
        {/if}
=======
          >
            <!-- <button
            on:click={handleGoBack}
            class="z-10 flex items-center justify-center space-x-2 transition-transform cursor-pointer hover:bg-sky-200 px-4 py-2 rounded-lg duration-200 focus-visible:shadow-focus-ring-button active:scale-95"
          >
            <Icon name="arrow.left" size="20px" />
          </button> -->

            <div class="settings-wrapper flex">
              <button
                class="settings-toggle flex flex-col items-start hover:bg-sky-200 rounded-md h-full gap-[0.33rem]"
                on:click={handleOpenSettingsModal}
              >
                {#if $space?.name.folderName}
                  <div
                    class="folder-name flex gap-2 items-center justify-center text-xl text-sky-800 pl-3 pr-2"
                  >
                    <span class="font-medium leading-[1]">{$space.name.folderName}</span>
                    <Icon name="chevron.down" size="20px" />
                  </div>
                  {#if $space.name.smartFilterQuery}
                    <span
                      class="relative text-sm left-3 pointer-events-none flex items-center justify-center mb-[0.1rem] place-self-start px-0.5"
                    >
                      <span class="w-2 h-2 bg-blue-400 rounded-full animate-pulse mr-1.5"></span>
                      <span class="text-blue-500 leading-[1]"> Smart Space</span>
                    </span>
                  {/if}
                {/if}
              </button>

              {#if $showSettingsModal}
                <div
                  class="modal-wrapper"
                  transition:fly={{ y: 10, duration: 160 }}
                  use:clickOutside={handleCloseSettingsModal}
                >
                  <OasisSpaceSettings
                    bind:space={$space}
                    on:refresh={handleRefreshLiveSpace}
                    on:clear={handleClearSpace}
                    on:delete={handleDeleteSpace}
                    on:load={handleLoadSpace}
                    on:delete-auto-saved={handleDeleteAutoSaved}
                  />
                </div>
              {/if}
            </div>

            <!-- <button on:click={() => navigator.clipboard.writeText(JSON.stringify($space))}>
            Copy Space Data
          </button> -->
          </div>
        {/if}
        {#if $space?.name.folderName !== '.tempspace'}
          <div
            class="drawer-chat-search bg-gradient-to-t from-sky-100/70 to-transparent via-bg-sky-100/10 bg-sky-100/70 backdrop-blur-xl backdrop-saturate-50"
          >
            <div class="search-input-wrapper">
              <SearchInput bind:value={$searchValue} on:search={handleSearch} />
            </div>

            {#if $space && ($space.name.liveModeEnabled || ($space.name.sources ?? []).length > 0 || $space.name.smartFilterQuery)}
              {#key '' + $space.name.liveModeEnabled + ($newlyLoadedResources.length > 0)}
                <button
                  class="live-mode"
                  class:live-enabled={$space.name.liveModeEnabled &&
                    $newlyLoadedResources.length === 0 &&
                    !$loadingSpaceSources}
                  disabled={$loadingSpaceSources}
                  on:click={handleRefreshLiveSpace}
                  use:tooltip={{
                    text:
                      $newlyLoadedResources.length > 0
                        ? 'New content has been added to the space. Click to refresh.'
                        : $space.name.liveModeEnabled
                          ? ($space.name.sources ?? []).length > 0
                            ? 'The sources will automatically be loaded when you open the space. Click to manually refresh.'
                            : 'New resources that match the smart query will automatically be added. Click to manually refresh.'
                          : ($space.name.sources ?? []).length > 0
                            ? 'Click to load the latest content from the connected sources'
                            : 'Click to load the latest content based on the smart query',
                    position: 'top'
                  }}
                >
                  {#if $loadingSpaceSources}
                    <Icon name="spinner" />
                    {#if $newlyLoadedResources.length > 0}
                      <span
                        >Processing items (<span class="tabular-nums"
                          >{$newlyLoadedResources.length} / {$processingSourceItems.length}</span
                        >)</span
                      >
                    {:else if ($space.name.sources ?? []).length > 0}
                      Loading source{($space.name.sources ?? []).length > 1 ? 's' : ''}…
                    {:else}
                      Refreshing…
                    {/if}
                  {:else if $newlyLoadedResources.length > 0}
                    {#await fetchNewlyAddedResourcePrevies()}
                      <Icon name="reload" />
                      Update Space with {$newlyLoadedResources.length} items
                    {:then previews}
                      <!-- <Icon name="reload" /> -->
                      <div class="flex items-center -space-x-3">
                        {#each previews as preview (preview.id)}
                          <img
                            class="w-6 h-6 rounded-lg overflow-hidden bg-white border-2 border-white/75 box-content"
                            src={`https://www.google.com/s2/favicons?domain=${preview.url}&sz=48`}
                            alt={`favicon`}
                          />
                        {/each}
                      </div>

                      {#if $newlyLoadedResources.length > previews.length}
                        <span>+{$newlyLoadedResources.length - previews.length} new items</span>
                      {:else}
                        <span
                          >{$newlyLoadedResources.length} new item{$newlyLoadedResources.length > 1
                            ? 's'
                            : ''}</span
                        >
                      {/if}
                    {/await}
                  {:else if $space.name.liveModeEnabled}
                    <Icon name="news" />
                    Auto Refresh
                  {:else if ($space.name.sources ?? []).length > 0}
                    <Icon name="reload" />
                    Refresh Sources
                  {:else}
                    <Icon name="reload" />
                    Smart Refresh
                  {/if}
                </button>
              {/key}
            {/if}

            <div class="drawer-chat active">
              <button class="close-button" on:click={handleCloseChat}>
                <Icon name="close" size="15px" />
              </button>
            </div>
          </div>
        {/if}
>>>>>>> 7afe37b8
      </div>
    {/if}

    {#if $showChat}
      <div class="chat-wrapper">
        <button class="close-button" on:click={handleCloseChat}>
          <Icon name="close" size="15px" />
        </button>

        <Chat
          tab={{
            type: 'chat',
            query: $chatPrompt
          }}
          {resourceManager}
          resourceIds={!isEverythingSpace ? $resourceIds : []}
          on:navigate={(e) => {}}
          on:updateTab={(e) => {}}
        />
      </div>
    {/if}

    {#if $spaceResourceIds.length > 0 && !isEverythingSpace}
      <OasisResourcesView
        resourceIds={spaceResourceIds}
        selected={$selectedItem}
        isInSpace={!isEverythingSpace}
        on:click={handleItemClick}
        on:open={handleOpen}
        on:remove={handleResourceRemove}
        on:load={handleLoadResource}
        on:create-tab-from-space
        {searchValue}
      />

      {#if $loadingContents}
        <div class="floating-loading">
          <Icon name="spinner" size="20px" />
        </div>
      {/if}
    {:else if isEverythingSpace && $everythingContents.length > 0}
      <OasisResourcesViewSearchResult
        resources={everythingContents}
        selected={$selectedItem}
        scrollTop={0}
        on:click={handleItemClick}
        on:open={handleOpen}
        on:remove={handleResourceRemove}
        on:space-selected={handleSpaceSelected}
        on:open-space-as-tab
        isEverythingSpace={false}
        {searchValue}
      />

      {#if $loadingContents}
        <div class="floating-loading">
          <Icon name="spinner" size="20px" />
        </div>
      {/if}
<<<<<<< HEAD
    {:else if $space?.name.folderName === 'New Space'}
      <CreateNewSpace
        on:update-existing-space={handleUpdateExistingSpace}
        on:abort-space-creation={handleAbortSpaceCreation}
=======
    {:else if $space?.name.folderName === '.tempspace'}
      <CreateNewSpace
        on:update-existing-space={handleUpdateExistingSpace}
        on:abort-space-creation={handleAbortSpaceCreation}
        on:creating-new-space
        on:done-creating-new-space
>>>>>>> 7afe37b8
        {space}
      />
    {:else if $loadingContents}
      <div class="content-wrapper">
        <div class="content">
          <Icon name="spinner" size="22px" />
          <p>Loading…</p>
        </div>
      </div>
    {:else}
      <div class="content-wrapper">
        <div class="content">
          <Icon name="leave" size="22px" />
          <p>Oops! It seems like this Space is feeling a bit empty.</p>
        </div>
      </div>
    {/if}
  </div>
</DropWrapper>

<!-- </div> -->

<style lang="scss">
  .wrapper {
    display: flex;
    flex-direction: column;
    gap: 1rem;
    height: 100%;
    border-radius: 12px;
  }

  .tabs {
    display: flex;
    gap: 1rem;
  }

  button {
    padding: 0.5rem;
    cursor: pointer;
  }

  .search-input-wrapper {
    position: relative;
    z-index: 10;
    width: 100%;
    max-width: 32rem;
    view-transition-name: search-transition;
    &.active {
      height: auto;
      width: 100%;
    }
  }

  .modal-wrapper {
    position: fixed;
<<<<<<< HEAD
    bottom: 3rem;
    left: 3rem;
=======
    bottom: 4rem;
    left: 0;
>>>>>>> 7afe37b8
    z-index: 100;
  }

  .drawer-bar {
    position: absolute;
    bottom: 0;
    left: 0;
    right: 0;
    z-index: 1000;
    margin: 0.5rem;

    .drawer-chat-search {
      position: relative;
      border: 0.5px solid rgba(0, 0, 0, 0.15);
      border-radius: 12px;
      display: flex;
      align-items: center;
      justify-content: center;
      width: 100%;
      gap: 16px;
      padding: 0.5rem 1rem;
      transition: all 240ms ease-out;
      .drawer-chat {
        position: relative;
        z-index: 10;
        top: 0;

        .chat-input-wrapper {
          position: fixed;
          top: 0;
          left: 0;
        }

        .close-button {
          position: relative;
          display: none;
          top: -1rem;
          right: -3.5rem;
          justify-content: center;
          align-items: center;
          width: 2rem;
          height: 2rem;
          flex-shrink: 0;
          border-radius: 50%;
          border: 0.5px solid rgba(0, 0, 0, 0.15);
          transition: 60ms ease-out;
          background: white;
          z-index: 100;
          &:hover {
            outline: 3px solid rgba(0, 0, 0, 0.15);
          }
        }
      }

      .create-wrapper {
        position: relative;

        .create-new-resource {
          display: flex;
          justify-content: center;
          align-items: center;
          color: #7d7448;
          opacity: 0.7;
          &:hover {
            opacity: 1;
            background: transparent;
          }
        }
      }

      .search-transition {
        position: relative;
      }
    }
  }

  .new-content-btn {
    position: absolute;
    left: 50%;
    top: 6rem;
    transform: translateX(-50%);
    z-index: 100000;
    appearance: none;
    display: flex;
    align-items: center;
    gap: 0.5rem;
    padding: 0.5rem;
    border-radius: 12px;
    background: #ffffff;
    border: 1px solid rgba(0, 0, 0, 0.1);
    box-shadow: 0px 0px 0px 1px rgba(0, 0, 0, 0.2);
    color: #6d6d79;
    font-size: 1rem;
    font-weight: 500;
    letter-spacing: 0.02rem;
  }

  .search-debug {
    display: flex;
    align-items: center;
    justify-content: center;
    gap: 1rem;
    padding: 1rem;
    padding-bottom: 1.5rem;
    padding-top: 0.25rem;
    background: rgba(255, 255, 255, 0.33);

    input {
      background: none;
      padding: 0.5rem;
      border-radius: 4px;
      border: 1px solid rgba(0, 0, 0, 0.15);
      font-size: 1rem;
      font-weight: 500;
      letter-spacing: 0.02rem;
      width: 75px;
      text-align: center;
    }
  }

  .chat-wrapper {
    position: absolute;
    top: 1rem;
    left: 50%;
    right: 50%;
    z-index: 100000;
    width: 100%;
    height: 100%;
    max-width: 50vw;
    max-height: 70vh;
    border-radius: 16px;
    transform: translateX(-50%);
    background: white;
    box-shadow:
      0px 0px 0px 1px rgba(0, 0, 0, 0.2),
      0px 16.479px 41.197px 0px rgba(0, 0, 0, 0.46);

    .close-button {
      position: fixed;
      top: 0.5rem;
      left: 0.5rem;
      display: flex;
      justify-content: center;
      align-items: center;
      width: 2rem;
      height: 2rem;
      flex-shrink: 0;
      border-radius: 50%;
      border: 0.5px solid rgba(0, 0, 0, 0.15);
      transition: 60ms ease-out;
      background: white;
      z-index: 10000;
      &.rotated {
        transform: rotate(-45deg);
      }
      &:hover {
        outline: 3px solid rgba(0, 0, 0, 0.15);
      }
    }
  }

  .content-wrapper {
    width: 100%;
    height: 100%;
    display: flex;
    align-items: center;
    justify-content: center;
    color: #7d7448;

    .content {
      display: flex;
      align-items: center;
      gap: 1rem;
      padding: 1rem;
      opacity: 0.75;

      p {
        font-size: 1.2rem;
      }
    }
  }

  .settings-wrapper {
    position: relative;

    .settings-toggle {
      display: flex;
      justify-content: center;
      align-items: center;
      color: #7d7448;
      padding: 0;
      opacity: 0.7;
      &:hover {
        opacity: 1;
        background: transparent;
      }
    }
  }

  .live-mode {
    appearance: none;
    display: flex;
    align-items: center;
    gap: 0.5rem;
    padding: 0.5rem;
    border-radius: 8px;
    background: #ffffffc0;
    border: none;
    color: #6d6d79;
    font-size: 1rem;
    font-weight: 500;
    letter-spacing: 0.02rem;

    &.live-enabled {
      background: #ff4eed;
      color: white;

      &:hover {
        background: #fb3ee9;
      }
    }

    &:hover {
      background: #ffffff;
    }
  }

  .floating-loading {
    position: fixed;
    top: 1rem;
    right: 1rem;
    display: flex;
    align-items: center;
    justify-content: center;
    gap: 0.5rem;
    padding: 0.5rem;
    opacity: 0.75;
  }
</style><|MERGE_RESOLUTION|>--- conflicted
+++ resolved
@@ -43,10 +43,7 @@
     ResourceTagsBuiltInKeys,
     ResourceTypes,
     SpaceEntryOrigin,
-<<<<<<< HEAD
     type DragTypes,
-=======
->>>>>>> 7afe37b8
     type ResourceDataLink,
     type ResourceDataPost,
     type Space,
@@ -114,11 +111,7 @@
     open: string
     'create-resource-from-oasis': string
     'new-tab': BrowserTabNewTabEvent
-<<<<<<< HEAD
-    'updated-spaces': string
-=======
     'updated-space': string
->>>>>>> 7afe37b8
     deleted: string
     'go-back': void
   }>()
@@ -1239,27 +1232,6 @@
     )
   }
 
-<<<<<<< HEAD
-=======
-  const handleDragEnter = (drag: DragculaDragEvent) => {
-    if (drag.isNative) {
-      drag.continue()
-      return
-    }
-    if (drag.data['surf/tab'] !== undefined) {
-      const dragData = drag.data as { 'surf/tab': Tab }
-      if ((active && drag.isNative) || (active && dragData['surf/tab'].type !== 'space')) {
-        drag.continue()
-        return
-      }
-    } else if (drag.data['oasis/resource'] !== undefined) {
-      drag.continue()
-      return
-    }
-    drag.abort()
-  }
-
->>>>>>> 7afe37b8
   const handleCreateResource = async (e: CustomEvent<string>) => {
     dispatch('create-resource-from-oasis', e.detail)
     showNewResourceModal.set(false)
@@ -1317,15 +1289,10 @@
     await loadSpaceContents($space.id, true)
   }
 
-<<<<<<< HEAD
-  export const handleDeleteSpace = async (e: CustomEvent<boolean>) => {
-    const shouldDeleteAllResources = e.detail
-=======
   export const handleDeleteSpace = async (
     e: CustomEvent<{ shouldDeleteAllResources: boolean; abortSpaceCreation?: boolean }>
   ) => {
     const { shouldDeleteAllResources, abortSpaceCreation = false } = e.detail
->>>>>>> 7afe37b8
 
     const confirmed = window.confirm(
       abortSpaceCreation
@@ -1485,24 +1452,17 @@
       log.error('Error updating space:', error)
       toasts.error('Failed to update space: ' + (error as Error).message)
     }
-<<<<<<< HEAD
-=======
 
     dispatch('updated-space')
->>>>>>> 7afe37b8
   }
 
   const handleAbortSpaceCreation = async (e: CustomEvent<string>) => {
     const spaceId = e.detail
-<<<<<<< HEAD
-    await handleDeleteSpace(new CustomEvent('delete', { detail: false }))
-=======
     await handleDeleteSpace(
       new CustomEvent('delete', {
         detail: { shouldDeleteAllResources: false, abortSpaceCreation: true }
       })
     )
->>>>>>> 7afe37b8
 
     dispatch('deleted', spaceId)
   }
@@ -1536,21 +1496,14 @@
   zonePrefix={insideDrawer ? 'drawer-' : undefined}
 >
   <div class="relative wrapper bg-sky-100/50">
-<<<<<<< HEAD
-    {#if !isEverythingSpace && $space?.name.folderName !== 'New Space'}
-      <div
-        class="drawer-bar bg-gradient-to-t from-sky-100/90 to-transparent via-bg-sky-100/40 bg-sky-100/90 backdrop-blur-md backdrop-saturate-50 transition-transform duration-300 ease-in-out"
-=======
     {#if !isEverythingSpace && $space?.name.folderName !== '.tempspace'}
       <div
         class="drawer-bar transition-transform duration-300 ease-in-out"
->>>>>>> 7afe37b8
         class:translate-y-24={hideBar && active}
       >
         {#if showBackBtn}
           <div
             class="absolute left-6 top-1/2 transform -translate-y-1/2 z-10 flex place-items-center"
-<<<<<<< HEAD
           >
             <!-- <button
             on:click={handleGoBack}
@@ -1559,15 +1512,26 @@
             <Icon name="arrow.left" size="20px" />
           </button> -->
 
-            <div class="settings-wrapper">
-              <button class="settings-toggle" on:click={handleOpenSettingsModal}>
+            <div class="settings-wrapper flex">
+              <button
+                class="settings-toggle flex flex-col items-start hover:bg-sky-200 rounded-md h-full gap-[0.33rem]"
+                on:click={handleOpenSettingsModal}
+              >
                 {#if $space?.name.folderName}
                   <div
-                    class="folder-name flex gap-2 items-center justify-center text-xl text-sky-800 hover:bg-sky-200 py-2 pl-3 pr-2 rounded-md"
+                    class="folder-name flex gap-2 items-center justify-center text-xl text-sky-800 pl-3 pr-2"
                   >
-                    <span class="leading-tight font-medium">{$space.name.folderName}</span>
+                    <span class="font-medium leading-[1]">{$space.name.folderName}</span>
                     <Icon name="chevron.down" size="20px" />
                   </div>
+                  {#if $space.name.smartFilterQuery}
+                    <span
+                      class="relative text-sm left-3 pointer-events-none flex items-center justify-center mb-[0.1rem] place-self-start px-0.5"
+                    >
+                      <span class="w-2 h-2 bg-blue-400 rounded-full animate-pulse mr-1.5"></span>
+                      <span class="text-blue-500 leading-[1]"> Smart Space</span>
+                    </span>
+                  {/if}
                 {/if}
               </button>
 
@@ -1594,8 +1558,10 @@
           </button> -->
           </div>
         {/if}
-        {#if $space?.name.folderName !== 'New Space'}
-          <div class="drawer-chat-search bg-sky-50">
+        {#if $space?.name.folderName !== '.tempspace'}
+          <div
+            class="drawer-chat-search bg-gradient-to-t from-sky-100/70 to-transparent via-bg-sky-100/10 bg-sky-100/70 backdrop-blur-xl backdrop-saturate-50"
+          >
             <div class="search-input-wrapper">
               <SearchInput bind:value={$searchValue} on:search={handleSearch} />
             </div>
@@ -1683,153 +1649,6 @@
             </div>
           </div>
         {/if}
-=======
-          >
-            <!-- <button
-            on:click={handleGoBack}
-            class="z-10 flex items-center justify-center space-x-2 transition-transform cursor-pointer hover:bg-sky-200 px-4 py-2 rounded-lg duration-200 focus-visible:shadow-focus-ring-button active:scale-95"
-          >
-            <Icon name="arrow.left" size="20px" />
-          </button> -->
-
-            <div class="settings-wrapper flex">
-              <button
-                class="settings-toggle flex flex-col items-start hover:bg-sky-200 rounded-md h-full gap-[0.33rem]"
-                on:click={handleOpenSettingsModal}
-              >
-                {#if $space?.name.folderName}
-                  <div
-                    class="folder-name flex gap-2 items-center justify-center text-xl text-sky-800 pl-3 pr-2"
-                  >
-                    <span class="font-medium leading-[1]">{$space.name.folderName}</span>
-                    <Icon name="chevron.down" size="20px" />
-                  </div>
-                  {#if $space.name.smartFilterQuery}
-                    <span
-                      class="relative text-sm left-3 pointer-events-none flex items-center justify-center mb-[0.1rem] place-self-start px-0.5"
-                    >
-                      <span class="w-2 h-2 bg-blue-400 rounded-full animate-pulse mr-1.5"></span>
-                      <span class="text-blue-500 leading-[1]"> Smart Space</span>
-                    </span>
-                  {/if}
-                {/if}
-              </button>
-
-              {#if $showSettingsModal}
-                <div
-                  class="modal-wrapper"
-                  transition:fly={{ y: 10, duration: 160 }}
-                  use:clickOutside={handleCloseSettingsModal}
-                >
-                  <OasisSpaceSettings
-                    bind:space={$space}
-                    on:refresh={handleRefreshLiveSpace}
-                    on:clear={handleClearSpace}
-                    on:delete={handleDeleteSpace}
-                    on:load={handleLoadSpace}
-                    on:delete-auto-saved={handleDeleteAutoSaved}
-                  />
-                </div>
-              {/if}
-            </div>
-
-            <!-- <button on:click={() => navigator.clipboard.writeText(JSON.stringify($space))}>
-            Copy Space Data
-          </button> -->
-          </div>
-        {/if}
-        {#if $space?.name.folderName !== '.tempspace'}
-          <div
-            class="drawer-chat-search bg-gradient-to-t from-sky-100/70 to-transparent via-bg-sky-100/10 bg-sky-100/70 backdrop-blur-xl backdrop-saturate-50"
-          >
-            <div class="search-input-wrapper">
-              <SearchInput bind:value={$searchValue} on:search={handleSearch} />
-            </div>
-
-            {#if $space && ($space.name.liveModeEnabled || ($space.name.sources ?? []).length > 0 || $space.name.smartFilterQuery)}
-              {#key '' + $space.name.liveModeEnabled + ($newlyLoadedResources.length > 0)}
-                <button
-                  class="live-mode"
-                  class:live-enabled={$space.name.liveModeEnabled &&
-                    $newlyLoadedResources.length === 0 &&
-                    !$loadingSpaceSources}
-                  disabled={$loadingSpaceSources}
-                  on:click={handleRefreshLiveSpace}
-                  use:tooltip={{
-                    text:
-                      $newlyLoadedResources.length > 0
-                        ? 'New content has been added to the space. Click to refresh.'
-                        : $space.name.liveModeEnabled
-                          ? ($space.name.sources ?? []).length > 0
-                            ? 'The sources will automatically be loaded when you open the space. Click to manually refresh.'
-                            : 'New resources that match the smart query will automatically be added. Click to manually refresh.'
-                          : ($space.name.sources ?? []).length > 0
-                            ? 'Click to load the latest content from the connected sources'
-                            : 'Click to load the latest content based on the smart query',
-                    position: 'top'
-                  }}
-                >
-                  {#if $loadingSpaceSources}
-                    <Icon name="spinner" />
-                    {#if $newlyLoadedResources.length > 0}
-                      <span
-                        >Processing items (<span class="tabular-nums"
-                          >{$newlyLoadedResources.length} / {$processingSourceItems.length}</span
-                        >)</span
-                      >
-                    {:else if ($space.name.sources ?? []).length > 0}
-                      Loading source{($space.name.sources ?? []).length > 1 ? 's' : ''}…
-                    {:else}
-                      Refreshing…
-                    {/if}
-                  {:else if $newlyLoadedResources.length > 0}
-                    {#await fetchNewlyAddedResourcePrevies()}
-                      <Icon name="reload" />
-                      Update Space with {$newlyLoadedResources.length} items
-                    {:then previews}
-                      <!-- <Icon name="reload" /> -->
-                      <div class="flex items-center -space-x-3">
-                        {#each previews as preview (preview.id)}
-                          <img
-                            class="w-6 h-6 rounded-lg overflow-hidden bg-white border-2 border-white/75 box-content"
-                            src={`https://www.google.com/s2/favicons?domain=${preview.url}&sz=48`}
-                            alt={`favicon`}
-                          />
-                        {/each}
-                      </div>
-
-                      {#if $newlyLoadedResources.length > previews.length}
-                        <span>+{$newlyLoadedResources.length - previews.length} new items</span>
-                      {:else}
-                        <span
-                          >{$newlyLoadedResources.length} new item{$newlyLoadedResources.length > 1
-                            ? 's'
-                            : ''}</span
-                        >
-                      {/if}
-                    {/await}
-                  {:else if $space.name.liveModeEnabled}
-                    <Icon name="news" />
-                    Auto Refresh
-                  {:else if ($space.name.sources ?? []).length > 0}
-                    <Icon name="reload" />
-                    Refresh Sources
-                  {:else}
-                    <Icon name="reload" />
-                    Smart Refresh
-                  {/if}
-                </button>
-              {/key}
-            {/if}
-
-            <div class="drawer-chat active">
-              <button class="close-button" on:click={handleCloseChat}>
-                <Icon name="close" size="15px" />
-              </button>
-            </div>
-          </div>
-        {/if}
->>>>>>> 7afe37b8
       </div>
     {/if}
 
@@ -1889,19 +1708,12 @@
           <Icon name="spinner" size="20px" />
         </div>
       {/if}
-<<<<<<< HEAD
-    {:else if $space?.name.folderName === 'New Space'}
-      <CreateNewSpace
-        on:update-existing-space={handleUpdateExistingSpace}
-        on:abort-space-creation={handleAbortSpaceCreation}
-=======
     {:else if $space?.name.folderName === '.tempspace'}
       <CreateNewSpace
         on:update-existing-space={handleUpdateExistingSpace}
         on:abort-space-creation={handleAbortSpaceCreation}
         on:creating-new-space
         on:done-creating-new-space
->>>>>>> 7afe37b8
         {space}
       />
     {:else if $loadingContents}
@@ -1957,13 +1769,8 @@
 
   .modal-wrapper {
     position: fixed;
-<<<<<<< HEAD
-    bottom: 3rem;
-    left: 3rem;
-=======
     bottom: 4rem;
     left: 0;
->>>>>>> 7afe37b8
     z-index: 100;
   }
 
