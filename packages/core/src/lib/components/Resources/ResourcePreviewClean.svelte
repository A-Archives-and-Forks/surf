--- conflicted
+++ resolved
@@ -67,12 +67,9 @@
   export let interactive: boolean = true
   export let showSource: boolean = false
   export let newTabOnClick: boolean = false
-<<<<<<< HEAD
   export let resourcesBlacklistable: boolean = false
   export let resourceBlacklisted: boolean = false
-=======
   export let everythingResource: boolean = true // NOTE: Use to hint context menu (true -> all, delete, false -> inside space only remove link)
->>>>>>> 225045c0
 
   const log = useLogScope('ResourcePreviewClean')
   const resourceManager = useResourceManager()
@@ -208,7 +205,6 @@
     dispatch('remove', resource.id)
   }
 
-<<<<<<< HEAD
   const handleBlacklisting = () => {
     resourceBlacklisted = !resourceBlacklisted
 
@@ -223,43 +219,42 @@
 
   const handleOpenAsNewTab = (e: MouseEvent) => {
     e.stopImmediatePropagation()
-=======
-  const handleOpenAsNewTab = (e?: MouseEvent) => {
-    e?.stopImmediatePropagation()
->>>>>>> 225045c0
-
-    openResourceAsTab({
-      active: true,
-      trigger: CreateTabEventTrigger.OasisItem
-    })
-  }
-
-  const handleOpenAsFile = () => {
-    if (resource.metadata?.name) {
-      window.api.openResourceLocally({
-        id: resource.id,
-        metadata: resource.metadata,
-        type: resource.type,
-        path: resource.path,
-        deleted: resource.deleted,
-        createdAt: resource.createdAt,
-        updatedAt: resource.updatedAt
+    const handleOpenAsNewTab = (e?: MouseEvent) => {
+      e?.stopImmediatePropagation()
+
+      openResourceAsTab({
+        active: true,
+        trigger: CreateTabEventTrigger.OasisItem
       })
-    } else {
-      alert('Failed to open file')
-    }
-  }
-
-  const handleToggleBlacklisted = () => {
-    resourceBlacklisted = !resourceBlacklisted
-  }
-
-  const getHostname = (raw: string) => {
-    try {
-      const url = new URL(raw)
-      return url.hostname
-    } catch (error) {
-      return raw
+    }
+
+    const handleOpenAsFile = () => {
+      if (resource.metadata?.name) {
+        window.api.openResourceLocally({
+          id: resource.id,
+          metadata: resource.metadata,
+          type: resource.type,
+          path: resource.path,
+          deleted: resource.deleted,
+          createdAt: resource.createdAt,
+          updatedAt: resource.updatedAt
+        })
+      } else {
+        alert('Failed to open file')
+      }
+    }
+
+    const handleToggleBlacklisted = () => {
+      resourceBlacklisted = !resourceBlacklisted
+    }
+
+    const getHostname = (raw: string) => {
+      try {
+        const url = new URL(raw)
+        return url.hostname
+      } catch (error) {
+        return raw
+      }
     }
   }
 </script>
@@ -272,12 +267,9 @@
   class:isSelected={selected}
   class:background={(isLiveSpaceResource && showSummary && resource.metadata?.userContext) ||
     showSource}
-<<<<<<< HEAD
   style="--id:{resource.id}; opacity: {resourceBlacklisted ? '20%' : '100%'};"
   on:dragstart={handleDragStart}
   draggable="true"
-=======
-  style="--id:{resource.id};"
   use:contextMenu={{
     items: [
       {
@@ -329,7 +321,6 @@
       }
     ]
   }}
->>>>>>> 225045c0
 >
   <div
     class="preview"
