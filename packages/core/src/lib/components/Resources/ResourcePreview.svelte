--- conflicted
+++ resolved
@@ -51,14 +51,10 @@
     getFileType,
     parseStringIntoUrl,
     getHostname,
-<<<<<<< HEAD
     hover,
-    isMac
-=======
     isMac,
     copyToClipboard,
     truncateURL
->>>>>>> abac8be3
   } from '@horizon/utils'
   import { useTabsManager } from '../../service/tabs'
   import { contextMenu } from '../Core/ContextMenu.svelte'
@@ -592,10 +588,10 @@
     }
   }
 
-<<<<<<< HEAD
   const handleToggleBlacklisted = () => {
     resourceBlacklisted = !resourceBlacklisted
-=======
+  }
+
   const handleCopyToClipboard = () => {
     if (canonicalUrl) {
       copyToClipboard(canonicalUrl)
@@ -625,7 +621,6 @@
 
     // after the resource is updated, update the metadata in the database
     await resourceManager.updateResourceMetadata(resource.id, { name: title })
->>>>>>> abac8be3
   }
 
   onMount(async () => {
@@ -773,7 +768,6 @@
     </div>
   {/if}
 
-<<<<<<< HEAD
   {#if resourcesBlacklistable}
     <div class="resource-blacklistable" use:hover={isHovered}>
       <Icon name="check" size="16px" />
@@ -784,11 +778,10 @@
       {/if}
     </div>
   {/if}
-=======
+
   <!-- <div class="absolute z-[10000] top-2 right-2 bg-black text-white p-2 rounded-lg">
     State: {$resourceState}
   </div> -->
->>>>>>> abac8be3
 
   <!-- {#if interactive}
     <div class="remove-wrapper">
