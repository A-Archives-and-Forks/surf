<script lang="ts">
<<<<<<< HEAD
  import { onMount } from 'svelte'
  import { get, writable, type Writable } from 'svelte/store'

  import { Board, Grid, createSettings, createBoard, clamp, snapToGrid } from '@horizon/tela'
  import type { IBoard, IPositionable, Vec4 } from '@horizon/tela'

  import './index.scss'

  import CardWrapper from './CardWrapper.svelte'
  import { Horizon } from '../../service/horizon'
  import { useLogScope } from '../../utils/log'
  import { takePageScreenshot } from '../../utils/screenshot'

  export let active: boolean = true
  export let horizon: Horizon

  const cards = horizon.cards
  const data = horizon.data

  const log = useLogScope('Horizon Component')

  const settings = createSettings({
    CAN_PAN: true,
    CAN_DRAW: true,
    CAN_ZOOM: false,
    CAN_SELECT: true,
    PAN_DIRECTION: 'x',
    SNAP_TO_GRID: true,
    GRID_SIZE: 30,
    BOUNDS: {
      minX: 0,
      minY: 0,
      maxX: 1920 * 7,
      maxY: 1080,
      maxZoom: 1,
      minZoom: 1, // todo?: Do we need to make these dynamic?
      limit: 'hard'
    },
    CHUNK_WIDTH: 1920 / 4, // Should be divisible by GRID_SIZE
    CHUNK_HEIGHT: 1080 / 3, // Should be divisible by GRID_SIZE
    POSITIONABLE_KEY: 'id'
  })

  const board: IBoard<any, any> = createBoard(settings, writable([]), {}, 'idle', {})

  const state = board.state
  const selectionCss = $state.selectionCss

  let containerEl: HTMLElement

  // Responsible for the scaling of the entire Horizon on bigger screens
  const handleWindowResize = () => {
    state.update((_state) => {
      _state.zoom.set(clamp(window.innerHeight / 1080, 1, Infinity))
      return _state
=======
    import { onMount } from "svelte";
    import { get, writable, type Writable } from "svelte/store";

    import { Board, Grid, createSettings, createBoard, clamp, snapToGrid, hoistPositionable } from "@horizon/tela";
    import type { IBoard, IPositionable, Vec4 } from "@horizon/tela";

    import './index.scss'

    import CardWrapper from "./CardWrapper.svelte";
    import { Horizon } from "../../service/horizon";
  import { useLogScope } from "../../utils/log";
  import { takePageScreenshot } from "../../utils/screenshot";

    export let active: boolean = true
    export let horizon: Horizon

    const cards = horizon.cards
    const data = horizon.data

    const log = useLogScope('Horizon Component')
  
    const settings = createSettings({
        CAN_PAN: true,
        CAN_DRAW: true,
        CAN_ZOOM: false,
        CAN_SELECT: true,
        PAN_DIRECTION: 'x',
        SNAP_TO_GRID: true,
        GRID_SIZE: 30,
        BOUNDS: {
            minX: 0,
            minY: 0,
            maxX: 1920 * 7,
            maxY: 1080,
            maxZoom: 1,
            minZoom: 1, // todo?: Do we need to make these dynamic?
            limit: "hard"
        },
        CHUNK_WIDTH: 1920 / 4, // Should be divisible by GRID_SIZE
        CHUNK_HEIGHT: 1080 / 3, // Should be divisible by GRID_SIZE
        POSITIONABLE_KEY: 'id'
>>>>>>> 6413fd24
    })
  }

  const loadHorizon = () => {
    $state.stackingOrder.set($cards.map((e) => get(e).id))
    $state.viewOffset.set({ x: $data.viewOffsetX, y: 0 })
  }

  const updatePreview = async () => {
    if (!active) return
    log.debug('generating preview image')
    const previewImage = await takePageScreenshot()
    horizon.updateData({ previewImage: previewImage })
  }

  const onModSelectEnd = (
    e: CustomEvent<{
      event: MouseEvent
      rect: Vec4
    }>
  ) => {
    const { rect } = e.detail
    let pos = { x: rect.x, y: rect.y }
    let size = { x: rect.w, y: rect.h }
    // Snap
    pos.x = $settings.SNAP_TO_GRID ? snapToGrid(pos.x, $settings.GRID_SIZE!) : pos.x
    pos.y = $settings.SNAP_TO_GRID ? snapToGrid(pos.y, $settings.GRID_SIZE!) : pos.y
    size.x = $settings.SNAP_TO_GRID ? snapToGrid(size.x, $settings.GRID_SIZE!) : size.x
    size.y = $settings.SNAP_TO_GRID ? snapToGrid(size.y, $settings.GRID_SIZE!) : size.y

    if (size.x < 90 || size.y < 90) {
      return
      // if (!e.detail.event.shiftKey) return
      pos = {
        x: pos.x - 90,
        y: pos.y - 90
      }
      size = {
        x: 180,
        y: 180
      }
    }

    horizon.addCard({
      x: pos.x,
      y: pos.y,
      width: size.x,
      height: size.y,
      data: {
        title: '',
        src: 'about:blank'
      }
    })

    $state.stackingOrder.set($cards.map((e) => get(e).id))
  }

<<<<<<< HEAD
  const handleCardChange = () => {
    log.debug('card changed')
    updatePreview()
  }
=======
    const handlePositionableEnter = (e: CustomEvent<string>) => {
        hoistPositionable(e.detail, containerEl)
    }

    const handleCardChange = () => {
        log.debug('card changed')
        updatePreview()
    }
>>>>>>> 6413fd24

  const handleCardLoad = () => {
    log.debug('card finished loading')
    updatePreview()
  }

  // TODO fix types to get rid of this type conversion
  $: positionables = cards as unknown as Writable<Writable<IPositionable<any>>[]>

  onMount(() => {
    loadHorizon()
    handleWindowResize()
  })
</script>

<svelte:window on:resize={handleWindowResize} />

<div data-horizon={horizon.id} class="horizon">
<<<<<<< HEAD
  <Board
    {settings}
    {board}
    {positionables}
    on:modSelectEnd={onModSelectEnd}
    bind:containerEl
    let:positionable
  >
    <svelte:fragment slot="selectRect">
      <div class="selectionRect" style={$selectionCss} />
    </svelte:fragment>

    <svelte:fragment slot="raw">
      <Grid dotColor="var(--color-text)" dotSize={1} dotOpacity={20} />
    </svelte:fragment>

    <CardWrapper {positionable} on:change={handleCardChange} on:load={handleCardLoad} />
  </Board>
=======
    <Board
        {settings}
        {board}
        positionables={positionables}
        on:modSelectEnd={onModSelectEnd}
        on:positionableEnter={handlePositionableEnter}
        bind:containerEl
        let:positionable
    >
        <svelte:fragment slot="selectRect">
            <div class="selectionRect" style={$selectionCss} />
        </svelte:fragment>

        <svelte:fragment slot="raw">
            <Grid dotColor="var(--color-text)" dotSize={1} dotOpacity={20} />
        </svelte:fragment>

        <CardWrapper {positionable} on:change={handleCardChange} on:load={handleCardLoad} />
    </Board>
>>>>>>> 6413fd24
</div><|MERGE_RESOLUTION|>--- conflicted
+++ resolved
@@ -1,10 +1,9 @@
 <script lang="ts">
-<<<<<<< HEAD
   import { onMount } from 'svelte'
   import { get, writable, type Writable } from 'svelte/store'
 
-  import { Board, Grid, createSettings, createBoard, clamp, snapToGrid } from '@horizon/tela'
-  import type { IBoard, IPositionable, Vec4 } from '@horizon/tela'
+  import { Board, Grid, createSettings, createBoard, clamp, snapToGrid, hoistPositionable } from "@horizon/tela";
+  import type { IBoard, IPositionable, Vec4 } from "@horizon/tela";
 
   import './index.scss'
 
@@ -55,49 +54,6 @@
     state.update((_state) => {
       _state.zoom.set(clamp(window.innerHeight / 1080, 1, Infinity))
       return _state
-=======
-    import { onMount } from "svelte";
-    import { get, writable, type Writable } from "svelte/store";
-
-    import { Board, Grid, createSettings, createBoard, clamp, snapToGrid, hoistPositionable } from "@horizon/tela";
-    import type { IBoard, IPositionable, Vec4 } from "@horizon/tela";
-
-    import './index.scss'
-
-    import CardWrapper from "./CardWrapper.svelte";
-    import { Horizon } from "../../service/horizon";
-  import { useLogScope } from "../../utils/log";
-  import { takePageScreenshot } from "../../utils/screenshot";
-
-    export let active: boolean = true
-    export let horizon: Horizon
-
-    const cards = horizon.cards
-    const data = horizon.data
-
-    const log = useLogScope('Horizon Component')
-  
-    const settings = createSettings({
-        CAN_PAN: true,
-        CAN_DRAW: true,
-        CAN_ZOOM: false,
-        CAN_SELECT: true,
-        PAN_DIRECTION: 'x',
-        SNAP_TO_GRID: true,
-        GRID_SIZE: 30,
-        BOUNDS: {
-            minX: 0,
-            minY: 0,
-            maxX: 1920 * 7,
-            maxY: 1080,
-            maxZoom: 1,
-            minZoom: 1, // todo?: Do we need to make these dynamic?
-            limit: "hard"
-        },
-        CHUNK_WIDTH: 1920 / 4, // Should be divisible by GRID_SIZE
-        CHUNK_HEIGHT: 1080 / 3, // Should be divisible by GRID_SIZE
-        POSITIONABLE_KEY: 'id'
->>>>>>> 6413fd24
     })
   }
 
@@ -155,59 +111,33 @@
     $state.stackingOrder.set($cards.map((e) => get(e).id))
   }
 
-<<<<<<< HEAD
   const handleCardChange = () => {
     log.debug('card changed')
     updatePreview()
   }
-=======
-    const handlePositionableEnter = (e: CustomEvent<string>) => {
-        hoistPositionable(e.detail, containerEl)
-    }
-
-    const handleCardChange = () => {
-        log.debug('card changed')
-        updatePreview()
-    }
->>>>>>> 6413fd24
 
   const handleCardLoad = () => {
     log.debug('card finished loading')
     updatePreview()
   }
 
+  const handlePositionableEnter = (e: CustomEvent<string>) => {
+    hoistPositionable(e.detail, containerEl)
+  }
+
   // TODO fix types to get rid of this type conversion
   $: positionables = cards as unknown as Writable<Writable<IPositionable<any>>[]>
 
-  onMount(() => {
-    loadHorizon()
-    handleWindowResize()
-  })
+    onMount(() => {
+        loadHorizon()
+        handleWindowResize()
+    })
+    
 </script>
 
 <svelte:window on:resize={handleWindowResize} />
 
 <div data-horizon={horizon.id} class="horizon">
-<<<<<<< HEAD
-  <Board
-    {settings}
-    {board}
-    {positionables}
-    on:modSelectEnd={onModSelectEnd}
-    bind:containerEl
-    let:positionable
-  >
-    <svelte:fragment slot="selectRect">
-      <div class="selectionRect" style={$selectionCss} />
-    </svelte:fragment>
-
-    <svelte:fragment slot="raw">
-      <Grid dotColor="var(--color-text)" dotSize={1} dotOpacity={20} />
-    </svelte:fragment>
-
-    <CardWrapper {positionable} on:change={handleCardChange} on:load={handleCardLoad} />
-  </Board>
-=======
     <Board
         {settings}
         {board}
@@ -226,6 +156,5 @@
         </svelte:fragment>
 
         <CardWrapper {positionable} on:change={handleCardChange} on:load={handleCardLoad} />
-    </Board>
->>>>>>> 6413fd24
+  </Board>
 </div>