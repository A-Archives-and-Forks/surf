<script lang="ts">
  import { createEventDispatcher, onDestroy, onMount, tick } from 'svelte'
  import { get, writable, type Unsubscriber, type Writable } from 'svelte/store'

  import {
    Board,
    createSettings,
    createBoard,
    clamp,
    snapToGrid,
    hoistPositionable,
    hasClassOrParentWithClass,
    Positionable
  } from '@horizon/tela'
  import type { IBoard, IPositionable, Vec4 } from '@horizon/tela'

  import CardWrapper from './CardWrapper.svelte'
  import { Horizon } from '../../service/horizon'
  import { useLogScope } from '../../utils/log'
  import { requestNewPreviewImage, takePageScreenshot } from '../../utils/screenshot'
<<<<<<< HEAD
  import type { Card } from '../../types/index'
=======
  import type { Card, CardBrowser, CardFile, CardText } from '../../types'
>>>>>>> cfed4e63
  import { useDebounce } from '../../utils/debounce'
  import HorizonInfo from './HorizonInfo.svelte'
  import Grid from './Grid.svelte'
  import {
    EDGE_SNAP_FACTOR,
    GRID_SIZE_COARSE,
    GRID_SIZE_FINE,
    QUICK_SNAP_THRESHOLD
  } from '../../constants/horizon'
  import { debounce, isInsideViewport, lerp, map } from '../../../../../tela/dist/utils'
  import { visorEnabled, visorPinch } from './HorizonManager.svelte'

  export let active: boolean = true
  export let horizon: Horizon
  export let inOverview: boolean = false
  export let visorSearchTerm: Writable<string>

  const REQUEST_NEW_PREVIEW_INTERVAL = 3e3
  const cards = horizon.cards
  const data = horizon.data

  const log = useLogScope('Horizon Component')
  const dispatch = createEventDispatcher<{ change: Horizon; cardChange: Card }>()

  const settings = createSettings({
    CAN_PAN: true,
    CAN_DRAW: true,
    CAN_ZOOM: false,
    CAN_SELECT: true,
    PAN_DIRECTION: 'x',
    SNAP_TO_GRID: true,
    GRID_SIZE: GRID_SIZE_COARSE,
    EDGE_SNAP_FACTOR: EDGE_SNAP_FACTOR,
    QUICK_SNAP_THRESHOLD: QUICK_SNAP_THRESHOLD,
    BOUNDS: {
      minX: 0,
      minY: 0,
      maxX: Infinity, //1920 * 7,
      maxY: Infinity,
      maxZoom: 1,
      minZoom: 1, // todo?: Do we need to make these dynamic?
      limit: 'hard'
    },
    CHUNK_WIDTH: 1920 / 4, // Should be divisible by GRID_SIZE
    CHUNK_HEIGHT: 1080 / 3, // Should be divisible by GRID_SIZE
    POSITIONABLE_KEY: 'id'
  })

  const stack = writable([] as string[])
  const board: IBoard<any, any> = createBoard(
    settings,
    stack,
    {
      viewPort: {
        x: 10,
        y: 50
      } as any
    },
    'idle',
    {}
  )

  const state = board.state
  const selectionRect = $state.selectionRect
  const selectionCss = $state.selectionCss
  const viewOffset = $state.viewOffset
  const viewPort = $state.viewPort
  const activeCardId = horizon.activeCardId

  let containerEl: HTMLElement
  let requestNewPreviewIntervalId: number | undefined
  let isDraggingCard = false

  $: log.debug('horizon state changed', horizon.state)

  $: if (!active && horizon.state !== 'hot') {
    log.error('edge case! horizon is active but not hot')
  }

  const debouncedHorizonUpdate = useDebounce((...args: Parameters<typeof horizon.updateData>) => {
    return horizon.updateData(...args)
  }, 500)

  const debouncedCardUpdate = useDebounce((...args: Parameters<typeof horizon.updateCard>) => {
    return horizon.updateCard(...args)
  }, 500)

  // Responsible for the scaling of the entire Horizon on bigger screens
  const handleWindowResize = () => {
    state.update((_state) => {
      _state.zoom.set(clamp(window.innerHeight / 1080, 1, Infinity))
      return _state
    })
  }

  const loadHorizon = () => {
    $state.stackingOrder = horizon.stackingOrder
    $state.stackingOrder.subscribe(async (e) => {
      if (horizon) {
        await horizon.storage.horizons.update(horizon.id, {
          ...horizon.data,
          stackingOrder: get(horizon.stackingOrder)
        })
      }
    })

    $state.viewOffset.set({ x: data.viewOffsetX, y: 0 })
    viewOffset.subscribe((e) => {
      debouncedHorizonUpdate({ viewOffsetX: e.x })
    })
  }

  const updatePreview = async () => {
    if (horizon && active && !inOverview) {
      log.debug(horizon.id, 'requesting new preview image')
      await requestNewPreviewImage(horizon.id)
    }
  }

  let showSelectTooltip = false
  let selectPos = { x: 0, y: 0 }
  let selectSecondaryAction = false // if true, create a text card instead of a browser card
  const onModSelectChange = (
    e: CustomEvent<{
      event: MouseEvent
      rect: Vec4
    }>
  ) => {
    const event = e.detail.event

    showSelectTooltip = true
    selectPos = {
      x: event.clientX,
      y: event.clientY
    }

    // Right click
    selectSecondaryAction = event.which === 3 || event.button === 2
  }

  const onModSelectEnd = (
    e: CustomEvent<{
      event: MouseEvent
      rect: Vec4
    }>
  ) => {
    showSelectTooltip = false
    const { rect, event } = e.detail
    let pos = { x: rect.x, y: rect.y }
    let size = { x: rect.w, y: rect.h }
    // Snap
    pos.x = $settings.SNAP_TO_GRID ? snapToGrid(pos.x, $settings.GRID_SIZE!) : pos.x
    pos.y = $settings.SNAP_TO_GRID ? snapToGrid(pos.y, $settings.GRID_SIZE!) : pos.y
    size.x = $settings.SNAP_TO_GRID ? snapToGrid(size.x, $settings.GRID_SIZE!) : size.x
    size.y = $settings.SNAP_TO_GRID ? snapToGrid(size.y, $settings.GRID_SIZE!) : size.y

    if (size.x < 90 || size.y < 90) {
      return
      // if (!e.detail.event.shiftKey) return
      pos = {
        x: pos.x - 90,
        y: pos.y - 90
      }
      size = {
        x: 180,
        y: 180
      }
    }

    log.debug('mod select end', e.detail.event)

    const position = {
      x: pos.x,
      y: pos.y,
      width: size.x,
      height: size.y
    }

    // Right click
    if (event.which === 3 || event.button === 2) {
      log.debug('creating new text card', position)
      horizon.addCardText('', position, true)
    } else {
      log.debug('creating new browser card', position)
      horizon.addCardBrowser('', position, true)
    }
  }

  const handleCardChange = async (e: CustomEvent<Card>) => {
    const card = e.detail
    log.debug('card changed', card)
    debouncedCardUpdate(card.id, card).then(() => {
      dispatch('cardChange', card)
      updatePreview()
    })
  }

  const handleCardLoad = () => {
    log.debug('card finished loading')
    updatePreview()
  }

  const handleCardDelete = async (e: CustomEvent<Card>) => {
    const card = e.detail
    log.debug('deleting card', card)
    await horizon.deleteCard(card.id)
    updatePreview()
  }

  const handleCardDuplicate = async (e: CustomEvent<Card>) => {
    const card = e.detail
    log.debug('duplicating card', card)

    const newCardStore = await horizon.duplicateCardWithoutData(card.id, {
      width: card.width,
      height: card.height,
      x: card.x + card.width + 50,
      y: card.y
    })

    const newCard = get(newCardStore)
    horizon.scrollToCard(newCard)
    horizon.setActiveCard(newCard.id)
  }

  const handleCardBeginDrag = (e: CustomEvent<Card>) => {
    isDraggingCard = true
  }

  const handleCardEndDrag = (e: CustomEvent<Card>) => {
    isDraggingCard = false
  }

  const handleCardBeginResize = (e: CustomEvent<Card>) => {
    isDraggingCard = true // well.. actually its resizing this should be one var.. not sure if we need to distinguish sooner or later though.
  }
  const handleCardEndResize = (e: CustomEvent<Card>) => {
    isDraggingCard = false
  }

  const handlePositionableEnter = (e: CustomEvent<string>) => {
    hoistPositionable(e.detail, containerEl)
  }

  const handleMouseDown = (e: MouseEvent) => {
    if (!hasClassOrParentWithClass(e.target as HTMLElement, 'card')) {
      $activeCardId = null
    }
  }

  const handleKeydown = (e: KeyboardEvent) => {
    if (e.key === 'Enter' || (e.key === 'Escape' && $visorEnabled && $activeCardId !== null)) {
      // Prevent centering in text cards & browsers for now.
      const card = $cards.find((c) => get(c).id === $activeCardId)
      if (!card) return
      if (get(card).type === 'text' || get(card).type === 'browser') return

      $visorEnabled = false
      horizon.scrollToCardCenter($activeCardId)
      horizon.moveCardToStackingTop($activeCardId)
    } else if ((e.key === 'ArrowLeft' || (e.key === 'Tab' && e.shiftKey)) && $visorEnabled) {
      visorSelectPrev()
    } else if ((e.key === 'ArrowRight' || e.key === 'Tab') && $visorEnabled) {
      visorSelectNext()
    }
    // TODO: old, remove?
    // if (e.key === 'Control' && isDraggingCard) {
    //   $settings.GRID_SIZE = GRID_SIZE_FINE
    // }
    // if (!hasClassOrParentWithClass(e.target as HTMLElement, 'card')) {
    // }
  }

  // TODO: old, remove?
  // $: {
  //   if (!isDraggingCard) {
  //     $settings.GRID_SIZE = GRID_SIZE_COARSE
  //   }
  // }

  const handleKeyup = (e: KeyboardEvent) => {
    if (e.key === 'Escape') $activeCardId = null
    // if (!hasClassOrParentWithClass(e.target as HTMLElement, 'card')) {
    // }
    // TODO: old, remove?
    // if (e.key === 'Control') {
    //   $settings.GRID_SIZE = GRID_SIZE_COARSE
    // }
  }

  $: {
    if ($visorEnabled && visorScroll) {
      const targetCenter = visorListTargets.toSorted((a, b) => {
        const aCenter = a.x + a.width / 2
        const bCenter = b.x + b.width / 2
        return (
          Math.abs($viewOffset.x - visorScroll + $viewPort.w / 2 - aCenter) -
          Math.abs($viewOffset.x - visorScroll + $viewPort.w / 2 - bCenter)
        )
      })[0]
      if (!targetCenter) console.warn('no target center!')
      if (targetCenter) {
        horizon.setActiveCard(targetCenter.id)
        debounce('center_visor', 360, () => {
          const centerOffset =
            targetCenter.x +
            ((VISOR_CARD_SIZE.w / 2) * 1) / VISOR_SCALE_FAC -
            ($viewOffset.x - visorScroll + $viewPort.w / 2)
          visorScroll -= centerOffset
          applyVisorList()
        })
      }
    }
  }
  const handleWheel = (e: WheelEvent) => {
    if (!$visorEnabled) return

    if ($viewOffset.x - visorScroll < visorScrollMin) {
      visorScroll += $viewOffset.x - visorScroll - visorScrollMin
    }
    if ($viewOffset.x - visorScroll > visorScrollMax) {
      visorScroll += $viewOffset.x - visorScroll - visorScrollMax
    }
    if (!e.ctrlKey) {
      visorScroll = visorScroll - e.deltaX
      applyVisorList()
    }
  }

  // TODO fix types to get rid of this type conversion
  $: positionables = cards as unknown as Writable<Writable<IPositionable<any>>[]>

  /* VISOR */

  // How much +- x margin to animate in visor mode
  const VISOR_CULL_X_MARGIN = 850
  const VISOR_CARD_SIZE = { w: 30 * 10, h: 30 * 12 }
  const VISOR_SCALE_FAC = 0.5

  // let visorCardsBackup: { id: string, x: number, y: number, width: number, height: number }[] = []
  // Target positions for displaying as visor list
  let visorListTargets: { id: string; x: number; y: number; width: number; height: number }[] = []

  // TODO: Make use of this -> Shoudl auto resturn to this after search is canceled / empty query again
  let visorInitFocussedId: string | null = null

  let visorScroll = 0
  let visorScrollMin = 0
  let visorScrollMax = 0

  /**
   * Computes offsets to display cards as the corrct visor list.
   * @param targetCards Optional subset of cards (e.g. search results)
   * @param activeCard
   */
  const computeVisorList = (
    contents: Writable<Card>[],
    focusCard?: Writable<Card>,
    autoFocus = false,
    force = false
  ) => {
    if (visorListTargets.length > 0 && !force) return
    const visibleCards = $cards.filter((c) => {
      const _c = get(c)
      return isInsideViewport(
        _c.x,
        _c.y,
        _c.width,
        _c.height,
        $viewOffset.x,
        $viewOffset.y,
        $viewPort,
        get($state.zoom),
        200,
        200
      )
    })
    // TODO: We should probably fall back to getting closest in current viewport
    // when active but outside visible area?
    let focusedCard: Writable<Card> | undefined = focusCard
    // if ($activeCardId !== undefined && visibleCards.find((c) => get(c).id === $activeCardId) !== undefined) {
    //   focusedCard = visibleCards.find((c) => get(c).id === $activeCardId)!
    // }
    // TODO: Case? Do we ned this feat?
    if (focusCard === undefined) {
      if (!autoFocus) {
        focusedCard = contents?.at(0) || undefined //|| $cards.find((c) => get(c).id === $activeCardId)
      } else {
        // Find closest card to viewPort center
        focusedCard =
          focusedCard ||
          visibleCards.sort((a, b) => {
            const aCenter = get(a).x + get(a).width / 2
            const bCenter = get(b).x + get(b).width / 2
            return (
              Math.abs($viewOffset.x + $viewPort.w / 2 - aCenter) -
              Math.abs($viewOffset.x + $viewPort.w / 2 - bCenter)
            )
          })[0]
        // No on screen, closest of all
        focusedCard =
          focusedCard ||
          $cards.sort((a, b) => {
            const aCenter = get(a).x + get(a).width / 2
            const bCenter = get(b).x + get(b).width / 2
            return (
              Math.abs($viewOffset.x + $viewPort.w / 2 - aCenter) -
              Math.abs($viewOffset.x + $viewPort.w / 2 - bCenter)
            )
          })[0]
      }
    }

    if (focusedCard) horizon.setActiveCard(get(focusedCard).id) // TODO?: Only if not active already?

    const activeCardIdx =
      focusedCard === undefined ? 0 : contents.findIndex((c) => get(c).id === get(focusedCard!).id)
    const tagetScreenCenter = $viewOffset.x + $viewPort.w / 2
    visorListTargets = contents
      .sort((a, b) => get(a).x - get(b).x)
      .map((c, i) => {
        const _c = get(c)
        const relativeCardIdx = i - activeCardIdx // Offset from center target
        const newX =
          tagetScreenCenter +
          relativeCardIdx * VISOR_CARD_SIZE.w -
          (VISOR_CARD_SIZE.w / 2) * (1 / VISOR_SCALE_FAC) +
          $settings.GRID_SIZE * relativeCardIdx
        const newY = $viewPort.h / 2 - (VISOR_CARD_SIZE.h / 2) * (1 / VISOR_SCALE_FAC)

        return {
          id: _c.id,
          x: newX,
          y: newY,
          width: VISOR_CARD_SIZE.w * (1 / VISOR_SCALE_FAC),
          height: VISOR_CARD_SIZE.h * (1 / VISOR_SCALE_FAC)
        }
      })

    // Hide all others
    $cards
      .filter((c) => !visorListTargets.find((t) => t.id === get(c).id))
      .forEach((c) => {
        c.update((_c) => {
          // This makes it fly in/out happily from the bottom screen edge
          // const min = Math.ceil(0);
          // const max = Math.floor($viewPort.w);
          // _c.xOverride =  $viewOffset.x + Math.floor(Math.random() * (max - min + 1)) + min;
          _c.xOverride =
            $viewOffset.x +
            map(0, get($cards.sort((a, b) => get(a).x - get(b).x).at(-1)!).x, 0, $viewPort.w, _c.x)
          _c.yOverride = $viewPort.h
          return _c
        })
      })
  }
  const applyVisorList = () => {
    function _update() {
      $cards.forEach((c) => {
        const target = visorListTargets.find((t) => t.id === get(c).id)
        const targetCardX = target?.x || 0
        const activeCardX = visorListTargets.find((t) => t.id === $activeCardId)?.x || 0
        const targetCardIdx = visorListTargets.findIndex((t) => t.id === get(c).id)
        const activeCardIdx = visorListTargets.findIndex((t) => t.id === $activeCardId)
        const offset = targetCardIdx - activeCardIdx
        const fac = lerp(0.3, 1, map(Math.abs(targetCardX - activeCardX), 0, 800, 0, 1))
        if (!target) return
        c.update((_c) => {
          _c.xOverride = visorScroll + target.x
          _c.yOverride = target.y
          _c.widthOverride = target.width
          _c.heightOverride = target.height
          // _c.scaleOverride = offset === 0 ? 100*VISOR_SCALE_FAC : (100*VISOR_SCALE_FAC-(VISOR_SCALE_FAC + fac))
          _c.scaleOverride = offset === 0 ? 100 * VISOR_SCALE_FAC + 10 : 100 * VISOR_SCALE_FAC
          _c.zOverride = offset === 0 ? 100 : 0
          return _c
        })
      })
    }
    requestAnimationFrame(_update)

    if (visorListTargets.length === 0) {
      visorScrollMin = 0
      visorScrollMax = 0
      visorScroll = 0
    } else {
      const sortedTargets = visorListTargets.toSorted((a, b) => a.x - b.x)
      visorScrollMin =
        sortedTargets[0].x - $viewPort.w / 2 + (VISOR_CARD_SIZE.w / 2) * (1 / VISOR_SCALE_FAC)
      visorScrollMax =
        sortedTargets.at(-1).x - $viewPort.w / 2 + (VISOR_CARD_SIZE.w / 2) * (1 / VISOR_SCALE_FAC)
    }
  }

  const visorSelectNext = () => {
    const activeCardIdx = visorListTargets.findIndex((c) => c.id === $activeCardId)
    if (activeCardIdx === -1) return
    const next = activeCardIdx + 1 > visorListTargets.length - 1 ? 0 : activeCardIdx + 1
    $activeCardId = visorListTargets[next]?.id || $activeCardId
    const targetCenter = visorListTargets.find((c) => c.id === $activeCardId)
    if (!targetCenter) return
    const centerOffset =
      targetCenter.x +
      ((VISOR_CARD_SIZE.w / 2) * 1) / VISOR_SCALE_FAC -
      ($viewOffset.x - visorScroll + $viewPort.w / 2)
    visorScroll -= centerOffset
    applyVisorList()
  }
  const visorSelectPrev = () => {
    const activeCardIdx = visorListTargets.findIndex((c) => c.id === $activeCardId)
    if (activeCardIdx === -1) return
    const prev = activeCardIdx - 1 < 0 ? visorListTargets.length - 1 : activeCardIdx - 1
    $activeCardId = visorListTargets[prev]?.id || $activeCardId
    const targetCenter = visorListTargets.find((c) => c.id === $activeCardId)
    if (!targetCenter) return
    const centerOffset =
      targetCenter.x +
      ((VISOR_CARD_SIZE.w / 2) * 1) / VISOR_SCALE_FAC -
      ($viewOffset.x - visorScroll + $viewPort.w / 2)
    visorScroll -= centerOffset
    applyVisorList()
  }

  // Simple throttle function
  const throttle = (func: Function, limit: number) => {
    let inThrottle: boolean
    return function () {
      const args = arguments
      const context = this
      if (!inThrottle) {
        func.apply(context, args)
        inThrottle = true
        setTimeout(() => (inThrottle = false), limit)
      }
    }
  }

  // This block handles the pinch transitions
  $: {
    if (!$visorEnabled && $visorPinch > 1) {
      if (visorListTargets.length === 0)
        throttle(
          () =>
            computeVisorList(
              $cards,
              $activeCardId !== null ? $cards.find((e) => get(e).id == $activeCardId) : undefined,
              true
            ),
          300
        )()
      const inView = $cards.filter((c) => {
        const _c = get(c)
        return isInsideViewport(
          _c.x,
          _c.y,
          _c.width,
          _c.height,
          $viewOffset.x,
          $viewOffset.y,
          $viewPort,
          get($state.zoom),
          VISOR_CULL_X_MARGIN,
          400
        )
      })
      const progress = clamp($visorPinch / 32, 0, 1)
      function _update() {
        inView.forEach((c) => {
          const original = get(c)
          const target = visorListTargets.find((t) => t.id === get(c).id)
          // const domEl = document.querySelector(`[data-id="${get(c).id}"]`) as HTMLElement
          if (!target || !original) return

          // TODO: Look into this, maybe CSS Animations can save our CPUs
          // domEl.style.setProperty('--targetX', `${lerp(original.x, target.x, progress)}px`)
          // domEl.style.setProperty('--targetY', `${lerp(original.y, target.y, progress)}px`)
          // domEl.style.setProperty('--targetWidth', `${lerp(original.width, target.width, progress)}px`)
          // domEl.style.setProperty('--targetHeight', `${lerp(original.height, target.height, progress)}px`)
          // domEl.style.setProperty('--targetOpacity', `${lerp(0, 100, map(Math.abs(($viewOffset.x + $viewPort.w / 2) - target.x), 0, 800, 0, 1))}%`)
          // domEl.classList.add('moveAnim')
          c.update((_c) => {
            _c.xOverride = lerp(original.x, target.x, progress)
            _c.yOverride = lerp(original.y, target.y, progress)
            _c.widthOverride = lerp(original.width, target.width, progress)
            _c.heightOverride = lerp(original.height, target.height, progress)
            _c.scaleOverride = lerp(100, 100 * VISOR_SCALE_FAC, progress)
            return _c
          })
        })
      }
      requestAnimationFrame(_update) // Thank god this saved performance lol
    } else if ($visorEnabled && $visorPinch < -1) {
      const inView = $cards.filter((c) => {
        const _c = get(c)
        return isInsideViewport(
          _c.x,
          _c.y,
          _c.width,
          _c.height,
          $viewOffset.x,
          $viewOffset.y,
          $viewPort,
          get($state.zoom),
          VISOR_CULL_X_MARGIN,
          400
        )
      })
      const progress = clamp(-$visorPinch / 40, 0, 1)
      function _update() {
        inView.forEach((c) => {
          const original = get(c) //inView.find(b => get(b).id === get(c).id)
          // const target = get(c).find(t => t.id === get(c).id)
          // const domEl = document.querySelector(`[data-id="${get(c).id}"]`) as HTMLElement
          if (!original) return
          // TODO: Look into this, maybe CSS Animations can save our CPUs
          // domEl.style.setProperty('--targetX', `${lerp(original.x, target.x, progress)}px`)
          // domEl.style.setProperty('--targetY', `${lerp(original.y, target.y, progress)}px`)
          // domEl.style.setProperty('--targetWidth', `${lerp(original.width, target.width, progress)}px`)
          // domEl.style.setProperty('--targetHeight', `${lerp(original.height, target.height, progress)}px`)
          // domEl.style.setProperty('--targetOpacity', `${lerp(0, 100, map(Math.abs(($viewOffset.x + $viewPort.w / 2) - target.x), 0, 800, 0, 1))}%`)
          // domEl.classList.add('moveAnim')
          c.update((_c) => {
            _c.xOverride = lerp(original.xOverride, original.x, progress)
            _c.yOverride = lerp(original.yOverride, original.y, progress)
            _c.widthOverride = lerp(original.widthOverride, original.width, progress)
            _c.heightOverride = lerp(original.heightOverride, original.height, progress)
            _c.scaleOverride = lerp(100, 100 * VISOR_SCALE_FAC, progress)
            return _c
          })
        })
      }
      requestAnimationFrame(_update)
    }
  }

  $: if ($visorEnabled) {
    handleVisorOpen()
  } else {
    handleVisorClose()
  }

  $: $visorEnabled && $visorSearchTerm !== '' && handleSearchChange($visorSearchTerm)
  let lastVisorSearchTerm = ''
  $: if ($visorEnabled && $visorSearchTerm === '' && $visorSearchTerm !== lastVisorSearchTerm) {
    computeVisorList($cards, undefined, true, true)
    applyVisorList()
  }

  const handleSearchChange = (query: string = '') => {
    lastVisorSearchTerm = query
    horizon.setActiveCard(null)
    const results =
      query === ''
        ? $cards
        : $cards.filter((c) => {
            const card = get(c)
            if (card.type === 'text') {
              return JSON.stringify((card as CardText).data.content)
                .toLowerCase()
                .includes(query.toLowerCase())
            } else if (card.type === 'browser') {
              const entry = horizon.historyEntriesManager.getEntry(
                (card as CardBrowser).data.historyStackIds[
                  (card as CardBrowser).data.currentHistoryIndex
                ]
              )
              return `${entry?.title} ${entry?.url}`.toLowerCase().includes(query.toLowerCase())
            } else if (card.type === 'file') {
              return (card as CardFile).data.name?.toLowerCase().includes(query.toLowerCase())
            }
          })
    computeVisorList(
      results,
      results.find((c) => get(c).id === $activeCardId) || undefined,
      false,
      true
    )
    applyVisorList()
  }

  onDestroy(
    cards.subscribe((v) => {
      if ($visorEnabled) handleSearchChange($visorSearchTerm)
    })
  )

  let visorLastActiveCardID: string | null = null
  let visorActiveCardSub: Unsubscriber
  let backupActiveCardID: string | null = null
  const handleVisorOpen = () => {
    backupActiveCardID = $activeCardId
    $settings.CAN_PAN = false
    $settings.CAN_DRAW = false
    $settings.CAN_SELECT = false

    if (visorListTargets.length === 0)
      computeVisorList($cards, $cards.find((c) => get(c).id === $activeCardId) || undefined, true)
    applyVisorList()
    if (visorInitFocussedId === null) {
      visorInitFocussedId = $activeCardId
    }
  }
  const handleVisorClose = () => {
    visorActiveCardSub && visorActiveCardSub()
    if (visorListTargets.length === 0) return
    function _update() {
      $cards.forEach((c) => {
        c.update((_c) => {
          _c.xOverride = undefined
          _c.yOverride = undefined
          _c.widthOverride = undefined
          _c.heightOverride = undefined
          _c.scaleOverride = undefined
          return _c
        })
      })
    }
    requestAnimationFrame(_update)

    if ($activeCardId !== backupActiveCardID) {
      horizon.scrollToCardCenter($activeCardId)
    }

    visorListTargets = []
    visorInitFocussedId = null
    visorScroll = 0
    $settings.CAN_PAN = true
    $settings.CAN_DRAW = true
    $settings.CAN_SELECT = true
  }

  onMount(() => {
    // const stack = [...$cards].sort((a, b) => { return get(a).stacking_order - get(b).stacking_order }).map((e) => get(e).id);

    loadHorizon()
    handleWindowResize()

    // @ts-ignore
    window.api.registerPreviewImageHandler(horizon.id, (blob: Blob) => {
      horizon?.setPreviewImage(blob)
    })

    horizon.attachBoard(board)
    horizon.attachSettings(settings)

    stack.set(get(horizon.stackingOrder))
    $state.stackingOrder = stack

    requestNewPreviewIntervalId = setInterval(updatePreview, REQUEST_NEW_PREVIEW_INTERVAL)
  })

  onDestroy(() => {
    horizon.detachBoard()
    horizon.detachSettings()
    clearInterval(requestNewPreviewIntervalId)
    window.api.unregisterPreviewImageHandler(horizon.id)
  })
</script>

<svelte:window
  on:resize={handleWindowResize}
  on:keyup={handleKeyup}
  on:keydown={handleKeydown}
  on:wheel={handleWheel}
/>

{#if showSelectTooltip}
  <div class="cursor-tooltip" style="--select-x: {selectPos.x}px; --select-y: {selectPos.y}px;">
    {selectSecondaryAction ? 'New Text Card' : 'New Browser Card'}
  </div>
{/if}

<div
  data-horizon={horizon.id}
  data-horizon-state={horizon.state}
  data-horizon-active={active}
  class="horizon"
>
  {#if !inOverview}
    <HorizonInfo {horizon} on:change />
  {/if}

  <Board
    {settings}
    {board}
    {positionables}
    on:modSelectChange={onModSelectChange}
    on:modSelectEnd={onModSelectEnd}
    on:positionableEnter={handlePositionableEnter}
    on:mousedown={handleMouseDown}
    bind:containerEl
    let:positionable
  >
    <svelte:fragment slot="selectRect">
      <div
        class="selectionRect"
        style="left: {snapToGrid($selectionRect?.x || 0, $settings.GRID_SIZE)}px; top: {snapToGrid(
          $selectionRect?.y || 0,
          $settings.GRID_SIZE
        )}px; width: {snapToGrid(
          $selectionRect?.w || 0,
          $settings.GRID_SIZE
        )}px; height: {snapToGrid(
          $selectionRect?.h || 0,
          $settings.GRID_SIZE
        )}px; z-index: 9999999;"
      >
        <svg width="100%" height="100%" xmlns="http://www.w3.org/2000/svg"
          ><defs
            ><pattern
              id="a"
              patternUnits="userSpaceOnUse"
              width="20"
              height="20"
              patternTransform="scale(0.5) rotate(135)"
              ><rect x="0" y="0" width="100%" height="100%" fill="currentColor" /><path
                d="M0 10h20z"
                stroke-width="1.5"
                stroke="currentColor"
                fill="none"
              /></pattern
            ></defs
          ><rect width="800%" height="800%" transform="translate(0,0)" fill="url(#a)" /></svg
        >
      </div>
      <!-- <div class="selectionRectShadow" style="left: {snapToGrid($selectionRect?.x || 0, $settings.GRID_SIZE)}px; top: {snapToGrid($selectionRect?.y || 0, $settings.GRID_SIZE)}px; width: {snapToGrid($selectionRect?.w || 0, $settings.GRID_SIZE)}px; height: {snapToGrid($selectionRect?.h || 0, $settings.GRID_SIZE)}px; z-index: 9999999;"></div> -->
    </svelte:fragment>

    <svelte:fragment slot="raw">
      <Grid dotColor="var(--color-text)" dotSize={1} dotOpacity={isDraggingCard ? 50 : 35} />

      <div
        class="abyss-indicator"
        style="position:absolute; top: 1080px; left: {$viewOffset.x - 20}px; z-index: -1;"
      >
        <svg
          version="1.1"
          width={$viewPort.w + 200}
          viewBox="0 0 3200 30"
          xmlns="http://www.w3.org/2000/svg"
        >
          <defs>
            <clipPath id="clip">
              <rect x="0" width="100%" height="30" />
            </clipPath>
            <path
              id="wave"
              d="m764 23c-8 10-8-10-16 0s-8-10-16 0-8-10-16 0-8-10-16 0-8-10-16 0-8-10-16 0-8-10-16 0-8-10-16 0-8-10-16 0-8-10-16 0-8-10-16 0-8-10-16 0-8-10-16 0-8-10-16 0-8-10-16 0-8-10-16 0-8-10-16 0-8-10-16 0-8-10-16 0-8-10-16 0-8-10-16 0-8-10-16 0-8-10-16 0-8-10-16 0-8-10-16 0-8-10-16 0-8-10-16 0-8-10-16 0-8-10-16 0-8-10-16 0-8-10-16 0-8-10-16 0-8-10-16 0-8-10-16 0-8-10-16 0-8-10-16 0-8-10-16 0-8-10-16 0-8-10-16 0-8-10-16 0-8-10-16 0-8-10-16 0-8-10-16 0-8-10-16 0-8-10-16 0-8-10-16 0-8-10-16 0-8-10-16 0-8-10-16 0-8-10-16 0-8-10-16 0-8-10-16 0-8-10-16 0-8-10-16 0-8-10-16 0-8-10-16 0-8-10-16 0-8-10-16 0-8-10-16 0-8-10-16 0-8-10-16 0-8-10-16 0-8-10-16 0-8-10-16 0-8-10-16 0-8-10-16 0-8-10-16 0-8-10-16 0-8-10-16 0-8-10-16 0-8-10-16 0-8-10-16 0-8-10-16 0-8-10-16 0-8-10-16 0-8-10-16 0-8-10-16 0-8-10-16 0-8-10-16 0-8-10-16 0-8-10-16 0-8-10-16 0-8-10-16 0-8-10-16 0-8-10-16 0-8-10-16 0-8-10-16 0-8-10-16 0-8-10-16 0-8-10-16 0-8-10-16 0-8-10-16 0-8-10-16 0-8-10-16 0-8-10-16 0-8-10-16 0-8-10-16 0-8-10-16 0-8-10-16 0-8-10-16 0-8-10-16 0-8-10-16 0-8-10-16 0-8-10-16 0-8-10-16 0-8-10-16 0-8-10-16 0-8-10-16 0-8-10-16 0-8-10-16 0-8-10-16 0-8-10-16 0-8-10-16 0"
              fill="none"
              stroke="currentColor"
              stroke-width="2"
            >
            </path></defs
          >
          <g clip-path="url(#clip)">
            <use xlink:href="#wave" x="0" y="0" />
            <use xlink:href="#wave" x="1600" y="0" />
            <use xlink:href="#wave" x="2400" y="0" />
            <!-- <animateTransform
                  type="translate"
                  attributeName="transform"
                  from="0 0"
                  to="-16 0"
                  begin="0s"
                  dur="2s"
                  fill="remove"
                  repeatCount="indefinite"/>
        </path> -->
          </g>
        </svg>
        <small
          >Welcome to the Abyss! <br />Stuff down here might not be visible on smaller screens.
          <br />This line is a temporary measure.</small
        >
      </div>
    </svelte:fragment>

    <!-- TODO: Bit Hacky but works for now -->
    {#if $visorEnabled}
      <Positionable
        style="background: rgba(223, 39, 127, 0.8);"
        positionable={writable({
          id: 'visor_center_indicator',
          x: $viewOffset.x + $viewPort.w / 2,
          y: $viewPort.h / 2,
          width: 1,
          height: $viewPort.h / 2
        })}
      ></Positionable>
    {/if}

    <CardWrapper
      {positionable}
      {horizon}
      on:load={handleCardLoad}
      on:change={handleCardChange}
      on:delete={handleCardDelete}
      on:duplicate={handleCardDuplicate}
      on:beginDrag={handleCardBeginDrag}
      on:endDrag={handleCardEndDrag}
      on:beginResize={handleCardBeginResize}
      on:endResize={handleCardEndResize}
    />
  </Board>
</div>

<style>
  .cursor-tooltip {
    position: absolute;
    top: var(--select-y);
    left: var(--select-x);
    background: #000;
    color: #fff;
    font-size: 0.8rem;
    padding: 2px 4px;
    border-radius: 4px;
    border: 1px solid #1c1c1c;
    pointer-events: none;
    z-index: 1000;
  }
  .abyss-indicator {
    width: 115%;
    height: 120px;
    /* background: linear-gradient(0deg, rgba(255, 255, 255, 0) 10%, rgb(245, 245, 245) 100%); */
    padding: 0.5rem;
    position: relative;
    user-select: none;
  }
  .abyss-indicator > svg {
    position: absolute;
    top: -23px;
    color: rgb(236, 236, 236);
  }
  .abyss-indicator > small {
    position: absolute;
    top: 1.5rem;
    left: 2rem;
    color: rgb(196, 196, 196);
    font-weight: 400;
    font-size: 0.8rem;
  }
</style><|MERGE_RESOLUTION|>--- conflicted
+++ resolved
@@ -18,11 +18,7 @@
   import { Horizon } from '../../service/horizon'
   import { useLogScope } from '../../utils/log'
   import { requestNewPreviewImage, takePageScreenshot } from '../../utils/screenshot'
-<<<<<<< HEAD
   import type { Card } from '../../types/index'
-=======
-  import type { Card, CardBrowser, CardFile, CardText } from '../../types'
->>>>>>> cfed4e63
   import { useDebounce } from '../../utils/debounce'
   import HorizonInfo from './HorizonInfo.svelte'
   import Grid from './Grid.svelte'
