<script lang="ts">
  import { onMount } from 'svelte'
<<<<<<< HEAD
  import { derived, writable } from 'svelte/store'

  import { Lethargy } from "lethargy-ts";

=======

  import { twoFingers, type Gesture } from '@skilitics-public/two-fingers'
>>>>>>> 288c47c4

  import { API } from '@horizon/core/src/lib/service/api'
  import { HorizonsManager, Horizon as IHorizon } from '@horizon/core/src/lib/service/horizon'

  import './index.scss'

  import Horizon from './Horizon.svelte'
  import { useLogScope } from '../../utils/log'
  import Stack from '../Stack/Stack.svelte'
  import StackItem from '../Stack/StackItem.svelte'
  import HorizonPreview from './HorizonPreview.svelte'
<<<<<<< HEAD
  import HorizonSwitcherItem from './HorizonSwitcherItem.svelte'
  import { spring } from 'svelte/motion'
=======
  import MediaImporter from './MediaImporter.svelte'
>>>>>>> 288c47c4

  const log = useLogScope('HorizonManager')
  const api = new API()
  const horizonManager = new HorizonsManager(api)
  const lethargy = new Lethargy({
    sensitivity: 70,
    delay: 20,
    inertiaDecay: 200,
  });
  // const fps = useFPS()

  const horizons = horizonManager.horizons
  const activeHorizonId = horizonManager.activeHorizonId
  const activeHorizon = horizonManager.activeHorizon

  let activeStackItemIdx = 0
  let showStackOverview = false

  activeHorizonId.subscribe((e) => {
    const newIdx = $horizons.findIndex((h) => h.id === e)
    activeStackItemIdx = newIdx
  })

  //   $: log.debug('horizons changed', $horizons)
  //   $: log.debug('activeStackItemIdx', activeStackItemIdx)

  const addHorizon = async () => {
    const newHorizon = await horizonManager.createHorizon('New Horizon ' + $horizons.length)
    await horizonManager.switchHorizon(newHorizon.id)

    activeStackItemIdx = $horizons.length - 1
    showStackOverview = false
  }

  const moveToNextHorizon = () => {
    const nextIdx = activeStackItemIdx + 1
    if (nextIdx >= $horizons.length) {
      addHorizon()
    } else {
      activeStackItemIdx = nextIdx
      if (!showStackOverview) {
        horizonManager.switchHorizon($horizons[activeStackItemIdx])
      }
    }
  }

  const moveToPreviousHorizon = () => {
    activeStackItemIdx = Math.max(0, activeStackItemIdx - 1)
    if (!showStackOverview) {
      horizonManager.switchHorizon($horizons[activeStackItemIdx])
    }
  }

  const handleHorizonChange = async (e: CustomEvent<IHorizon>) => {
    const horizon = e.detail
    log.debug('horizon changed', horizon)
  }

  const handleKeyDown = (event: KeyboardEvent) => {
    if ((event.metaKey || event.ctrlKey) && event.key === 'n') {
      event.preventDefault()
      addHorizon()
    } else if (
      (event.metaKey || event.ctrlKey) &&
      (event.key === 'k' || event.key === ' ' || event.code === 'Space')
    ) {
      event.preventDefault()
      if (showStackOverview) {
        horizonManager.switchHorizon($horizons[activeStackItemIdx])
        showStackOverview = false
      } else {
        showStackOverview = true
      }
    } else if (event.key === 'ArrowUp') {
      event.preventDefault()
      moveToPreviousHorizon()
    } else if (event.key === 'ArrowDown') {
      event.preventDefault()
      moveToNextHorizon()
    }
  }

  const handleStackItemSelect = async (e: CustomEvent<number>) => {
    const selectedHorizon = $horizons[e.detail]
    if (selectedHorizon) {
      horizonManager.switchHorizon(selectedHorizon)

<<<<<<< HEAD
            activeStackItemIdx = e.detail
            showStackOverview = false
            setTimeout(() => $stackOverviewScrollOffset = 0, 200)
        }
=======
      activeStackItemIdx = e.detail
      showStackOverview = false
>>>>>>> 288c47c4
    }
  }

<<<<<<< HEAD
    /* NEW GESTURE STUFF */

    const stackOverviewScrollOffset = spring(0, {
        stiffness: 0.85,
        damping: 0.97,
    });

    // const snapSpring = spring(0, {
    //   stiffness: 0.85,
    //   damping: 0.97,
    // });
    const snapSpring = writable(0);
    let stillScrolling = false;

    let canSwitchAgain = true;
    let canSwitchTimer: any = null;

    $: if (Math.abs($snapSpring) > 720 && !showStackOverview && canSwitchAgain) {
      let cancel = false;
      if (Math.sign($snapSpring) > 0) {
        moveToNextHorizon();
      } else {
        moveToPreviousHorizon();
        if (activeStackItemIdx === 0) cancel = true;
      }

      if (!cancel) {
        snapSpring.set(-$snapSpring);
        canSwitchTimer && clearTimeout(canSwitchTimer);
        canSwitchTimer = setTimeout(() => {
          canSwitchAgain = true;
        }, 800);
        canSwitchAgain = false;
      }
    }

    let wheelResetTimer: any = null;
    function handleWheel(e: WheelEvent) {
      if (showStackOverview) {
        stackOverviewScrollOffset.update((v) => {
          v += e.deltaY;
          // v = Math.min(0, Math.max(v, 2000));
          // v = Math.min(Math.max(v, 0),  2000);
          return v;
        });
        // if ($stackOverviewScrollOffset < 0) stackOverviewScrollOffset.set(0, { hard: true  })
      }
      else {
        const isIntentional = lethargy.check(e);

        if (isIntentional) {
          if (!stillScrolling) stillScrolling = true;
          if (!isAnimating) requestAnimationFrame(frame);
          snapSpring.update((v) => {
            v += e.deltaY;
            return v;
          });
          console.log('intentional', e.deltaY);

          wheelResetTimer && clearTimeout(wheelResetTimer);
          wheelResetTimer = setTimeout(() => {
            stillScrolling = false;
          }, 80);
        }
      }
    }

    let isAnimating = false;
    function frame() {
      requestAnimationFrame(frame);
      isAnimating = true;
      snapSpring.update(v => {
        if (stillScrolling) return v;// * 0.97;
        v *= 0.96;
        if (Math.abs(v) < 0.01) {
          v = 0;
          isAnimating = false;
        }
        return v;
      });
      // Calculate the velocity from the change in scroll
      // const velocity = (scrollCounter - lastScrollCnt) / diff;

      // scrollRate.update(v => {
      //   v = $scrollCounter - lastScrollCnt // (Date.now() - lastFrameTime)
      //   // v *= 0.9;
      //   // if (v < 0.01) v = 0;
      //   return v;
      // });
      // lastScrollCnt = $scrollCounter;
      // lastFrameTime = Date.now();
      // $snapWheel = 0;
    }
    onMount(frame)

    /*let lockSwipe = false
    let SWIPE_LOCK_DURATION = 1300
    let SWIPE_THRESHOLD = 300

    const handleGestureEnd = (g: any) => {
        const event = (g as any).event as TouchEvent | undefined

        if (g.scale < 1 && !showStackOverview) {
            log.debug('scale down')
            showStackOverview = true
        } else if (g.scale > 1 && showStackOverview) {
            log.debug('scale up')
            showStackOverview = false
        }
    }*/

    /*
        Flow:

        - on wheel event, check if it's intentional scroll
        - if it is, start tracking the movement and apply movementOffset to the stack to reflect user's intention
        - if threshold is reached, switch to next/previous horizon and reset movementOffset
        - if intentional scroll ends reset movementOffset
    */

    /*let lastWheelDeltaY = 0
    let accelarating = false
    let movementOffset = 0
    const movementOffsetTweened = tweened(0, { duration: 100, easing: cubicIn })

    let timeout: ReturnType<typeof setTimeout> | undefined

    const SCROLL_TIMEOUT = 300
    const INTENTIONAL_SCROLL_DELAY = 300
    const SCROLL_BOUNDS = window.innerHeight
    const INTENTIONAL_SCROLL_THRESHOLD = SCROLL_BOUNDS * 0.3

    let lastIntentionalScrollTime = 0
    let scrollDistance = 0
    let trackingMovement = false

    const scrollToMovement = (scrollDistance: number) => {
        const limitedScroll = Math.max(Math.min(scrollDistance, SCROLL_BOUNDS), -SCROLL_BOUNDS) * -1

        const eased = quintIn(limitedScroll / 100)

        return limitedScroll
=======
  let lockSwipe = false
  let SWIPE_LOCK_DURATION = 1300
  let SWIPE_THRESHOLD = 300

  const handleGestureStart = (g: Gesture) => {
    log.debug('gesture start', g)

    // const event = (g as any).event as WheelEvent | undefined
    // if (event) {
    //     event.preventDefault()
    //     event.stopPropagation()
    // }

    // lockSwipe = false
  }

  const handleGestureChange = (g: Gesture) => {
    // log.debug('gesture change', g)

    if (lockSwipe) return

    if (g.translation.y > SWIPE_THRESHOLD) {
      moveToPreviousHorizon()

      lockSwipe = true
      setTimeout(() => {
        lockSwipe = false
      }, SWIPE_LOCK_DURATION)
    } else if (g.translation.y < -SWIPE_THRESHOLD) {
      moveToNextHorizon()

      lockSwipe = true
      setTimeout(() => {
        lockSwipe = false
      }, SWIPE_LOCK_DURATION)
>>>>>>> 288c47c4
    }
  }

<<<<<<< HEAD
    const handleIntentionalScrollChange = (e: WheelEvent) => {
        // round to get rid of jitter
        // movementOffset += Math.round((e.deltaY * -1) / 10) * 10
        // movementOffsetTweened.set(movementOffset)
    }

    const handleIntentionalScrollStart = (e: WheelEvent) => {
        trackingMovement = true
        log.debug('intentional scroll start')
    }

    const handleIntentionalScrollEnd = (e: WheelEvent) => {
        trackingMovement = false
        scrollDistance = 0
        movementOffset = 0
        log.debug('intentional scroll end')
    }

    const handleWheel = (e: WheelEvent) => {
        const isIntentional = lethargy.check(e);

        clearTimeout(timeout)

        if (trackingMovement) {
            scrollDistance += e.deltaY

            movementOffset = scrollToMovement(scrollDistance)

            if (movementOffset >= INTENTIONAL_SCROLL_THRESHOLD) {
                handleIntentionalScrollEnd(e)
                moveToPreviousHorizon()
            } else if (movementOffset <= -INTENTIONAL_SCROLL_THRESHOLD) {
                handleIntentionalScrollEnd(e)
                moveToNextHorizon()
            }
        }

        if (isIntentional) {
            lastIntentionalScrollTime = Date.now()

            if (!trackingMovement) {
                handleIntentionalScrollStart(e)
            }

            handleIntentionalScrollChange(e)
        } else {
            const timeDelta = Date.now() - lastIntentionalScrollTime
            if (trackingMovement && timeDelta > INTENTIONAL_SCROLL_DELAY) {
                handleIntentionalScrollEnd(e)
            }
        }

        timeout = setTimeout(() => {
            handleIntentionalScrollEnd(e)
        }, SCROLL_TIMEOUT)
    }*/

  onMount(() => {
    horizonManager.init()
=======
  const handleGestureEnd = (g: Gesture) => {
    log.debug('gesture end', g)

    const event = (g as any).event as TouchEvent | undefined

    if (g.scale < 1 && !showStackOverview) {
      log.debug('scale down')
      showStackOverview = true
    } else if (g.scale > 1 && showStackOverview) {
      log.debug('scale up')
      showStackOverview = false
    }

    // if (g.translation.y > 0) {
    //     activeStackItemIdx = Math.max(0, activeStackItemIdx - 1)
    // } else if (g.translation.y < 0) {
    //     activeStackItemIdx = Math.min($horizons.length - 1, activeStackItemIdx + 1)
    // }
  }

  // const handleWheel = (e: WheelEvent) => {
  //     if (!showStackOverview) return

  //     e.preventDefault()
  //     e.stopPropagation()

  //     log.debug('wheel', e.deltaY)

  //     if (e.deltaY < 0) {
  //         activeStackItemIdx = Math.max(0, activeStackItemIdx - 1)
  //     } else if (e.deltaY > 0) {
  //         activeStackItemIdx = Math.min($horizons.length - 1, activeStackItemIdx + 1)
  //     }
  // }

  onMount(() => {
    horizonManager.init()

    const unregister = twoFingers(document as unknown as HTMLElement, {
      onGestureStart: handleGestureStart,
      onGestureChange: handleGestureChange,
      onGestureEnd: handleGestureEnd
    })
>>>>>>> 288c47c4
  })
</script>

<svelte:window on:keydown={handleKeyDown} on:wheel={handleWheel} />

<svelte:head>
  <title>{$activeHorizon?.data?.name ?? 'Space OS'} {$activeHorizon?.state}</title>
</svelte:head>

<main class="" class:overview={showStackOverview}>
  <!-- fps {$fps} -->
  <!-- <div class="horizon-list">
        {#each $horizons as horizon, idx (horizon.id)}
            <HorizonSwitcherItem horizon={horizon} active={$activeHorizonId === horizon.id} idx={idx + 1} hot={$hotHorizons.includes(horizon)} on:click={() => switchHorizon(horizon.id)} />
        {/each}

        <div on:click={() => addHorizon()} class="add-horizon" style="--item-color: #f2f2f2;">
            +
        </div>
    </div> -->

<<<<<<< HEAD
    <Stack
        options={{ transitionDuration: 0.2 }}
        movementOffset={snapSpring}
        overviewOffset={stackOverviewScrollOffset}
        bind:activeIdx={activeStackItemIdx}
        bind:showOverview={showStackOverview}
=======
  {#if !showStackOverview && $activeHorizon}
    <MediaImporter horizon={$activeHorizon} />
  {/if}

  <Stack
    options={{ transitionDuration: 0.2 }}
    bind:activeIdx={activeStackItemIdx}
    bind:showOverview={showStackOverview}
    on:select={handleStackItemSelect}
  >
    {#each $horizons as horizon, idx (horizon.id)}
      <StackItem
        index={idx}
        showOverview={showStackOverview}
        highlight={activeStackItemIdx === idx}
>>>>>>> 288c47c4
        on:select={handleStackItemSelect}
      >
        {#if horizon?.state === 'hot'}
          <Horizon
            {horizon}
            active={$activeHorizonId === horizon.id}
            on:change={handleHorizonChange}
          />
        {:else}
          <HorizonPreview {horizon} />
        {/if}
      </StackItem>
    {/each}

    <!-- {#each $hotHorizons as hotHorizon (hotHorizon.id)}
            {@const idx = $sortedHorizons.findIndex((h) => h === hotHorizon.id)}
            <StackItem showOverview={showStackOverview} index={idx} on:select={() => selectStackItem(idx)}>
                <Horizon horizon={hotHorizon} />
            </StackItem>
        {/each}

        {#each $coldHorizons as coldHorizon (coldHorizon.id)}
            {@const idx = $sortedHorizons.findIndex((h) => h === coldHorizon.id)}
            <StackItem showOverview={showStackOverview} index={idx} on:select={() => selectStackItem(idx)}>
                <div>
                    {#if coldHorizon.data.previewImage}
                        <img src={coldHorizon.data.previewImage} alt="preview" />
                    {:else}
                    <p>no preview available</p>
                    {/if}
                </div>
            </StackItem>
        {/each} -->
  </Stack>
</main>

<style lang="scss">
<<<<<<< HEAD
    main {
        min-height: 100vh;
        background: #efefef;
    }

    :global(.horizon) {
        position: absolute;
        top: 50%;
        left: 50%;
        transform: translate(-50%, -50%) scale(var(--scale));
        transition: transform var(--transition-duration) var(--transition-timing-function);
    }

    .horizon-list {
        position: fixed;
        top: 0;
        left: 0;
        z-index: 1000;
        display: flex;
        align-items: center;
        gap: 0.5rem;
        padding: 0.5rem;
        padding-left: 1rem;
    }

    .add-horizon {
        width: 2rem;
        height: 2rem;
        border-radius: 8px;
        cursor: pointer;
        display: flex;
        align-items: center;
        justify-content: center;
        font-size: 0.8rem;
        opacity: 0.5;
        border: 2px solid transparent;
        box-sizing: border-box;
        // background-color: #ececec;
        font-size: 1.1rem;

        &:hover {
            filter: brightness(0.95);
        }
    }

    // .overview-header {
    //     position: absolute;
    //     top: 0;
    //     left: 0;
    //     box-sizing: border-box;
    //     width: 100vw;
    //     display: flex;
    //     align-items: center;
    //     justify-content: center;
    //     padding: 1rem;
    // }

    // .horizons-wrapper {
    //     min-height: 100vh;
    //     // padding: 0;
    //     // transition: padding var(--transition-duration) ease-out;
    // }

    // .horizons-list {
    //     --height: 100vh;
    //     --width: 100vw;
    //     --transition-duration: 0.3s;
    //     --scale-factor: 0.65;
    //     display: flex;
    //     flex-direction: column;
    //     align-items: center;
    //     gap: 3rem;
    //     height: 100vh;
    // }

    // .overview {
    //     // padding: 4rem;

    //     & .horizons-list {
    //         scroll-snap-type: y mandatory;
    //         overflow-y: scroll;
    //         height: 100vh;

    //         & [data-first="true"] {
    //             margin-top: 50vh;
    //         }

    //         & [data-last="true"] {
    //             margin-bottom: 50vh;
    //         }
    //     }
    // }
=======
  main {
    min-height: 100vh;
    background: #efefef;
  }
>>>>>>> 288c47c4

  :global(.horizon) {
    position: absolute;
    top: 50%;
    left: 50%;
    transform: translate(-50%, -50%) scale(var(--scale));
    transition: transform var(--transition-duration) var(--transition-timing-function);
  }

  // .horizon-list {
  //     position: fixed;
  //     top: 0;
  //     left: 0;
  //     z-index: 1000;
  //     display: flex;
  //     align-items: center;
  //     gap: 0.5rem;
  //     padding: 0.5rem;
  //     padding-left: 1rem;
  // }

  // .add-horizon {
  //     width: 2rem;
  //     height: 2rem;
  //     border-radius: 8px;
  //     cursor: pointer;
  //     display: flex;
  //     align-items: center;
  //     justify-content: center;
  //     font-size: 0.8rem;
  //     opacity: 0.5;
  //     border: 2px solid transparent;
  //     box-sizing: border-box;
  //     // background-color: #ececec;
  //     font-size: 1.1rem;

  //     &:hover {
  //         filter: brightness(0.95);
  //     }
  // }

  // .overview-header {
  //     position: absolute;
  //     top: 0;
  //     left: 0;
  //     box-sizing: border-box;
  //     width: 100vw;
  //     display: flex;
  //     align-items: center;
  //     justify-content: center;
  //     padding: 1rem;
  // }

  // .horizons-wrapper {
  //     min-height: 100vh;
  //     // padding: 0;
  //     // transition: padding var(--transition-duration) ease-out;
  // }

  // .horizons-list {
  //     --height: 100vh;
  //     --width: 100vw;
  //     --transition-duration: 0.3s;
  //     --scale-factor: 0.65;
  //     display: flex;
  //     flex-direction: column;
  //     align-items: center;
  //     gap: 3rem;
  //     height: 100vh;
  // }

  // .overview {
  //     // padding: 4rem;

  //     & .horizons-list {
  //         scroll-snap-type: y mandatory;
  //         overflow-y: scroll;
  //         height: 100vh;

  //         & [data-first="true"] {
  //             margin-top: 50vh;
  //         }

  //         & [data-last="true"] {
  //             margin-bottom: 50vh;
  //         }
  //     }
  // }

  // .hot-horizon {
  //     position: relative;
  //     transition-property: width, height, border-color, border-radius;
  //     transition-duration: var(--transition-duration);
  //     transition-timing-function: ease-out;
  //     width: var(--width);
  //     height: var(--height);
  //     border: 5px solid transparent;
  //     overflow: hidden;
  //     border-radius: 0;
  //     margin-top: auto;
  //     margin-bottom: auto;

  //     &.transitioning-out {
  //         position: absolute;
  //         opacity: 1;
  //         pointer-events: none;
  //         top: 100%;
  //         transform: translateY(-10%);
  //         height: calc(var(--height) * var(--scale-factor));
  //         width: calc(var(--width) * var(--scale-factor));

  //         & :global(.horizon) {
  //             pointer-events: none;
  //             opacity: 1;
  //             transform: translate(-50%, -50%) scale(var(--scale-factor));
  //         }
  //     }

  //     &.hidden {
  //         opacity: 0;
  //         pointer-events: none;
  //         position: absolute;
  //     }

  //     &.list-view {
  //         flex-shrink: 0;
  //         scroll-snap-align: center;
  //         height: calc(var(--height) * var(--scale-factor));
  //         width: calc(var(--width) * var(--scale-factor));
  //         opacity: 1;
  //         border-radius: 2rem;
  //         border-color: #cfcfcf;
  //         box-shadow: 0 0 2px rgba(0, 0, 0, 0.3);
  //         cursor: pointer;
  //         order: var(--order);

  //         & :global(.horizon) {
  //             pointer-events: none;
  //             opacity: 1;
  //             transform: translate(-50%, -50%) scale(var(--scale-factor));
  //         }
  //     }

  //     & :global(.horizon) {
  //         position: absolute;
  //         top: 50%;
  //         left: 50%;
  //         transform: translate(-50%, -50%) scale(1);
  //         transition: transform var(--transition-duration) ease-out;
  //     }
  // }

  // :global(.preview-horizon) {
  //     position: absolute !important;
  //     opacity: 1 !important;
  //     top: 3.5rem;
  //     left: calc(1rem + (var(--offset) * (32px + 0.5rem)));
  //     transform: scale(0.45);
  //     transform-origin: 0 0;
  //     z-index: 100;
  //     border: 10px solid #fbc7ff;
  //     border-radius: 2rem;
  //     overflow: hidden;
  //     box-shadow: 0 0 10px rgba(0, 0, 0, 0.3);
  // }
</style><|MERGE_RESOLUTION|>--- conflicted
+++ resolved
@@ -1,14 +1,9 @@
 <script lang="ts">
   import { onMount } from 'svelte'
-<<<<<<< HEAD
   import { derived, writable } from 'svelte/store'
 
   import { Lethargy } from "lethargy-ts";
 
-=======
-
-  import { twoFingers, type Gesture } from '@skilitics-public/two-fingers'
->>>>>>> 288c47c4
 
   import { API } from '@horizon/core/src/lib/service/api'
   import { HorizonsManager, Horizon as IHorizon } from '@horizon/core/src/lib/service/horizon'
@@ -20,12 +15,9 @@
   import Stack from '../Stack/Stack.svelte'
   import StackItem from '../Stack/StackItem.svelte'
   import HorizonPreview from './HorizonPreview.svelte'
-<<<<<<< HEAD
   import HorizonSwitcherItem from './HorizonSwitcherItem.svelte'
   import { spring } from 'svelte/motion'
-=======
   import MediaImporter from './MediaImporter.svelte'
->>>>>>> 288c47c4
 
   const log = useLogScope('HorizonManager')
   const api = new API()
@@ -113,19 +105,12 @@
     if (selectedHorizon) {
       horizonManager.switchHorizon(selectedHorizon)
 
-<<<<<<< HEAD
             activeStackItemIdx = e.detail
             showStackOverview = false
             setTimeout(() => $stackOverviewScrollOffset = 0, 200)
         }
-=======
-      activeStackItemIdx = e.detail
-      showStackOverview = false
->>>>>>> 288c47c4
-    }
-  }
-
-<<<<<<< HEAD
+    }
+
     /* NEW GESTURE STUFF */
 
     const stackOverviewScrollOffset = spring(0, {
@@ -268,47 +253,8 @@
         const eased = quintIn(limitedScroll / 100)
 
         return limitedScroll
-=======
-  let lockSwipe = false
-  let SWIPE_LOCK_DURATION = 1300
-  let SWIPE_THRESHOLD = 300
-
-  const handleGestureStart = (g: Gesture) => {
-    log.debug('gesture start', g)
-
-    // const event = (g as any).event as WheelEvent | undefined
-    // if (event) {
-    //     event.preventDefault()
-    //     event.stopPropagation()
-    // }
-
-    // lockSwipe = false
-  }
-
-  const handleGestureChange = (g: Gesture) => {
-    // log.debug('gesture change', g)
-
-    if (lockSwipe) return
-
-    if (g.translation.y > SWIPE_THRESHOLD) {
-      moveToPreviousHorizon()
-
-      lockSwipe = true
-      setTimeout(() => {
-        lockSwipe = false
-      }, SWIPE_LOCK_DURATION)
-    } else if (g.translation.y < -SWIPE_THRESHOLD) {
-      moveToNextHorizon()
-
-      lockSwipe = true
-      setTimeout(() => {
-        lockSwipe = false
-      }, SWIPE_LOCK_DURATION)
->>>>>>> 288c47c4
-    }
-  }
-
-<<<<<<< HEAD
+    }
+
     const handleIntentionalScrollChange = (e: WheelEvent) => {
         // round to get rid of jitter
         // movementOffset += Math.round((e.deltaY * -1) / 10) * 10
@@ -368,51 +314,6 @@
 
   onMount(() => {
     horizonManager.init()
-=======
-  const handleGestureEnd = (g: Gesture) => {
-    log.debug('gesture end', g)
-
-    const event = (g as any).event as TouchEvent | undefined
-
-    if (g.scale < 1 && !showStackOverview) {
-      log.debug('scale down')
-      showStackOverview = true
-    } else if (g.scale > 1 && showStackOverview) {
-      log.debug('scale up')
-      showStackOverview = false
-    }
-
-    // if (g.translation.y > 0) {
-    //     activeStackItemIdx = Math.max(0, activeStackItemIdx - 1)
-    // } else if (g.translation.y < 0) {
-    //     activeStackItemIdx = Math.min($horizons.length - 1, activeStackItemIdx + 1)
-    // }
-  }
-
-  // const handleWheel = (e: WheelEvent) => {
-  //     if (!showStackOverview) return
-
-  //     e.preventDefault()
-  //     e.stopPropagation()
-
-  //     log.debug('wheel', e.deltaY)
-
-  //     if (e.deltaY < 0) {
-  //         activeStackItemIdx = Math.max(0, activeStackItemIdx - 1)
-  //     } else if (e.deltaY > 0) {
-  //         activeStackItemIdx = Math.min($horizons.length - 1, activeStackItemIdx + 1)
-  //     }
-  // }
-
-  onMount(() => {
-    horizonManager.init()
-
-    const unregister = twoFingers(document as unknown as HTMLElement, {
-      onGestureStart: handleGestureStart,
-      onGestureChange: handleGestureChange,
-      onGestureEnd: handleGestureEnd
-    })
->>>>>>> 288c47c4
   })
 </script>
 
@@ -434,20 +335,14 @@
         </div>
     </div> -->
 
-<<<<<<< HEAD
-    <Stack
-        options={{ transitionDuration: 0.2 }}
-        movementOffset={snapSpring}
-        overviewOffset={stackOverviewScrollOffset}
-        bind:activeIdx={activeStackItemIdx}
-        bind:showOverview={showStackOverview}
-=======
   {#if !showStackOverview && $activeHorizon}
     <MediaImporter horizon={$activeHorizon} />
   {/if}
 
   <Stack
     options={{ transitionDuration: 0.2 }}
+        movementOffset={snapSpring}
+        overviewOffset={stackOverviewScrollOffset}
     bind:activeIdx={activeStackItemIdx}
     bind:showOverview={showStackOverview}
     on:select={handleStackItemSelect}
@@ -457,7 +352,6 @@
         index={idx}
         showOverview={showStackOverview}
         highlight={activeStackItemIdx === idx}
->>>>>>> 288c47c4
         on:select={handleStackItemSelect}
       >
         {#if horizon?.state === 'hot'}
@@ -495,105 +389,10 @@
 </main>
 
 <style lang="scss">
-<<<<<<< HEAD
-    main {
-        min-height: 100vh;
-        background: #efefef;
-    }
-
-    :global(.horizon) {
-        position: absolute;
-        top: 50%;
-        left: 50%;
-        transform: translate(-50%, -50%) scale(var(--scale));
-        transition: transform var(--transition-duration) var(--transition-timing-function);
-    }
-
-    .horizon-list {
-        position: fixed;
-        top: 0;
-        left: 0;
-        z-index: 1000;
-        display: flex;
-        align-items: center;
-        gap: 0.5rem;
-        padding: 0.5rem;
-        padding-left: 1rem;
-    }
-
-    .add-horizon {
-        width: 2rem;
-        height: 2rem;
-        border-radius: 8px;
-        cursor: pointer;
-        display: flex;
-        align-items: center;
-        justify-content: center;
-        font-size: 0.8rem;
-        opacity: 0.5;
-        border: 2px solid transparent;
-        box-sizing: border-box;
-        // background-color: #ececec;
-        font-size: 1.1rem;
-
-        &:hover {
-            filter: brightness(0.95);
-        }
-    }
-
-    // .overview-header {
-    //     position: absolute;
-    //     top: 0;
-    //     left: 0;
-    //     box-sizing: border-box;
-    //     width: 100vw;
-    //     display: flex;
-    //     align-items: center;
-    //     justify-content: center;
-    //     padding: 1rem;
-    // }
-
-    // .horizons-wrapper {
-    //     min-height: 100vh;
-    //     // padding: 0;
-    //     // transition: padding var(--transition-duration) ease-out;
-    // }
-
-    // .horizons-list {
-    //     --height: 100vh;
-    //     --width: 100vw;
-    //     --transition-duration: 0.3s;
-    //     --scale-factor: 0.65;
-    //     display: flex;
-    //     flex-direction: column;
-    //     align-items: center;
-    //     gap: 3rem;
-    //     height: 100vh;
-    // }
-
-    // .overview {
-    //     // padding: 4rem;
-
-    //     & .horizons-list {
-    //         scroll-snap-type: y mandatory;
-    //         overflow-y: scroll;
-    //         height: 100vh;
-
-    //         & [data-first="true"] {
-    //             margin-top: 50vh;
-    //         }
-
-    //         & [data-last="true"] {
-    //             margin-bottom: 50vh;
-    //         }
-    //     }
-    // }
-=======
   main {
     min-height: 100vh;
     background: #efefef;
   }
->>>>>>> 288c47c4
 
   :global(.horizon) {
     position: absolute;
