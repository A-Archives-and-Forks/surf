<script lang="ts">
  import { onMount, tick } from 'svelte'
  import { derived, writable } from 'svelte/store'

  import { Lethargy } from "lethargy-ts";


  import { API } from '@horizon/core/src/lib/service/api'
  import { HorizonsManager, Horizon as IHorizon } from '@horizon/core/src/lib/service/horizon'

  import './index.scss'

  import Horizon from './Horizon.svelte'
  import { useLogScope } from '../../utils/log'
  import Stack from '../Stack/Stack.svelte'
  import StackItem from '../Stack/StackItem.svelte'
  import HorizonPreview from './HorizonPreview.svelte'
  import HorizonSwitcherItem from './HorizonSwitcherItem.svelte'
  import { spring } from 'svelte/motion'
  import MediaImporter from './MediaImporter.svelte'
    import { advancedSpring } from '../../utils/advancedSpring'
    import { wait } from '../../utils/time'

  const log = useLogScope('HorizonManager')
  const api = new API()
  const horizonManager = new HorizonsManager(api)
  const lethargy = new Lethargy({

    // ORIGINAL MAXU:
    // sensitivity: 70,
    // delay: 80,
    // inertiaDecay: 200,

    // TEST MAXU
    sensitivity: 70,
    delay: 0,
    inertiaDecay: 43,
  });
  // const fps = useFPS()

  const horizons = horizonManager.horizons
  const activeHorizonId = horizonManager.activeHorizonId
  const activeHorizon = horizonManager.activeHorizon

  const SORTING_TIMEOUT = 2000

  let activeStackItemIdx = 0
  let showStackOverview = false
  let sortingInProgress = false
  let sortingTimeout: ReturnType<typeof setTimeout> | null = null
  let sortedHorizons: string[] = []
  let initialSorting = false

  const addHorizon = async () => {
    const newHorizon = await horizonManager.createHorizon('New Horizon ' + $horizons.length)
    await horizonManager.switchHorizon(newHorizon.id)

    activeStackItemIdx = $horizons.length - 1
    showStackOverview = false
  }

  const sortHorizons = async () => {
    sortingInProgress = true
    log.debug('test sortHorizons', $horizons)
    const oldHorizonStackIdx = sortedHorizons.findIndex((h) => h === $activeHorizonId)

    const newSorting = [...$horizons]
      .sort((a, b) => {
        if (!a || !b) return 0
        return b.lastUsed - a.lastUsed
      })
      .map((h) => h.id)

    const newHorizonStackIdx = newSorting.findIndex((h) => h === $activeHorizonId)

    log.debug('test sorting', { old: sortedHorizons, new: newSorting })
    log.debug('test indexing', { old: oldHorizonStackIdx, new: newHorizonStackIdx })

    sortedHorizons = newSorting
    activeStackItemIdx = newHorizonStackIdx

    await wait(200) // TODO: probably a better way to do this but needed to wait for the stack to update
    sortingInProgress = false
  }

  const createSortingTimeout = () => {
    sortingTimeout = setTimeout(() => {
      log.debug('sorting timeout reached')
      sortingTimeout = null
      sortHorizons()
    }, SORTING_TIMEOUT)
  }

  const changeActiveHorizon = async (horizonId: string) => {
    await horizonManager.switchHorizon(horizonId)

    const horizonStackIdx = sortedHorizons.findIndex((h) => h === horizonId)
    activeStackItemIdx = horizonStackIdx

    if (sortingTimeout) {
      clearTimeout(sortingTimeout)
      sortingTimeout = null
    }

    createSortingTimeout()
  }

  const moveToNextHorizon = () => {
    // $preventSorting = true
    const nextIdx = activeStackItemIdx + 1
    if (nextIdx >= $horizons.length) {
      addHorizon()
    } else {
      changeActiveHorizon(sortedHorizons[nextIdx])
      // activeStackItemIdx = nextIdx
      // if (!showStackOverview) {
      //   horizonManager.switchHorizon($horizons[activeStackItemIdx])
      // }
    }
  }

  const moveToPreviousHorizon = () => {
    // $preventSorting = true
    const nextIdx = Math.max(0, activeStackItemIdx - 1)
    changeActiveHorizon(sortedHorizons[nextIdx])
    // activeStackItemIdx = Math.max(0, activeStackItemIdx - 1)
    // if (!showStackOverview) {
    //   horizonManager.switchHorizon($horizons[activeStackItemIdx])
    // }
  }

  const handleHorizonChange = async (e: CustomEvent<IHorizon>) => {
    const horizon = e.detail
    log.debug('horizon changed', horizon)
  }

  const handleKeyDown = (event: KeyboardEvent) => {
    if ((event.metaKey || event.ctrlKey) && event.key === 'n') {
      event.preventDefault()
      addHorizon()
    } else if (
      (event.metaKey || event.ctrlKey) &&
      (event.key === 'k' || event.key === ' ' || event.code === 'Space')
    ) {
      event.preventDefault()
      if (showStackOverview) {
        horizonManager.switchHorizon($horizons[activeStackItemIdx])
        showStackOverview = false
      } else {
        showStackOverview = true
      }
    } else if (event.key === 'ArrowUp') {
      event.preventDefault()
      moveToPreviousHorizon()
    } else if (event.key === 'ArrowDown') {
      event.preventDefault()
      moveToNextHorizon()
    }
    else if (event.ctrlKey && event.key === "9") {
      showFlickSettings = !showFlickSettings;
    }
  }

  const handleStackItemSelect = async (e: CustomEvent<number>) => {
    const selectedHorizon = sortedHorizons[e.detail]
    if (selectedHorizon) {
        changeActiveHorizon(selectedHorizon)
        showStackOverview = false
        $stackOverviewScrollOffset = 0
        // setTimeout(() => $stackOverviewScrollOffset = activeStackItemIdx * 708 - (64 * activeStackItemIdx), 200)
      }
  }
  
  $: if (!initialSorting && $horizons && $horizons.length > 0) {
    // log.debug('initial sorting')
    initialSorting = true
    sortedHorizons = $horizons.map((h) => h.id)
  }

  // prevent sorting when overview is open
  $: if (showStackOverview && sortingTimeout) {
    clearTimeout(sortingTimeout)
    sortingTimeout = null
  }

  $: if (!showStackOverview && activeStackItemIdx !== 0 && !sortingTimeout) {
    log.debug('edge case, no sorting timeout but not on first horizon')
    createSortingTimeout()
  }

    /* NEW GESTURE STUFF */

    // TODO: Remove, only for letting people adjust settings
    let showFlickSettings = false;
    let flickWeight = 1.43;
    let flickVisualWeight = 2.8;
    let flickThreshold = 135;
    let flickSpringReturn = 0.9;

    const stackOverviewScrollOffset = spring(0, {
        stiffness: 0.85,
        damping: 0.97,
    });

    let flickSpring = advancedSpring(0, {
      // stiffness: 0.25,
      // damping: 0.9,
      // stiffness: 0.65, // <- Juicy
      // damping: 0.7, // <- Juicy
      stiffness: 0.93, // <- Hefty
      damping: 1, // <- Hefty
      min: -400,
      max: 400
    })
    $: ({ inertia: flickInertia } = flickSpring);

    let stillScrolling = false;

    let canSwitchAgain = true;
    let canSwitchTimer: any = null;

    $: if (Math.abs($flickSpring) > flickThreshold && !showStackOverview && canSwitchAgain) {
      let cancel = false;
      if (Math.sign($flickSpring) > 0) {
        moveToNextHorizon();
      } else {
        moveToPreviousHorizon();
        if (activeStackItemIdx === 0) cancel = true;
      }

      if (!cancel) {
        flickSpring.set(-$flickSpring);
        //flickSpring.set(0);
        canSwitchTimer && clearTimeout(canSwitchTimer);
        canSwitchTimer = setTimeout(() => {
          canSwitchAgain = true;
        }, 800);
        canSwitchAgain = false;
      }
    }

    let wheelResetTimer: any = null;
    function handleWheel(e: WheelEvent) {
      if (showStackOverview) {
        stackOverviewScrollOffset.update((v) => {
          v += e.deltaY;
          // v = Math.min(0, Math.max(v, 2000));
          // v = Math.min(Math.max(v, 0),  2000);
          return v;
        });
        // if ($stackOverviewScrollOffset < 0) stackOverviewScrollOffset.set(0, { hard: true  })
      }
      else {
        const isIntentional = lethargy.check(e);

        if (isIntentional) {
          if (!stillScrolling) stillScrolling = true;
          if (!isAnimating) requestAnimationFrame(frame);

          flickSpring.update((v: number) => {
            const eased = 1 - ((v+e.deltaY*1) / (1 * flickWeight))^2; // .../1.3)^2
            v = -eased;
            //v += e.deltaY;
            return v;
          });

          console.log('intentional', e.deltaY);

          wheelResetTimer && clearTimeout(wheelResetTimer);
          wheelResetTimer = setTimeout(() => {
            stillScrolling = false;
          }, 80);
        }
      }
    }

    let isAnimating = false;
    function frame() {
      requestAnimationFrame(frame);
      isAnimating = true;
      flickSpring.update((v: number) => {
        //if (stillScrolling) return v;// * 0.97;
        v *= flickSpringReturn;
        if (Math.abs(v) < 0.01) {
          v = 0;
          isAnimating = false;
        }
        return v;
      });
    }
    // TODO: (Performance) We shuld only kick it off once the spring is changed probably and stop it after it settled!
    onMount(frame)

  onMount(() => {
    horizonManager.init()
  })
</script>

<svelte:window on:keydown={handleKeyDown} on:wheel={handleWheel} />

<svelte:head>
  <title>{$activeHorizon?.data?.name ?? 'Space OS'} {$activeHorizon?.state}</title>
</svelte:head>

<main class="" class:overview={showStackOverview}>
  {#if showFlickSettings}
  <ul style="position: fixed;width:24%; top:0;right:0;z-index:5000;background:darkblue;font-family:monospace;color:white;padding:0.5rem;display:flex;gap:1rem;">
      <li style="display:flex;flex-direction:column;font-weight:600;">
        <span>activeStackItem:</span>
        <span>flickSpring:</span>
        <span>flickInertia:</span>
        <span>stillscrolling:</span>
        <hr style="margin-block: 0.25rem;">
        <span>Scroll Sensitivity ({lethargy.sensitivity}):</span>
        <span>Scroll Delay ({lethargy.delay}):</span>
        <span>Scroll Decay ({lethargy.inertiaDecay}):</span>
        <br>
        <span>Flick Weight ({flickWeight}):</span>
        <span>Flick Visual Weight ({flickVisualWeight}):</span>
        <span>Flick Threshold ({flickThreshold}):</span>
        <br>
        <span>Spring Stiffness ({flickSpring.stiffness}):</span>
        <span>Spring Damping ({flickSpring.damping}):</span>
        <span>Spring Return ({flickSpringReturn}):</span>
      </li>
      <li style="display:flex;flex-direction:column;">
        <span>{activeStackItemIdx}</span>
        <span>{Math.floor($flickSpring)}</span>
        <span>{Math.floor(Math.abs($flickInertia))}</span>
        <span>{stillScrolling}</span>
        <hr style="margin-block: 0.25rem;">
        <input type="range" bind:value={lethargy.sensitivity} min="1" max="100" step="1">
        <input type="range" bind:value={lethargy.delay} min="0" max="200" step="1">
        <input type="range" bind:value={lethargy.inertiaDecay} min="0" max="200" step="1">
        <br>
        <input type="range" bind:value={flickWeight} min="0.5" max="3" step="0.01">
        <input type="range" bind:value={flickVisualWeight} min="0.1" max="5" step="0.01">
        <input type="range" bind:value={flickThreshold} min="5" max="1000" step="1">
        <br>
        <input type="range" bind:value={flickSpring.stiffness} min="0" max="1" step="0.01">
        <input type="range" bind:value={flickSpring.damping} min="0" max="1" step="0.01">
        <input type="range" bind:value={flickSpringReturn} min="0" max="1" step="0.01">
      </li>
    <!-- <span>overviewOffset: {Math.floor($stackOverviewScrollOffset)}</span> -->
  </ul>
  {/if}
    <!-- fps {$fps} -->
    <!-- <div style="position: fixed;width:50%; top:0;right:0;z-index:5000;background: white;color:black;padding:0.5rem;display:flex;flex-direction:column;">
      <span>activeStackItem: {activeStackItemIdx}</span>
      <span>flickSpring: {Math.floor($flickSpring)}</span>
      <span>flickInertia: {Math.floor(Math.abs($flickInertia))}</span>
      <span>overviewOffset: {Math.floor($stackOverviewScrollOffset)}</span>
      <span>stillscrolling: {stillScrolling}</span>
    </div> -->
    <!-- <div class="horizon-list">
        {#each $horizons as horizon, idx (horizon.id)}
            <HorizonSwitcherItem horizon={horizon} active={$activeHorizon?.id === horizon.id} idx={idx + 1} hot={$hotHorizons.includes(horizon)} /> <!-- on:click={() => switchHorizon(horizon.id)}
        {/each}

        <div on:click={() => addHorizon()} class="add-horizon" style="--item-color: #f2f2f2;">
            +
        </div>
    </div> -->

  {#if !showStackOverview && $activeHorizon}
    <MediaImporter horizon={$activeHorizon} />
  {/if}

  <Stack
    options={{ transitionDuration: 0.2 }}
    movementOffset={flickSpring}
    overviewOffset={stackOverviewScrollOffset}
<<<<<<< HEAD
    showTransitions={!sortingInProgress}
=======
    flickVisualWeight={flickVisualWeight}
>>>>>>> 390f79d9
    bind:activeIdx={activeStackItemIdx}
    bind:showOverview={showStackOverview}
    on:select={handleStackItemSelect}
  >
    {#each $horizons as horizon, idx (horizon.id)}
      <StackItem
        order={sortedHorizons.findIndex((h) => h === horizon.id)}
        showOverview={showStackOverview}
        highlight={activeStackItemIdx === idx}
        on:select={handleStackItemSelect}
      >
        {#if horizon?.state === 'hot'}
          <Horizon
            {horizon}
            active={$activeHorizonId === horizon.id}
            on:change={handleHorizonChange}
          />
        {:else}
          <HorizonPreview {horizon} />
        {/if}
      </StackItem>
    {/each}

    <!-- {#each $hotHorizons as hotHorizon (hotHorizon.id)}
            {@const idx = $sortedHorizons.findIndex((h) => h === hotHorizon.id)}
            <StackItem showOverview={showStackOverview} index={idx} on:select={() => selectStackItem(idx)}>
                <Horizon horizon={hotHorizon} />
            </StackItem>
        {/each}

        {#each $coldHorizons as coldHorizon (coldHorizon.id)}
            {@const idx = $sortedHorizons.findIndex((h) => h === coldHorizon.id)}
            <StackItem showOverview={showStackOverview} index={idx} on:select={() => selectStackItem(idx)}>
                <div>
                    {#if coldHorizon.data.previewImage}
                        <img src={coldHorizon.data.previewImage} alt="preview" />
                    {:else}
                    <p>no preview available</p>
                    {/if}
                </div>
            </StackItem>
        {/each} -->
  </Stack>
</main>

<style lang="scss">
  main {
    min-height: 100vh;
    background: #efefef;
  }

  :global(.horizon) {
    position: absolute;
    top: 50%;
    left: 50%;
    transform: translate(-50%, -50%) scale(var(--scale));
    transition: transform var(--transition-duration) var(--transition-timing-function);
  }

  // .horizon-list {
  //     position: fixed;
  //     top: 0;
  //     left: 0;
  //     z-index: 1000;
  //     display: flex;
  //     align-items: center;
  //     gap: 0.5rem;
  //     padding: 0.5rem;
  //     padding-left: 1rem;
  // }

  // .add-horizon {
  //     width: 2rem;
  //     height: 2rem;
  //     border-radius: 8px;
  //     cursor: pointer;
  //     display: flex;
  //     align-items: center;
  //     justify-content: center;
  //     font-size: 0.8rem;
  //     opacity: 0.5;
  //     border: 2px solid transparent;
  //     box-sizing: border-box;
  //     // background-color: #ececec;
  //     font-size: 1.1rem;

  //     &:hover {
  //         filter: brightness(0.95);
  //     }
  // }

  // .overview-header {
  //     position: absolute;
  //     top: 0;
  //     left: 0;
  //     box-sizing: border-box;
  //     width: 100vw;
  //     display: flex;
  //     align-items: center;
  //     justify-content: center;
  //     padding: 1rem;
  // }

  // .horizons-wrapper {
  //     min-height: 100vh;
  //     // padding: 0;
  //     // transition: padding var(--transition-duration) ease-out;
  // }

  // .horizons-list {
  //     --height: 100vh;
  //     --width: 100vw;
  //     --transition-duration: 0.3s;
  //     --scale-factor: 0.65;
  //     display: flex;
  //     flex-direction: column;
  //     align-items: center;
  //     gap: 3rem;
  //     height: 100vh;
  // }

  // .overview {
  //     // padding: 4rem;

  //     & .horizons-list {
  //         scroll-snap-type: y mandatory;
  //         overflow-y: scroll;
  //         height: 100vh;

  //         & [data-first="true"] {
  //             margin-top: 50vh;
  //         }

  //         & [data-last="true"] {
  //             margin-bottom: 50vh;
  //         }
  //     }
  // }

  // .hot-horizon {
  //     position: relative;
  //     transition-property: width, height, border-color, border-radius;
  //     transition-duration: var(--transition-duration);
  //     transition-timing-function: ease-out;
  //     width: var(--width);
  //     height: var(--height);
  //     border: 5px solid transparent;
  //     overflow: hidden;
  //     border-radius: 0;
  //     margin-top: auto;
  //     margin-bottom: auto;

  //     &.transitioning-out {
  //         position: absolute;
  //         opacity: 1;
  //         pointer-events: none;
  //         top: 100%;
  //         transform: translateY(-10%);
  //         height: calc(var(--height) * var(--scale-factor));
  //         width: calc(var(--width) * var(--scale-factor));

  //         & :global(.horizon) {
  //             pointer-events: none;
  //             opacity: 1;
  //             transform: translate(-50%, -50%) scale(var(--scale-factor));
  //         }
  //     }

  //     &.hidden {
  //         opacity: 0;
  //         pointer-events: none;
  //         position: absolute;
  //     }

  //     &.list-view {
  //         flex-shrink: 0;
  //         scroll-snap-align: center;
  //         height: calc(var(--height) * var(--scale-factor));
  //         width: calc(var(--width) * var(--scale-factor));
  //         opacity: 1;
  //         border-radius: 2rem;
  //         border-color: #cfcfcf;
  //         box-shadow: 0 0 2px rgba(0, 0, 0, 0.3);
  //         cursor: pointer;
  //         order: var(--order);

  //         & :global(.horizon) {
  //             pointer-events: none;
  //             opacity: 1;
  //             transform: translate(-50%, -50%) scale(var(--scale-factor));
  //         }
  //     }

  //     & :global(.horizon) {
  //         position: absolute;
  //         top: 50%;
  //         left: 50%;
  //         transform: translate(-50%, -50%) scale(1);
  //         transition: transform var(--transition-duration) ease-out;
  //     }
  // }

  // :global(.preview-horizon) {
  //     position: absolute !important;
  //     opacity: 1 !important;
  //     top: 3.5rem;
  //     left: calc(1rem + (var(--offset) * (32px + 0.5rem)));
  //     transform: scale(0.45);
  //     transform-origin: 0 0;
  //     z-index: 100;
  //     border: 10px solid #fbc7ff;
  //     border-radius: 2rem;
  //     overflow: hidden;
  //     box-shadow: 0 0 10px rgba(0, 0, 0, 0.3);
  // }
</style><|MERGE_RESOLUTION|>--- conflicted
+++ resolved
@@ -370,11 +370,8 @@
     options={{ transitionDuration: 0.2 }}
     movementOffset={flickSpring}
     overviewOffset={stackOverviewScrollOffset}
-<<<<<<< HEAD
     showTransitions={!sortingInProgress}
-=======
     flickVisualWeight={flickVisualWeight}
->>>>>>> 390f79d9
     bind:activeIdx={activeStackItemIdx}
     bind:showOverview={showStackOverview}
     on:select={handleStackItemSelect}
