<script lang="ts">
  import { onMount } from 'svelte'
  import { derived } from 'svelte/store'

  import { API } from '@horizon/core/src/lib/service/api'
  import { HorizonsManager } from '@horizon/core/src/lib/service/horizon'

  import Horizon from './Horizon.svelte'
  import { useLogScope } from '../../utils/log'
  import HorizonSwitcherItem from './HorizonSwitcherItem.svelte'
  import { useFPS } from '../../utils/performance'

  const log = useLogScope('HorizonManager')
  const api = new API()
  const horizonManager = new HorizonsManager(api)
  // const fps = useFPS()

  const horizons = horizonManager.horizons
  const hotHorizons = horizonManager.hotHorizons
  const horizonStates = horizonManager.horizonStates
  const activeHorizonId = horizonManager.activeHorizonId
  const activeHorizon = horizonManager.activeHorizon

  horizons.subscribe((e) => log.debug('horizons changed', e))

  const hotHorizonsSorted = derived(horizonStates, (horizonStates) => {
    return Array.from(horizonStates.entries())
      .map(([id, state]) => ({ id, ...state }))
      .filter((horizon) => horizon.state === 'hot')
      .sort((a, b) => a.since.getTime() - b.since.getTime()) // oldest first
  })

  // $: console.log('horizons', $horizons.map(e => ({...e, state: e.getState()})))
  // $: console.log('hotHorizons', $hotHorizons.map(e => ({...e, state: e.getState()})))
  // $: console.log('activeHorizonId', $activeHorizonId)
  // $: console.log('activeHorizon', $activeHorizon)
  $: log.debug('hotHorizonsSorted', $hotHorizonsSorted)

  const switchHorizon = async (id: string) => {
    const nextHorizon = $horizons.find((e) => e.id === id)
    if (nextHorizon) {
      horizonManager.switchHorizon(nextHorizon.id)
    } else {
      log.error('Horizon not found', id)
    }
  }

  const addHorizon = async () => {
    const newHorizon = await horizonManager.createHorizon('New Horizon' + $horizons.length)
    horizonManager.switchHorizon(newHorizon.id)
  }

  const handleKeyDown = (event: KeyboardEvent) => {
    if (event.metaKey || event.ctrlKey) {
      if ((event.metaKey || event.ctrlKey) && event.key === 'n') {
        event.preventDefault()
        addHorizon()
      } else {
        const indexes = $horizons.map((_e, idx) => idx + 1)
        const index = indexes.indexOf(Number(event.key))
        if (index !== -1) {
          event.preventDefault()
          switchHorizon($horizons[index].id)
        }
      }
    }
  }

  onMount(() => {
    horizonManager.init()
  })
</script>

<svelte:window on:keydown={handleKeyDown} />

<main class="">
<<<<<<< HEAD
  <!-- fps {$fps} -->
  <div class="horizon-list">
    {#each $horizons as horizon, idx (horizon.id)}
      <HorizonSwitcherItem
        {horizon}
        active={$activeHorizonId === horizon.id}
        idx={idx + 1}
        hot={$hotHorizons.includes(horizon)}
        on:click={() => switchHorizon(horizon.id)}
      />
=======
    <!-- fps {$fps} -->
    <div class="horizon-list">
        {#each $horizons as horizon, idx (horizon.id)}
            <HorizonSwitcherItem horizon={horizon} active={$activeHorizonId === horizon.id} idx={idx + 1} hot={$hotHorizons.includes(horizon)} on:click={() => switchHorizon(horizon.id)} />
        {/each}

        <!-- svelte-ignore a11y-click-events-have-key-events a11y-no-static-element-interactions -->
        <div on:click={() => addHorizon()} class="add-horizon" style="--item-color: #f2f2f2;">
            +
        </div>
    </div>
    {#each $hotHorizons as hotHorizon (hotHorizon.id)}
        <div data-hot-horizon={hotHorizon.id} class:hidden={hotHorizon.id !== $activeHorizonId} style="--offset: {$horizons.findIndex(h => h.id === hotHorizon.id)}">
            <Horizon horizon={hotHorizon} />
        </div>
>>>>>>> 6413fd24
    {/each}

    <!-- svelte-ignore a11y-click-events-have-key-events a11y-no-static-element-interactions -->
    <div on:click={() => addHorizon()} class="add-horizon" style="--item-color: #f2f2f2;">+</div>
  </div>
  {#each $hotHorizons as hotHorizon (hotHorizon.id)}
    <div data-hot-horizon={hotHorizon.id} class:hidden={hotHorizon.id !== $activeHorizonId}>
      <Horizon horizon={hotHorizon} />
    </div>
  {/each}
</main>

<style lang="scss">
<<<<<<< HEAD
  .horizon-list {
    display: flex;
    align-items: center;
    gap: 0.5rem;
    padding: 0.5rem;
    padding-left: 1rem;
  }

  .add-horizon {
    width: 2rem;
    height: 2rem;
    border-radius: 8px;
    cursor: pointer;
    display: flex;
    align-items: center;
    justify-content: center;
    font-size: 0.8rem;
    opacity: 0.5;
    border: 2px solid transparent;
    box-sizing: border-box;
    background-color: #ececec;
    font-size: 1.1rem;

    &:hover {
      filter: brightness(0.95);
=======

    .horizon-list {
        position: fixed;
        top: 0;
        left: 0;
        z-index: 1000;
        display: flex;
        align-items: center;
        gap: 0.5rem;
        padding: 0.5rem;
        padding-left: 1rem;
    }

    .add-horizon {
        width: 2rem;
        height: 2rem;
        border-radius: 8px;
        cursor: pointer;
        display: flex;
        align-items: center;
        justify-content: center;
        font-size: 0.8rem;
        opacity: 0.5;
        border: 2px solid transparent;
        box-sizing: border-box;
        background-color: #ececec;
        font-size: 1.1rem;

        &:hover {
            filter: brightness(0.95);
        }
>>>>>>> 6413fd24
    }
  }

<<<<<<< HEAD
  .hidden {
    opacity: 0;
    pointer-events: none;
    position: absolute;
  }
=======
    .hidden {
        opacity: 0;
        pointer-events: none;
        position: absolute;
    }

    :global(.preview-horizon) {
        position: absolute !important;
        opacity: 1 !important;
        top: 3.5rem;
        left: calc(1rem + (var(--offset) * (32px + 0.5rem)));
        transform: scale(0.45);
        transform-origin: 0 0;
        z-index: 100;
        border: 10px solid #fbc7ff;
        border-radius: 2rem;
        overflow: hidden;
        box-shadow: 0 0 10px rgba(0, 0, 0, 0.3);
    }
>>>>>>> 6413fd24
</style><|MERGE_RESOLUTION|>--- conflicted
+++ resolved
@@ -74,18 +74,6 @@
 <svelte:window on:keydown={handleKeyDown} />
 
 <main class="">
-<<<<<<< HEAD
-  <!-- fps {$fps} -->
-  <div class="horizon-list">
-    {#each $horizons as horizon, idx (horizon.id)}
-      <HorizonSwitcherItem
-        {horizon}
-        active={$activeHorizonId === horizon.id}
-        idx={idx + 1}
-        hot={$hotHorizons.includes(horizon)}
-        on:click={() => switchHorizon(horizon.id)}
-      />
-=======
     <!-- fps {$fps} -->
     <div class="horizon-list">
         {#each $horizons as horizon, idx (horizon.id)}
@@ -97,52 +85,15 @@
             +
         </div>
     </div>
+
     {#each $hotHorizons as hotHorizon (hotHorizon.id)}
         <div data-hot-horizon={hotHorizon.id} class:hidden={hotHorizon.id !== $activeHorizonId} style="--offset: {$horizons.findIndex(h => h.id === hotHorizon.id)}">
             <Horizon horizon={hotHorizon} />
         </div>
->>>>>>> 6413fd24
     {/each}
-
-    <!-- svelte-ignore a11y-click-events-have-key-events a11y-no-static-element-interactions -->
-    <div on:click={() => addHorizon()} class="add-horizon" style="--item-color: #f2f2f2;">+</div>
-  </div>
-  {#each $hotHorizons as hotHorizon (hotHorizon.id)}
-    <div data-hot-horizon={hotHorizon.id} class:hidden={hotHorizon.id !== $activeHorizonId}>
-      <Horizon horizon={hotHorizon} />
-    </div>
-  {/each}
 </main>
 
 <style lang="scss">
-<<<<<<< HEAD
-  .horizon-list {
-    display: flex;
-    align-items: center;
-    gap: 0.5rem;
-    padding: 0.5rem;
-    padding-left: 1rem;
-  }
-
-  .add-horizon {
-    width: 2rem;
-    height: 2rem;
-    border-radius: 8px;
-    cursor: pointer;
-    display: flex;
-    align-items: center;
-    justify-content: center;
-    font-size: 0.8rem;
-    opacity: 0.5;
-    border: 2px solid transparent;
-    box-sizing: border-box;
-    background-color: #ececec;
-    font-size: 1.1rem;
-
-    &:hover {
-      filter: brightness(0.95);
-=======
-
     .horizon-list {
         position: fixed;
         top: 0;
@@ -173,17 +124,8 @@
         &:hover {
             filter: brightness(0.95);
         }
->>>>>>> 6413fd24
     }
-  }
 
-<<<<<<< HEAD
-  .hidden {
-    opacity: 0;
-    pointer-events: none;
-    position: absolute;
-  }
-=======
     .hidden {
         opacity: 0;
         pointer-events: none;
@@ -203,5 +145,4 @@
         overflow: hidden;
         box-shadow: 0 0 10px rgba(0, 0, 0, 0.3);
     }
->>>>>>> 6413fd24
 </style>