--- conflicted
+++ resolved
@@ -160,7 +160,6 @@
     }
   }
 
-<<<<<<< HEAD
   const createFileCard = async (
     blob: Blob,
     pos: { x: number; y: number },
@@ -179,7 +178,23 @@
       metadata,
       tags
     )
-=======
+  }
+
+  const processUriListData = async (basePos: any, data: string): Promise<boolean> => {
+    let dataHandled = false
+    const pos = getNewCardPosition(basePos)
+
+    const urls = data.split(/\r\n|\r|\n/)
+    urls.forEach((url) => {
+      if (checkIfUrl(url)) {
+        createBrowserCard(new URL(url), pos)
+        dataHandled = true
+      }
+    })
+
+    return dataHandled
+  }
+
   const createImageCard = async (blob: Blob, pos: { x: number; y: number }) => {
     // Find out size
     const src = URL.createObjectURL(blob)
@@ -201,7 +216,6 @@
       width: targetWidth,
       height: targetHeight
     })
->>>>>>> 8d839496
     log.debug('created card', get(card))
   }
 
