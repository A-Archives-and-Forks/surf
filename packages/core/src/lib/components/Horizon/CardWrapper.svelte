<!-- <svelte:options immutable={true} /> -->

<script lang="ts">
  import { SvelteComponent, createEventDispatcher, onDestroy, onMount } from 'svelte'
  import { get, type Writable } from 'svelte/store'
  import { tooltip } from '@svelte-plugins/tooltips'

  import {
    Draggable,
    Positionable,
    Resizable,
    type IPositionable,
    LazyComponent,
    hasClassOrParentWithClass
  } from '@horizon/tela'

  import type { Card, CardEvents } from '../../types/index'
  import { useLogScope } from '../../utils/log'
  import type { Horizon } from '../../service/horizon'
  import { Icon } from '@horizon/icons'
<<<<<<< HEAD
  import CardContent from '../Cards/CardContent.svelte'
=======
  import { visorEnabled } from './HorizonManager.svelte'

  // TODO: fix this unnecessary cast
  const BrowserCard = () =>
    import('../Cards/Browser/BrowserCard.svelte') as unknown as Promise<typeof SvelteComponent>
  const TextCard = () =>
    import('../Cards/Text/TextCard.svelte') as unknown as Promise<typeof SvelteComponent>
  const LinkCard = () =>
    import('../Cards/Link/LinkCard.svelte') as unknown as Promise<typeof SvelteComponent>
  const FileCard = () =>
    import('../Cards/File/FileCard.svelte') as unknown as Promise<typeof SvelteComponent>
>>>>>>> cfed4e63

  export let positionable: Writable<IPositionable<any>>
  export let horizon: Horizon

  $: board = horizon.board
  $: state = board?.state
  $: viewPort = $state?.viewPort

  const dispatch = createEventDispatcher<CardEvents>()
  const log = useLogScope('CardWrapper')

  const minSize = { x: 100, y: 100 }
  const maxSize = { x: Infinity, y: Infinity }
  const DRAGGING_MENU_PADDING = 75
  const DRAG_OVER_ACTIVATION_TIMEOUT = 1000

  let el: HTMLElement
  // let menuPosition = 'top'
  // let insetMenu = false
  let headerClickTimeout: ReturnType<typeof setTimeout> | null = null
  let dragOverTimeout: ReturnType<typeof setTimeout> | null = null

  $: card = positionable as Writable<Card> // todo: fix this unnecessary cast
  $: cardTitle = $card.type[0].toUpperCase() + $card.type.slice(1)
  $: activeCardId = horizon.activeCardId
  $: active = $activeCardId === $card.id
  $: allowDuplicating = ['text', 'browser'].includes($card.type)

  const updateCard = () => {
    log.debug('updateCard', $card)
    dispatch('change', $card)
  }

  const handleMouseDown = (event: MouseEvent) => {
    if (event.metaKey || event.ctrlKey) {
      if ($visorEnabled) {
        $visorEnabled = false
        setTimeout(() => {
          horizon.setActiveCard($card.id)
          horizon.scrollToCardCenter($card.id)
        }, 0)
      } else {
        horizon.setActiveCard($card.id)
        horizon.scrollToCardCenter($card.id)
      }
    } else {
      // Dirty "hack" to still allow clicking the delete button
      if (hasClassOrParentWithClass(event.target, 'visor-delete')) return

      horizon.setActiveCard($card.id)
      if ($visorEnabled) {
        $visorEnabled = false
        setTimeout(() => {
          horizon.scrollToCardCenter($card.id)
        }, 0)
      }
    }
  }

  const handleDragEnd = (_: any) => {
    dispatch('endDrag', $card)
    const board = horizon.board
    if (!board) console.error('No board found ond rag end')
    const state = get(board!.state)
    $card.stacking_order = get(state.stackingOrder).indexOf($card.id)
    updateCard()
    horizon.telaSettings?.update((v) => {
      v.CAN_SELECT = true
      return v
    })
  }

  // const handleMouseMove = (_e: MouseEvent) => {
  //   const rect = el.getBoundingClientRect()

  //   if (rect.y < DRAGGING_MENU_PADDING) {
  //     insetMenu = true
  //   } else {
  //     insetMenu = false
  //   }
  // }

  const handleCardHeaderMouseDown = (_e: MouseEvent) => {
    dispatch('beginDrag', $card)
    horizon.telaSettings?.update((v) => {
      v.CAN_SELECT = false
      return v
    })
    if (headerClickTimeout) {
      clearTimeout(headerClickTimeout)
      headerClickTimeout = null
      log.debug('double click')

      positionable.update((p) => {
        p.height = ($viewPort?.h ?? window.innerHeight) - p.y - DRAGGING_MENU_PADDING
        return p
      })
    } else {
      headerClickTimeout = setTimeout(() => {
        headerClickTimeout = null
      }, 500)
    }
  }

  const handleResizeBegin = () => {
    dispatch('beginResize', $card)
  }
  const handleResizeEnd = () => {
    dispatch('endResize', $card)
  }

  const handleDelete = () => {
    if (headerClickTimeout) {
      clearTimeout(headerClickTimeout)
      headerClickTimeout = null
    }
    dispatch('delete', $card)
  }

  const handleDuplicate = () => {
    if (headerClickTimeout) {
      clearTimeout(headerClickTimeout)
      headerClickTimeout = null
    }
    dispatch('duplicate', $card)
  }

  function scrollTo(event: MouseEvent) {
    const button = event.target as HTMLButtonElement
    const cardID = button.getAttribute('data-card-id')
    if (cardID) {
      horizon.scrollToCardCenter(cardID)
    }
  }

  const clearDragTimeout = () => {
    log.debug('clearing drag over timeout', $card.id)
    if (dragOverTimeout) {
      clearTimeout(dragOverTimeout)
      dragOverTimeout = null
    }

    window.removeEventListener('drop', clearDragTimeout)
  }

  const handleDragEnter = (e: DragEvent) => {
    if ($visorEnabled) return // TODO: Prob make this easier component wide
    log.debug('drag enter', $card.id)
    clearDragTimeout()

    dragOverTimeout = setTimeout(() => {
      log.debug('drag over, setting active card')
      horizon.setActiveCard($card.id)
    }, DRAG_OVER_ACTIVATION_TIMEOUT)

    window.addEventListener('drop', clearDragTimeout)
  }

  const handleDragOver = (e: DragEvent) => {
    if ($visorEnabled) return // TODO: Prob make this easier component wide
    log.debug('drag over', $card.id)

    if (!dragOverTimeout) {
      handleDragEnter(e)
    }
  }

  const handleDragLeave = (e: DragEvent) => {
    if ($visorEnabled) return // TODO: Prob make this easier component wide
    const target = e.target as HTMLElement
    log.debug('drag leave', $card.id, target)

    clearDragTimeout()
  }

  onMount(() => {
    // el.addEventListener('draggable_start', onDragStart)
    // el.addEventListener('draggable_move', onDragMove)
    el.addEventListener('draggable_end', handleDragEnd)
    el.addEventListener('resizable_end', updateCard)
    el.addEventListener('resizable_onMouseDown', handleResizeBegin)
    el.addEventListener('resizable_onMouseUp', handleResizeEnd)
  })

  onDestroy(() => {
    // el && el.addEventListener('draggable_start', onDragStart)
    // el && el.addEventListener('draggable_move', onDragMove)
    el && el.removeEventListener('draggable_end', handleDragEnd)
    el && el.removeEventListener('resizable_end', updateCard)
    el && el.removeEventListener('resizable_onMouseDown', handleResizeBegin)
    el && el.removeEventListener('resizable_onMouseUp', handleResizeEnd)

    if (headerClickTimeout) {
      clearTimeout(headerClickTimeout)
      headerClickTimeout = null
    }

    if (dragOverTimeout) {
      clearTimeout(dragOverTimeout)
      dragOverTimeout = null
    }
  })
</script>

<!-- TODO: Obacht! Had the issue on old Horizon app, that ids can start
  with numbers -> Cannot use them in css selctors for example. Maybe add `id-` prefix -->
<!-- style="{$visorEnabled ? 'scale: 0.5;' : ''}" -->
<Positionable
  {positionable}
  data-id={$positionable.id}
  class="card {$positionable.id} {active && 'active'}"
  contained={false}
  on:mousedown={handleMouseDown}
  on:dragenter={handleDragEnter}
  on:dragover={handleDragOver}
  on:dragleave={handleDragLeave}
  bind:el
>
  {#if !$visorEnabled}
    <Resizable {positionable} direction="top-right" {minSize} {maxSize} />
    <Resizable {positionable} direction="top-left" {minSize} {maxSize} />
    <Resizable {positionable} direction="bottom-right" {minSize} {maxSize} />
    <Resizable {positionable} direction="bottom-left" {minSize} {maxSize} />
    <Resizable {positionable} direction="top" {minSize} {maxSize} />
    <Resizable {positionable} direction="bottom" {minSize} {maxSize} />
    <Resizable {positionable} direction="left" {minSize} {maxSize} />
    <Resizable {positionable} direction="right" {minSize} {maxSize} />

    <div class="draggable-bar">
      <Draggable {positionable} />
    </div>

    <!-- svelte-ignore a11y-no-static-element-interactions -->
    <div
      on:mousedown={handleCardHeaderMouseDown}
      class="card-header"
      data-position="top"
      data-inset={false}
      data-hide={false}
    >
      <Draggable {positionable} class="">
        <div class="card-header-content">
          <!-- <div class="card-title">{cardTitle}</div> -->
          <div class="card-header-actions">
            <button on:click={handleDelete}>
              <Icon name="close" />
            </button>
            <!-- <button on:click={handleCopy}>
              <Icon name="copy" />
            </button> -->
          </div>

          <!-- svelte-ignore a11y-no-static-element-interactions -->
          <div class="card-drag-indicator">
            <div></div>
            <div></div>
            <div></div>
          </div>

          <div class="card-header-actions end-placement">
            {#if allowDuplicating}
              <button
                use:tooltip={{ content: 'Create similar', action: 'hover' }}
                on:click={handleDuplicate}
              >
                <Icon name="add" />
              </button>
            {/if}
          </div>
        </div>
<<<<<<< HEAD

        <!-- svelte-ignore a11y-no-static-element-interactions -->
        <div class="card-drag-indicator">
          <div></div>
          <div></div>
          <div></div>
        </div>

        <div class="card-header-actions end-placement">
          {#if allowDuplicating}
            <button
              use:tooltip={{ content: 'Create similar', action: 'hover' }}
              on:click={handleDuplicate}
            >
              <Icon name="add" />
            </button>
          {/if}
        </div>
      </div>
    </Draggable>
  </div>

  <div class="content tela-ignore" style={!active ? 'pointer-events: none;' : ''}>
    <CardContent {positionable} {horizon} on:load on:change on:delete />
=======
      </Draggable>
    </div>
  {:else}
    <button class="visor-delete" on:click|capture={handleDelete}>
      <Icon name="close" />
    </button>
  {/if}

  <div class="content tela-ignore" style={$visorEnabled || !active ? 'pointer-events: none;' : ''}>
    {#if $card.type === 'browser'}
      <LazyComponent this={BrowserCard}>
        <svelte:fragment slot="component" let:Component>
          <Component {card} {horizon} {active} on:load on:change on:delete />
        </svelte:fragment>
      </LazyComponent>
    {:else if $card.type === 'text'}
      <LazyComponent this={TextCard}>
        <svelte:fragment slot="component" let:Component>
          <Component {card} {horizon} {active} on:load on:change on:delete />
        </svelte:fragment>
      </LazyComponent>
    {:else if $card.type === 'link'}
      <LazyComponent this={LinkCard}>
        <svelte:fragment slot="component" let:Component>
          <Component {card} {horizon} {active} on:load on:change on:delete />
        </svelte:fragment>
      </LazyComponent>
    {:else if $card.type === 'file'}
      <LazyComponent this={FileCard}>
        <svelte:fragment slot="component" let:Component>
          <Component {card} {horizon} {active} on:load on:change on:delete />
        </svelte:fragment>
      </LazyComponent>
    {/if}
>>>>>>> cfed4e63
  </div>
</Positionable>

<style lang="scss">
  .draggable-bar {
    position: absolute;
    top: 0;
    left: 0;
    width: 100%;
    height: 5px;
    z-index: 299;
  }

  :global(.card) {
    .visor-delete {
      pointer-events: all;
      position: absolute;
      top: -18px;
      right: -18px;
      background: #eee;
      border: 2px solid #eee;
      z-index: 10;
      width: 36px;
      height: 36px;
      border-radius: 100%;
      padding: 4px;
      display: flex;
      justify-items: center;
      align-items: center;
      cursor: pointer;
      display: none;
    }
    &:hover .visor-delete {
      display: block;
    }
  }

  .card-header {
    position: absolute;
    z-index: 301;
    opacity: 0;

    &[data-position='right'],
    &[data-position='left'] {
      height: 90%;
      max-height: 200px;
      top: 50%;

      .card-header-content {
        flex-direction: column;
        height: 100%;
        padding: 8px 5px;
      }

      .card-header-actions {
        align-items: flex-start;
      }

      .end-placement {
        flex: 1;
        align-items: flex-end;
      }

      .card-drag-indicator {
        flex-grow: 1;
        display: flex;
        gap: 4px;

        div {
          background: #999999;
          height: 100%;
          width: 1px;
        }
      }
    }

    &[data-position='right'] {
      right: 30px;
      transform: translate(100%, -50%);

      .card-header-content {
        border-left: none;
        border-top-right-radius: var(--theme-border-radius);
        border-bottom-right-radius: var(--theme-border-radius);
      }
    }

    &[data-position='left'] {
      left: 30px;
      transform: translate(-100%, -50%);

      .card-header-content {
        border-right: none;
        border-top-left-radius: var(--theme-border-radius);
        border-bottom-left-radius: var(--theme-border-radius);
      }
    }

    &[data-position='top'],
    &[data-position='bottom'] {
      width: 90%;
      max-width: 200px;
      left: 50%;

      .card-header-content {
        width: 100%;
        padding: 5px 8px;
      }

      .card-header-actions {
        align-items: flex-end;
      }

      .end-placement {
        flex: 1;
        justify-content: flex-end;
      }

      .card-drag-indicator {
        flex-grow: 1;
        display: flex;
        flex-direction: column;
        gap: 4px;

        div {
          background: #999999;
          height: 1px;
          width: 100%;
        }
      }
    }

    &[data-position='top'] {
      // top: 0;
      transform: translate(-50%, -100%);

      // .card-header-content {
      //   border-bottom: none;
      //   border-top-left-radius: var(--theme-border-radius);
      //   border-top-right-radius: var(--theme-border-radius);
      // }
    }

    &[data-position='bottom'] {
      bottom: 0;
      transform: translate(-50%, 100%);

      .card-header-content {
        border-top: none;
        border-bottom-left-radius: var(--theme-border-radius);
        border-bottom-right-radius: var(--theme-border-radius);
      }
    }

    &[data-position='top']:not([data-inset='true']) {
      top: 0;

      .card-header-content {
        border-top-left-radius: var(--theme-border-radius);
        border-top-right-radius: var(--theme-border-radius);
      }
    }

    &[data-position='top'][data-inset='true'] {
      top: 29px;

      .card-header-content {
        border-top: none;
        border-bottom-left-radius: var(--theme-border-radius);
        border-bottom-right-radius: var(--theme-border-radius);
      }
    }
  }

  .card-header-content {
    display: flex;
    align-items: center;
    justify-content: space-between;
    gap: 1rem;
    border: 2px solid #ddd;
    background-color: #f5f5f5;
    overflow: hidden;
  }

  :global(.draggable) {
    height: 100%;
  }

  :global(.card:hover),
  :global(.dragging) {
    .card-header:not([data-hide='true']) {
      display: block;
      opacity: 1;
      z-index: 100000;
      &[data-position='right'] {
        right: 0;
      }

      &[data-position='left'] {
        left: 0;
      }
    }
  }

  :global(.card:hover.active),
  :global(.dragging.active) {
    .card-header {
      &[data-position='top'] {
        z-index: 0;
      }

      .tela-board .resizable {
        z-index: 0;
      }
    }
  }

  .card-header-actions {
    flex: 1;
    display: flex;
    gap: 0.5rem;
    color: #979797;

    button {
      background: transparent;
      border: none;
      outline: none;
      cursor: pointer;
      padding: 0;
      margin: 0;
      color: inherit;
      display: flex;
      align-items: center;
      justify-content: center;

      &:hover {
        color: #7b7b7b;
      }
    }
  }

  // .card-title {
  //   padding: 0 10px;
  //   white-space: nowrap;
  //   overflow: hidden;
  //   text-overflow: ellipsis;
  //   font-size: 0.9rem;
  // }
</style><|MERGE_RESOLUTION|>--- conflicted
+++ resolved
@@ -18,21 +18,8 @@
   import { useLogScope } from '../../utils/log'
   import type { Horizon } from '../../service/horizon'
   import { Icon } from '@horizon/icons'
-<<<<<<< HEAD
   import CardContent from '../Cards/CardContent.svelte'
-=======
   import { visorEnabled } from './HorizonManager.svelte'
-
-  // TODO: fix this unnecessary cast
-  const BrowserCard = () =>
-    import('../Cards/Browser/BrowserCard.svelte') as unknown as Promise<typeof SvelteComponent>
-  const TextCard = () =>
-    import('../Cards/Text/TextCard.svelte') as unknown as Promise<typeof SvelteComponent>
-  const LinkCard = () =>
-    import('../Cards/Link/LinkCard.svelte') as unknown as Promise<typeof SvelteComponent>
-  const FileCard = () =>
-    import('../Cards/File/FileCard.svelte') as unknown as Promise<typeof SvelteComponent>
->>>>>>> cfed4e63
 
   export let positionable: Writable<IPositionable<any>>
   export let horizon: Horizon
@@ -303,32 +290,6 @@
             {/if}
           </div>
         </div>
-<<<<<<< HEAD
-
-        <!-- svelte-ignore a11y-no-static-element-interactions -->
-        <div class="card-drag-indicator">
-          <div></div>
-          <div></div>
-          <div></div>
-        </div>
-
-        <div class="card-header-actions end-placement">
-          {#if allowDuplicating}
-            <button
-              use:tooltip={{ content: 'Create similar', action: 'hover' }}
-              on:click={handleDuplicate}
-            >
-              <Icon name="add" />
-            </button>
-          {/if}
-        </div>
-      </div>
-    </Draggable>
-  </div>
-
-  <div class="content tela-ignore" style={!active ? 'pointer-events: none;' : ''}>
-    <CardContent {positionable} {horizon} on:load on:change on:delete />
-=======
       </Draggable>
     </div>
   {:else}
@@ -338,32 +299,7 @@
   {/if}
 
   <div class="content tela-ignore" style={$visorEnabled || !active ? 'pointer-events: none;' : ''}>
-    {#if $card.type === 'browser'}
-      <LazyComponent this={BrowserCard}>
-        <svelte:fragment slot="component" let:Component>
-          <Component {card} {horizon} {active} on:load on:change on:delete />
-        </svelte:fragment>
-      </LazyComponent>
-    {:else if $card.type === 'text'}
-      <LazyComponent this={TextCard}>
-        <svelte:fragment slot="component" let:Component>
-          <Component {card} {horizon} {active} on:load on:change on:delete />
-        </svelte:fragment>
-      </LazyComponent>
-    {:else if $card.type === 'link'}
-      <LazyComponent this={LinkCard}>
-        <svelte:fragment slot="component" let:Component>
-          <Component {card} {horizon} {active} on:load on:change on:delete />
-        </svelte:fragment>
-      </LazyComponent>
-    {:else if $card.type === 'file'}
-      <LazyComponent this={FileCard}>
-        <svelte:fragment slot="component" let:Component>
-          <Component {card} {horizon} {active} on:load on:change on:delete />
-        </svelte:fragment>
-      </LazyComponent>
-    {/if}
->>>>>>> cfed4e63
+    <CardContent {positionable} {horizon} on:load on:change on:delete />
   </div>
 </Positionable>
 
