<!-- <svelte:options immutable={true} /> -->

<script lang="ts">
  import { SvelteComponent, createEventDispatcher, onDestroy, onMount } from 'svelte'
  import { get, type Writable } from 'svelte/store'
  import { tooltip } from '@svelte-plugins/tooltips'

  import {
    Draggable,
    Positionable,
    Resizable,
    type IPositionable,
    LazyComponent
  } from '@horizon/tela'

  import type { Card, CardEvents } from '../../types'
  import { useLogScope } from '../../utils/log'
  import type { Horizon } from '../../service/horizon'
  import { Icon } from '@horizon/icons'
<<<<<<< HEAD
  import CardContent from '../Cards/CardContent.svelte'
=======
>>>>>>> 90b154e3

  // TODO: fix this unnecessary cast
  const BrowserCard = () =>
    import('../Cards/Browser/BrowserCard.svelte') as unknown as Promise<typeof SvelteComponent>
  const TextCard = () =>
    import('../Cards/Text/TextCard.svelte') as unknown as Promise<typeof SvelteComponent>
  const LinkCard = () =>
    import('../Cards/Link/LinkCard.svelte') as unknown as Promise<typeof SvelteComponent>
  const FileCard = () =>
    import('../Cards/File/FileCard.svelte') as unknown as Promise<typeof SvelteComponent>

  export let positionable: Writable<IPositionable<any>>
  export let horizon: Horizon

  $: board = horizon.board
  $: state = board?.state
  $: viewPort = $state?.viewPort

  const dispatch = createEventDispatcher<CardEvents>()
  const log = useLogScope('CardWrapper')

  const minSize = { x: 100, y: 100 }
  const maxSize = { x: Infinity, y: Infinity }
  const DRAGGING_MENU_PADDING = 75
  const DRAG_OVER_ACTIVATION_TIMEOUT = 1000

  let el: HTMLElement
  // let menuPosition = 'top'
  // let insetMenu = false
  let headerClickTimeout: ReturnType<typeof setTimeout> | null = null
  let dragOverTimeout: ReturnType<typeof setTimeout> | null = null

  $: card = positionable as Writable<Card> // todo: fix this unnecessary cast
  $: cardTitle = $card.type[0].toUpperCase() + $card.type.slice(1)
  $: activeCardId = horizon.activeCardId
  $: active = $activeCardId === $card.id
  $: allowDuplicating = ['text', 'browser'].includes($card.type)

  const updateCard = () => {
    log.debug('updateCard', $card)
    dispatch('change', $card)
  }

  const handleMouseDown = () => {
    horizon.setActiveCard($card.id)
  }

  const handleDragEnd = (_: any) => {
    const board = horizon.board
    if (!board) console.error('No board found ond rag end')
    const state = get(board!.state)
    $card.stacking_order = get(state.stackingOrder).indexOf($card.id)
    updateCard()
  }

  // const handleMouseMove = (_e: MouseEvent) => {
  //   const rect = el.getBoundingClientRect()

  //   if (rect.y < DRAGGING_MENU_PADDING) {
  //     insetMenu = true
  //   } else {
  //     insetMenu = false
  //   }
  // }

  const handleCardHeaderMouseDown = (_e: MouseEvent) => {
    if (headerClickTimeout) {
      clearTimeout(headerClickTimeout)
      headerClickTimeout = null
      log.debug('double click')

      positionable.update((p) => {
        p.height = ($viewPort?.h ?? window.innerHeight) - p.y - DRAGGING_MENU_PADDING
        return p
      })
    } else {
      headerClickTimeout = setTimeout(() => {
        headerClickTimeout = null
      }, 500)
    }
  }

  const handleDelete = () => {
    if (headerClickTimeout) {
      clearTimeout(headerClickTimeout)
      headerClickTimeout = null
    }
    dispatch('delete', $card)
  }

  const handleDuplicate = () => {
    if (headerClickTimeout) {
      clearTimeout(headerClickTimeout)
      headerClickTimeout = null
    }
    dispatch('duplicate', $card)
  }

  const clearDragTimeout = () => {
    log.debug('clearing drag over timeout', $card.id)
    if (dragOverTimeout) {
      clearTimeout(dragOverTimeout)
      dragOverTimeout = null
    }

    window.removeEventListener('drop', clearDragTimeout)
  }

  const handleDragEnter = (e: DragEvent) => {
    log.debug('drag enter', $card.id)
    clearDragTimeout()

    dragOverTimeout = setTimeout(() => {
      log.debug('drag over, setting active card')
      horizon.setActiveCard($card.id)
    }, DRAG_OVER_ACTIVATION_TIMEOUT)

    window.addEventListener('drop', clearDragTimeout)
  }

  const handleDragOver = (e: DragEvent) => {
    log.debug('drag over', $card.id)

    if (!dragOverTimeout) {
      handleDragEnter(e)
    }
  }

  const handleDragLeave = (e: DragEvent) => {
    const target = e.target as HTMLElement
    log.debug('drag leave', $card.id, target)

    clearDragTimeout()
  }

  onMount(() => {
    // el.addEventListener('draggable_start', onDragStart)
    // el.addEventListener('draggable_move', onDragMove)
    el.addEventListener('draggable_end', handleDragEnd)
    el.addEventListener('resizable_end', updateCard)
  })

  onDestroy(() => {
    // el && el.addEventListener('draggable_start', onDragStart)
    // el && el.addEventListener('draggable_move', onDragMove)
    el && el.removeEventListener('draggable_end', handleDragEnd)
    el && el.removeEventListener('resizable_end', updateCard)

    if (headerClickTimeout) {
      clearTimeout(headerClickTimeout)
      headerClickTimeout = null
    }

    if (dragOverTimeout) {
      clearTimeout(dragOverTimeout)
      dragOverTimeout = null
    }
  })
</script>

<!-- TODO: Obacht! Had the issue on old Horizon app, that ids can start
  with numbers -> Cannot use them in css selctors for example. Maybe add `id-` prefix -->
<Positionable
  {positionable}
  data-id={$positionable.id}
  class="card {$positionable.id} {active && 'active'}"
  contained={false}
  on:mousedown={handleMouseDown}
  on:dragenter={handleDragEnter}
  on:dragover={handleDragOver}
  on:dragleave={handleDragLeave}
  bind:el
>
  <Resizable {positionable} direction="top-right" {minSize} {maxSize} />
  <Resizable {positionable} direction="top-left" {minSize} {maxSize} />
  <Resizable {positionable} direction="bottom-right" {minSize} {maxSize} />
  <Resizable {positionable} direction="bottom-left" {minSize} {maxSize} />
  <Resizable {positionable} direction="top" {minSize} {maxSize} />
  <Resizable {positionable} direction="bottom" {minSize} {maxSize} />
  <Resizable {positionable} direction="left" {minSize} {maxSize} />
  <Resizable {positionable} direction="right" {minSize} {maxSize} />

  <div class="draggable-bar">
    <Draggable {positionable} />
  </div>

  <!-- svelte-ignore a11y-no-static-element-interactions -->
  <div
    on:mousedown={handleCardHeaderMouseDown}
    class="card-header"
    data-position="top"
    data-inset={false}
    data-hide={false}
  >
    <Draggable {positionable} class="">
      <div class="card-header-content">
        <!-- <div class="card-title">{cardTitle}</div> -->
        <div class="card-header-actions">
          <button on:click={handleDelete}>
            <Icon name="close" />
          </button>
          <!-- <button on:click={handleCopy}>
              <Icon name="copy" />
            </button> -->
        </div>

        <!-- svelte-ignore a11y-no-static-element-interactions -->
        <div class="card-drag-indicator">
          <div></div>
          <div></div>
          <div></div>
        </div>

        <div class="card-header-actions end-placement">
          {#if allowDuplicating}
            <button
              use:tooltip={{ content: 'Create similar', action: 'hover' }}
              on:click={handleDuplicate}
            >
              <Icon name="add" />
            </button>
          {/if}
        </div>
      </div>
    </Draggable>
  </div>

  <div class="content tela-ignore" style={!active ? 'pointer-events: none;' : ''}>
    <CardContent {positionable} {horizon} on:load on:change on:delete />
  </div>
</Positionable>

<style lang="scss">
  .draggable-bar {
    position: absolute;
    top: 0;
    left: 0;
    width: 100%;
    height: 5px;
    z-index: 299;
  }

  .card-header {
    position: absolute;
    z-index: 301;
    opacity: 0;

    &[data-position='right'],
    &[data-position='left'] {
      height: 90%;
      max-height: 200px;
      top: 50%;

      .card-header-content {
        flex-direction: column;
        height: 100%;
        padding: 8px 5px;
      }

      .card-header-actions {
        align-items: flex-start;
      }

      .end-placement {
        flex: 1;
        align-items: flex-end;
      }

      .card-drag-indicator {
        flex-grow: 1;
        display: flex;
        gap: 4px;

        div {
          background: #999999;
          height: 100%;
          width: 1px;
        }
      }
    }

    &[data-position='right'] {
      right: 30px;
      transform: translate(100%, -50%);

      .card-header-content {
        border-left: none;
        border-top-right-radius: var(--theme-border-radius);
        border-bottom-right-radius: var(--theme-border-radius);
      }
    }

    &[data-position='left'] {
      left: 30px;
      transform: translate(-100%, -50%);

      .card-header-content {
        border-right: none;
        border-top-left-radius: var(--theme-border-radius);
        border-bottom-left-radius: var(--theme-border-radius);
      }
    }

    &[data-position='top'],
    &[data-position='bottom'] {
      width: 90%;
      max-width: 200px;
      left: 50%;

      .card-header-content {
        width: 100%;
        padding: 5px 8px;
      }

      .card-header-actions {
        align-items: flex-end;
      }

      .end-placement {
        flex: 1;
        justify-content: flex-end;
      }

      .card-drag-indicator {
        flex-grow: 1;
        display: flex;
        flex-direction: column;
        gap: 4px;

        div {
          background: #999999;
          height: 1px;
          width: 100%;
        }
      }
    }

    &[data-position='top'] {
      // top: 0;
      transform: translate(-50%, -100%);

      // .card-header-content {
      //   border-bottom: none;
      //   border-top-left-radius: var(--theme-border-radius);
      //   border-top-right-radius: var(--theme-border-radius);
      // }
    }

    &[data-position='bottom'] {
      bottom: 0;
      transform: translate(-50%, 100%);

      .card-header-content {
        border-top: none;
        border-bottom-left-radius: var(--theme-border-radius);
        border-bottom-right-radius: var(--theme-border-radius);
      }
    }

    &[data-position='top']:not([data-inset='true']) {
      top: 0;

      .card-header-content {
        border-top-left-radius: var(--theme-border-radius);
        border-top-right-radius: var(--theme-border-radius);
      }
    }

    &[data-position='top'][data-inset='true'] {
      top: 29px;

      .card-header-content {
        border-top: none;
        border-bottom-left-radius: var(--theme-border-radius);
        border-bottom-right-radius: var(--theme-border-radius);
      }
    }
  }

  .card-header-content {
    display: flex;
    align-items: center;
    justify-content: space-between;
    gap: 1rem;
    border: 2px solid #ddd;
    background-color: #f5f5f5;
    overflow: hidden;
  }

  :global(.draggable) {
    height: 100%;
  }

  :global(.card:hover),
  :global(.dragging) {
    .card-header:not([data-hide='true']) {
      display: block;
      opacity: 1;
      z-index: 100000;
      &[data-position='right'] {
        right: 0;
      }

      &[data-position='left'] {
        left: 0;
      }
    }
  }

  :global(.card:hover.active),
  :global(.dragging.active) {
    .card-header {
      &[data-position='top'] {
        z-index: 0;
      }

      .tela-board .resizable {
        z-index: 0;
      }
    }
  }

  .card-header-actions {
    flex: 1;
    display: flex;
    gap: 0.5rem;
    color: #979797;

    button {
      background: transparent;
      border: none;
      outline: none;
      cursor: pointer;
      padding: 0;
      margin: 0;
      color: inherit;
      display: flex;
      align-items: center;
      justify-content: center;

      &:hover {
        color: #7b7b7b;
      }
    }
  }

  // .card-title {
  //   padding: 0 10px;
  //   white-space: nowrap;
  //   overflow: hidden;
  //   text-overflow: ellipsis;
  //   font-size: 0.9rem;
  // }
</style><|MERGE_RESOLUTION|>--- conflicted
+++ resolved
@@ -17,20 +17,7 @@
   import { useLogScope } from '../../utils/log'
   import type { Horizon } from '../../service/horizon'
   import { Icon } from '@horizon/icons'
-<<<<<<< HEAD
   import CardContent from '../Cards/CardContent.svelte'
-=======
->>>>>>> 90b154e3
-
-  // TODO: fix this unnecessary cast
-  const BrowserCard = () =>
-    import('../Cards/Browser/BrowserCard.svelte') as unknown as Promise<typeof SvelteComponent>
-  const TextCard = () =>
-    import('../Cards/Text/TextCard.svelte') as unknown as Promise<typeof SvelteComponent>
-  const LinkCard = () =>
-    import('../Cards/Link/LinkCard.svelte') as unknown as Promise<typeof SvelteComponent>
-  const FileCard = () =>
-    import('../Cards/File/FileCard.svelte') as unknown as Promise<typeof SvelteComponent>
 
   export let positionable: Writable<IPositionable<any>>
   export let horizon: Horizon
