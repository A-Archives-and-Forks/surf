--- conflicted
+++ resolved
@@ -575,7 +575,7 @@
   const toasts = useToasts()
   const resourceManager = oasis.resourceManager
   const telemetry = resourceManager.telemetry
-  const spaces = derived(oasis.spaces, ($spaces) => $spaces)
+  const spaces = oasis.spaces
   const selectedItem = writable<string | null>(null)
   const showSettingsModal = writable(false)
   const loadingContents = writable(false)
@@ -889,27 +889,9 @@
   }
 
   const handleDragEnter = (drag: DragculaDragEvent) => {
-<<<<<<< HEAD
     // TODO: Remove Dragcula v3
     /*
 
-=======
-    /*if (drag.data['surf/tab'] !== undefined) {
-      const dragData = drag.data as { 'surf/tab': Tab }
-      if ((active && drag.isNative) || (active && dragData['surf/tab'].type !== 'space')) {
-        drag.continue()
-        return
-      }
-    } else if (drag.data['oasis/resource'] !== undefined) {
-      drag.continue()
-      return
-    }
-    drag.abort()*/
-    if (drag.isNative) {
-      drag.continue()
-      return
-    }
->>>>>>> 7afe37b8
     if (drag.data['surf/tab'] !== undefined) {
       const dragData = drag.data as { 'surf/tab': Tab }
       if (drag.isNative || dragData['surf/tab'].type !== 'space') {
@@ -965,21 +947,14 @@
     await tick()
     const spaceID = await createSpaceRef.handleCreateSpace({
       detail: {
-<<<<<<< HEAD
-        name: 'New Space',
-=======
         name: '.tempspace',
->>>>>>> 7afe37b8
         aiEnabled: false,
         colors: ['#000000', '#ffffff'],
         userPrompt: ''
       }
     })
 
-<<<<<<< HEAD
-=======
     isCreatingNewSpace.set(true)
->>>>>>> 7afe37b8
     selectedSpaceId.set(spaceID)
   }
 
@@ -1007,18 +982,13 @@
 
   const handleDeleteSpace = async () => {
     await oasisSpace.handleDeleteSpace(new CustomEvent('delete', { detail: false }))
-<<<<<<< HEAD
-=======
     isCreatingNewSpace.set(false)
->>>>>>> 7afe37b8
   }
 
   const handleSpaceDeleted = async (e: CustomEvent) => {
     selectedSpaceId.set('all')
   }
 
-<<<<<<< HEAD
-=======
   const handleUpdatedSpace = () => {
     isCreatingNewSpace.set(false)
   }
@@ -1031,7 +1001,6 @@
     isCreatingNewSpace.set(true)
   }
 
->>>>>>> 7afe37b8
   let isSearching = false
   let searchTimeout: NodeJS.Timeout | null = null
 
@@ -1184,13 +1153,8 @@
           </button>
         {:else if $searchValue.length < 20 && !$isCreatingNewSpace}
           <button
-<<<<<<< HEAD
-            class="absolute right-4 transform {showTabSearch === 2 && $selectedSpaceId !== null
-              ? 'bottom-3'
-=======
             class="absolute right-4 transform {showTabSearch === 2
               ? 'bottom-5'
->>>>>>> 7afe37b8
               : 'bottom-3'} z-10 flex items-center justify-center gap-2 transition-all cursor-pointer hover:bg-pink-300/50 p-2 rounded-lg duration-200 focus-visible:shadow-focus-ring-button active:scale-95"
             on:click={() => {
               showTabSearch = showTabSearch === 1 ? 2 : 1
@@ -1242,17 +1206,11 @@
             let:motion
           > -->
           <div
-<<<<<<< HEAD
             class={`${
               showTabSearch === 1
                 ? `w-[514px] overflow-y-scroll !no-scrollbar ${$searchValue.length > 0 ? 'h-[314px]' : 'h-[58px]'}`
                 : 'w-[90vw] h-[calc(100vh-120px)]'
             }`}
-=======
-            class={showTabSearch === 1
-              ? `w-[514px] overflow-y-scroll !no-scrollbar ${$searchValue.length > 0 ? 'h-[314px]' : 'h-[58px]'}`
-              : 'w-[90vw] h-[calc(100vh-120px)]'}
->>>>>>> 7afe37b8
           >
             {#if showTabSearch === 1 && $searchValue.length}
               <Command.List class="m-2 no-scrollbar">
@@ -1294,12 +1252,9 @@
                         on:open={handleOpen}
                         on:go-back={() => selectedSpaceId.set(null)}
                         on:deleted={handleSpaceDeleted}
-<<<<<<< HEAD
-=======
                         on:updated-space={handleUpdatedSpace}
                         on:creating-new-space={handleCreatingNewSpace}
                         on:done-creating-new-space={handleDoneCreatingNewSpace}
->>>>>>> 7afe37b8
                         insideDrawer={true}
                         bind:this={oasisSpace}
                         {searchValue}
@@ -1309,7 +1264,6 @@
                     <DropWrapper
                       acceptDrop={true}
                       {spaceId}
-<<<<<<< HEAD
                       acceptsDrag={(drag) => {
                         if (
                           drag.isNative ||
@@ -1321,8 +1275,6 @@
                         }
                         return false
                       }}
-=======
->>>>>>> 7afe37b8
                       on:Drop={(e) => handleDrop(e.detail)}
                       on:DragEnter={(e) => handleDragEnter(e.detail)}
                       zonePrefix="drawerrr-"
@@ -1350,11 +1302,7 @@
                               <Icon name="spinner" size="20px" />
                             </div>
                           {/if}
-<<<<<<< HEAD
-                        {:else if isSearching && $searchValue.length > 3}
-=======
                         {:else if isSearching && $searchValue.length > 0}
->>>>>>> 7afe37b8
                           <div class="content-wrapper h-full flex items-center justify-center">
                             <div
                               class="content flex flex-col items-center justify-center text-center space-y-4"
@@ -1371,22 +1319,10 @@
                               class="content flex flex-col items-center justify-center text-center space-y-4"
                             >
                               <Icon name="leave" size="22px" class="mb-2" />
-<<<<<<< HEAD
-                              {#if $searchValue.length <= 3}
-                                <p class="text-lg font-medium text-gray-700">
-                                  Please type at least 3 characters to search.
-                                </p>
-                              {:else}
-                                <p class="text-lg font-medium text-gray-700">
-                                  No stuff found for "{$searchValue}". Try a different search term.
-                                </p>
-                              {/if}
-=======
 
                               <p class="text-lg font-medium text-gray-700">
                                 No stuff found for "{$searchValue}". Try a different search term.
                               </p>
->>>>>>> 7afe37b8
                             </div>
                           </div>
                         {/if}
@@ -1403,13 +1339,8 @@
           {#if $selectedSpaceId === 'all' || $selectedSpaceId === null || showTabSearch === 1}
             <div
               class={showTabSearch === 2
-<<<<<<< HEAD
-                ? 'w-[calc(100%-18rem)] absolute bottom-0 right-0 flex items-center justify-center bg-white z-10 p-2 border-t-[1px] border-neutral-100'
-                : 'w-full absolute bottom-0 flex items-center justify-center p-2  border-t-[1px] border-neutral-100 bg-white'}
-=======
                 ? 'w-[calc(100%-19rem)] absolute bottom-0 right-0 flex items-center justify-center bg-[rgba(255,255,255,0.9)] backdrop-blur-[30px] z-10 p-2 border-[1px] border-neutral-200 m-[0.5rem] rounded-2xl'
                 : 'w-full absolute bottom-0 flex items-center justify-center p-2 border-t-[1px] border-neutral-100 bg-[rgba(255,255,255,0.9)] backdrop-blur-[30px]'}
->>>>>>> 7afe37b8
             >
               <div class={'flex items-center relative'}>
                 <Command.Input
