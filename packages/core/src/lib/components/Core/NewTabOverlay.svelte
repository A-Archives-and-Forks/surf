--- conflicted
+++ resolved
@@ -1146,10 +1146,7 @@
           >
             <Icon name="close" />
           </button>
-<<<<<<< HEAD
         {:else if $searchValue.length < 20 && !$isCreatingNewSpace}
-=======
-        {:else if $searchValue.length < 20}
           {#if showTabSearch === 2}
             <button
               class="absolute left-4 transform {showTabSearch === 2 && $selectedSpaceId !== null
@@ -1168,7 +1165,6 @@
             </button>
           {/if}
 
->>>>>>> a86e9050
           <button
             class="absolute right-4 transform {showTabSearch === 2
               ? 'bottom-5'
@@ -1234,8 +1230,39 @@
                 {/each}
               </Command.List>
             {:else if showTabSearch === 2}
-<<<<<<< HEAD
               <div class="flex h-full">
+                {#if $onboardingOpen}
+                  <Onboarding
+                    on:close={closeOnboarding}
+                    title="Stay on top of your stuff"
+                    tip="Tip: Hover over any element to see how it works."
+                    sections={[
+                      {
+                        title: 'Save anything',
+                        description: `<p>Save webpages, tweets, YouTube videos, screenshots, PDFs,and more. </p>`,
+                        imgSrc: 'https://placehold.co/600x400',
+                        imgAlt: 'Save anything',
+                        iconName: 'leave'
+                      },
+                      {
+                        title: '(Auto)-organize',
+                        description: `<p>Create spaces and curate your items manually. Or let Surf do it for you.</p>`,
+                        imgSrc: 'https://placehold.co/600x400',
+                        imgAlt: '(Auto)-organize',
+                        iconName: 'rectangle-group'
+                      },
+                      {
+                        title: 'Find',
+                        description: `<p>Easily find anything you've saved, with Surf search.</p>`,
+                        imgSrc: 'https://placehold.co/600x400',
+                        imgAlt: 'Find',
+                        iconName: 'search'
+                      }
+                    ]}
+                    buttonText="Continue"
+                  />
+                {/if}
+
                 <div class="sidebar-wrap h-full bg-sky-500/40 w-[18rem] max-w-[18rem]">
                   {#key $spaces}
                     <SpacesView
@@ -1251,61 +1278,6 @@
                       on:open-resource={handleOpen}
                       on:delete-space={handleDeleteSpace}
                       on:Drop
-=======
-              {#if $onboardingOpen}
-                <Onboarding
-                  on:close={closeOnboarding}
-                  title="Stay on top of your stuff"
-                  tip="Tip: Hover over any element to see how it works."
-                  sections={[
-                    {
-                      title: 'Save anything',
-                      description: `
-        <p>Save webpages, tweets, YouTube videos, screenshots, PDFs,and more. </p>
-        `,
-                      imgSrc: 'https://placehold.co/600x400',
-                      imgAlt: 'Save anything',
-                      iconName: 'leave'
-                    },
-                    {
-                      title: '(Auto)-organize',
-                      description: `
-      <p>
-          Create spaces and curate your items manually. Or let Surf do it for you.
-        </p>
-        `,
-                      imgSrc: 'https://placehold.co/600x400',
-                      imgAlt: '(Auto)-organize',
-                      iconName: 'rectangle-group'
-                    },
-                    {
-                      title: 'Find',
-                      description: `
-      <p>
-          Easily find anything you've saved, with Surf search. 
-        </p>
-        `,
-                      imgSrc: 'https://placehold.co/600x400',
-                      imgAlt: 'Find',
-                      iconName: 'search'
-                    }
-                  ]}
-                  buttonText="Continue"
-                />
-              {/if}
-
-              {#if $showCreationModal}
-                <div
-                  data-vaul-no-drag
-                  class="create-wrapper absolute inset-0 z-50 flex items-center justify-center bg-opacity-50"
-                >
-                  <div
-                    class=" rounded-lg w-full h-full max-w-screen-lg max-h-screen-lg overflow-auto flex items-center justify-center"
-                  >
-                    <CreateNewSpace
-                      on:close-modal={() => showCreationModal.set(false)}
-                      on:submit={handleCreateSpace}
->>>>>>> a86e9050
                     />
                   {/key}
                 </div>
