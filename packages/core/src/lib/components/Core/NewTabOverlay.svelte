<script lang="ts" context="module">
  export type OverlayEvents = {
    'copy-active-url': void
    'close-active-tab': void
    bookmark: void
    'toggle-horizontal': void
    'toggle-sidebar': void
    'reload-window': void
    'create-history-tab': void
    zoom: void
    'zoom-out': void
    'reset-zoom': void
    'open-url': string
    'activate-tab': string
    'open-resource': string
    'create-chat': string
    'open-space': Space
    'create-note': string
    open: string
    'create-resource-from-oasis': string
    'create-tab-from-space': { tab: TabSpace; active: boolean }
    deleted: string
  }
</script>

<script lang="ts">
  import { derived, writable } from 'svelte/store'

  import {
    useLogScope,
    optimisticCheckIfURLOrIPorFile,
    parseStringIntoBrowserLocation,
    isModKeyAndKeyPressed,
    truncateURL,
    getFileType,
    useDebounce,
    useLocalStorageStore
  } from '@horizon/utils'
  import { useOasis } from '../../service/oasis'
  import { Icon } from '@horizon/icons'
  import { createEventDispatcher, tick } from 'svelte'
  import {
    Resource,
    ResourceJSON,
    ResourceManager,
    type ResourceSearchResultItem
  } from '../../service/resources'
  import {
    ResourceTagsBuiltInKeys,
    ResourceTypes,
    type HistoryEntry,
    type Space
  } from '../../types'
  import DropWrapper from '../Oasis/DropWrapper.svelte'

  import {
    MEDIA_TYPES,
    createResourcesFromMediaItems,
    processDrop
  } from '../../service/mediaImporter'

  import { useToasts } from '../../service/toast'
  import OasisResourcesViewSearchResult from '../Oasis/OasisResourcesViewSearchResult.svelte'
  import { DragculaDragEvent } from '@horizon/dragcula'
  import type { Tab, TabPage, TabSpace } from '../../types/browser.types'

  import * as Command from '../Command'
  import Fuse from 'fuse.js'
  import CommandMenuItem, { type CMDMenuItem } from './CommandMenuItem.svelte'
  import type { HistoryEntriesManager } from '../../service/history'
  import OasisSpace from '../Oasis/OasisSpace.svelte'
  import SpacesView from '../Oasis/SpacesView.svelte'
  import CreateNewSpace from '../Oasis/CreateNewSpace.svelte'
  import { useConfig } from '../../service/config'
  import { Drawer } from 'vaul-svelte'
  import {
    CreateTabEventTrigger,
    SaveToOasisEventTrigger,
    SearchOasisEventTrigger
  } from '@horizon/types'
  import { useTabsManager } from '../../service/tabs'
  import OasisResourceModalWrapper from '../Oasis/OasisResourceModalWrapper.svelte'

  export let activeTabs: Tab[] = []
  export let showTabSearch = 0
  export let spaceId: string
  export let historyEntriesManager: HistoryEntriesManager
  export let activeTab: Tab | undefined = undefined

  const log = useLogScope('NewTabOverlay')
  const tabsManager = useTabsManager()
  const dispatch = createEventDispatcher<OverlayEvents>()
  const config = useConfig()
  const userConfigSettings = config.settings

  let createSpaceRef: any

  let page: 'tabs' | 'oasis' | 'history' | 'spaces' | null = null
  let filteredItems: CMDMenuItem[] = []
  let historyEntries: HistoryEntry[] = []
  let googleSuggestions: string[] = []
  let oasisResources: Resource[] = []
  const CACHE_EXPIRY = 1000 * 30 // 30 seconds
  let historyCache: { data: any[]; timestamp: number } | null = null
  const fuseOptions = {
    keys: [
      { name: 'label', weight: 0.3 },
      { name: 'value', weight: 0.4 },
      { name: 'type', weight: 0.1 }
    ],
    threshold: 0.7,
    includeScore: true
  }

  let selectFirstCommandItem: () => void
  let hasLoadedEverything = false
  const searchValue = writable('')
  const oasisSearchResults = writable<Resource[]>([])
  const googleSuggestionResults = writable<string[]>([])
  const historyEntriesResults = writable<HistoryEntry[]>([])
  const filteredCommandItems = writable<CMDMenuItem[]>([])
  const isFetchingOasisSearchResults = writable(false)
  const isFetchingGoogleSuggestionResults = writable(false)
  const isFetchingHistoryEntriesResults = writable(false)
  const isFilteringCommandItems = writable(false)
  const selectedFilter = useLocalStorageStore<'all' | 'saved_by_user'>(
    'oasis-filter-resources',
    'all'
  )
  const isLoadingCommandItems = derived(
    [
      isFetchingOasisSearchResults,
      isFetchingGoogleSuggestionResults,
      isFetchingHistoryEntriesResults,
      isFilteringCommandItems
    ],
    ([
      isFetchingOasisSearchResults,
      isFetchingGoogleSuggestionResults,
      isFetchingHistoryEntriesResults,
      isFilteringCommandItems
    ]) => {
      return (
        isFetchingOasisSearchResults ||
        isFetchingGoogleSuggestionResults ||
        isFetchingHistoryEntriesResults ||
        isFilteringCommandItems
      )
    }
  )

  let hasSearched = false

  $: commandItems = [
    ...browserCommands,
    ...$spaces.map((space) => spaceToItem(space, { weight: 1 }))
  ]

  $: placeholder =
    showTabSearch === 2
      ? 'Search Your Stuff...'
      : page === 'tabs'
        ? 'Search for a tab...'
        : page === 'oasis'
          ? 'Search for a resource...'
          : page === 'history'
            ? 'Search for a page...'
            : page === 'spaces'
              ? 'Search for a space...'
              : 'Search the web or enter a URL...'
  $: breadcrumb =
    page === 'tabs'
      ? 'Active Tabs'
      : page === 'oasis'
        ? 'My Stuff'
        : page === 'history'
          ? 'History'
          : page === 'spaces'
            ? 'Spaces'
            : undefined

  const deboundedSelectFirstCommandItem = useDebounce(() => {
    if (selectFirstCommandItem) {
      selectFirstCommandItem()
    }
  }, 100)

  function tabToItem(tab: Tab, params: Partial<CMDMenuItem> = {}): CMDMenuItem {
    return {
      id: tab.id,
      label: tab.title,
      value: tab.type === 'page' ? (tab.currentLocation ?? tab.initialLocation) : '',
      ...(tab.type === 'page'
        ? { iconUrl: tab.icon }
        : tab.type === 'space'
          ? { iconColors: tab.colors }
          : {}),
      type: 'tab',
      ...params
    } as CMDMenuItem
  }

  function historyEntryToItem(entry: HistoryEntry, params: Partial<CMDMenuItem> = {}): CMDMenuItem {
    return {
      id: entry.id,
      label: entry.title,
      value: entry.url,
      iconUrl: `https://www.google.com/s2/favicons?domain=${encodeURIComponent(entry.url!)}`,
      type: 'history',
      ...params
    } as CMDMenuItem
  }

  function resourceToItem(resource: Resource, params: Partial<CMDMenuItem> = {}): CMDMenuItem {
    const url =
      resource.metadata?.sourceURI ??
      resource.tags?.find((tag) => tag.name === ResourceTagsBuiltInKeys.CANONICAL_URL)?.value
    const data = (resource as ResourceJSON<any>).parsedData
    return {
      id: resource.id,
      label: data?.title || resource.metadata?.name || url || `${resource.id} - ${resource.type}`,
      value: url,
      type: 'resource',
      description: getFileType(resource.type),
      ...(url
        ? { iconUrl: `https://www.google.com/s2/favicons?domain=${encodeURIComponent(url)}` }
        : { icon: 'file' }),
      ...params
    } as CMDMenuItem
  }

  function spaceToItem(space: Space, params: Partial<CMDMenuItem> = {}): CMDMenuItem {
    return {
      id: space.id,
      label: space.name.folderName,
      type: 'space',
      iconColors: space.name.colors,
      ...params
    } as CMDMenuItem
  }

  function googleSuggestionToItem(suggestion: string) {
    return {
      id: `google-suggestion-${suggestion}`,
      type: 'suggestion',
      label: suggestion,
      value: suggestion,
      icon: 'search',
      score: 0.5
    } as CMDMenuItem
  }
  // TODO: this should be a proper subscribe
  const commandFilter = derived([searchValue], ([searchValue]) => {
    if (!searchValue || showTabSearch !== 1) {
      return []
    }

    log.debug('Filtering command items', searchValue)

    if (searchValue.length > 2) {
      if (!$isFilteringCommandItems) {
        filterCommandItems(searchValue)
      }

      if (!$isFetchingOasisSearchResults) {
        fetchOasisResults(searchValue)
      }

      if (!$isFetchingGoogleSuggestionResults) {
        fetchGoogleSuggestions(searchValue)
      }

      // if (!$isFetchingHistoryEntriesResults) {
      //   fetchHistoryEntries(searchValue)?.then(() => {
      //     log.debug('Fetched history entries done')
      //   })
      // }
    }

    return []
  })

  const commandFilterResult = derived(
    [searchValue, commandFilter, filteredCommandItems, oasisSearchResults, googleSuggestionResults],
    ([
      searchValue,
      commandFilter,
      filteredCommandItems,
      oasisSearchResults,
      googleSuggestionResults
    ]) => {
      deboundedSelectFirstCommandItem()

      const items = [
        // ...(activeTab && (activeTab.type === 'page' || activeTab.type === 'space')
        //   ? [
        //       {
        //         id: `create-chat`,
        //         type: 'command',
        //         label: `Ask ${activeTab.type === 'space' ? 'Space' : 'Page'}: ${activeTab.title}`,
        //         icon: 'message',
        //         value: `Chat with ${searchValue}`,
        //         // shortcut: '⌥C',
        //         score: 0.9
        //       }
        //     ]
        //   : []),
        ...commandFilter,
        ...filteredCommandItems,
        // ...historyEntriesResults.map((entry) => historyEntryToItem(entry, { score: 0.1 })),
        ...googleSuggestionResults.map((suggestion) => googleSuggestionToItem(suggestion)),
        ...oasisSearchResults.map((resource) => resourceToItem(resource, { score: 0.4 }))
      ]

      if (!items.some((item) => item.label === searchValue || item.value === searchValue)) {
        items.unshift({
          id: `general-search-${searchValue}`,
          type: 'general-search',
          label: `${searchValue}`,
          value: searchValue,
          icon: 'search',
          score: 1
        } as CMDMenuItem)
      }

      const url = parseStringIntoBrowserLocation(searchValue)
      if (url) {
        items.unshift({
          id: `open-search-url`,
          type: 'navigate',
          label: `Navigate to ${truncateURL(url)}`,
          icon: 'world',
          value: url,
          score: 1
        } as CMDMenuItem)
      }

      return items
    }
  )

  const filterCommandItems = useDebounce((searchValue: string) => {
    try {
      $isFilteringCommandItems = true
      const items = commandItems
      const fuse = new Fuse(items, fuseOptions)

      const fuseResults = fuse.search(searchValue)

      const result = fuseResults
        .map((result) => ({ ...result.item, score: result.score }))
        .filter((x) => x.score! < fuseOptions.threshold) as CMDMenuItem[]
      log.debug('Fuse search result items', result)

      $filteredCommandItems = result
    } catch (error) {
      log.error('Error filtering command items:', error)
      $filteredCommandItems = []
    } finally {
      $isFilteringCommandItems = false
    }
  }, 150)

  // const fetchHistoryEntries = useDebounce(async ($searchValue: string) => {
  //   try {
  //     if (!historyCache || Date.now() - historyCache.timestamp > CACHE_EXPIRY) {
  //       $isFetchingHistoryEntriesResults = true
  //       log.debug('Fetching history entries...')
  //       const entries = await historyEntriesManager.searchEntries($searchValue)
  //       log.debug('History entries:', entries)
  //       const sortedEntries = entries.sort(
  //         (a, b) => new Date(b.entry.createdAt).getTime() - new Date(a.entry.createdAt).getTime()
  //       )
  //       const uniqueSites = Object.values(
  //         sortedEntries.reduce(
  //           (acc, entry) => {
  //             if (
  //               !acc[entry.site] ||
  //               new Date(entry.entry.createdAt) > new Date(acc[entry.site].createdAt)
  //             ) {
  //               acc[entry.site] = entry.entry
  //             }
  //             return acc
  //           },
  //           {} as Record<string, HistoryEntry>
  //         )
  //       )
  //       historyCache = { data: uniqueSites, timestamp: Date.now() }
  //     }

  //     $historyEntriesResults = historyCache.data
  //   } catch (error) {
  //     log.error('Error fetching history entries:', error)
  //     $historyEntriesResults = []
  //   } finally {
  //     $isFetchingHistoryEntriesResults = false
  //   }
  // }, 300)

  const fetchOasisResults = useDebounce(async (query: string) => {
    try {
      $isFetchingOasisSearchResults = true
      if (query.length > 2) {
        // const data = await resourceManager.listResourcesByTags([
        const data = await resourceManager.searchResources(
          query,
          [
            ResourceManager.SearchTagDeleted(false),
            ResourceManager.SearchTagResourceType(ResourceTypes.ANNOTATION, 'ne'),
            ResourceManager.SearchTagResourceType(ResourceTypes.HISTORY_ENTRY, 'ne'),
            ResourceManager.SearchTagNotExists(ResourceTagsBuiltInKeys.SILENT)
            // ResourceManager.SearchTagNotExists(ResourceTagsBuiltInKeys.HIDE_IN_EVERYTHING),
          ],
          { includeAnnotations: false }
        )
        log.debug('Oasis search results:', data)

        const resources = data.map((x) => x.resource)

        await Promise.all(
          resources.map((resource) => {
            if (resource instanceof ResourceJSON) {
              return resource.getParsedData()
            }
          })
        )

        $oasisSearchResults = resources.slice(0, 5)
      } else {
        $oasisSearchResults = []
      }
      // updateFilteredItems()
    } catch (error) {
      log.error('Error fetching Oasis search results:', error)
      $oasisSearchResults = []
    } finally {
      $isFetchingOasisSearchResults = false
    }
  }, 300)

  const fetchGoogleSuggestions = useDebounce(async (query: string) => {
    try {
      if (query.length > 2) {
        $isFetchingGoogleSuggestionResults = true
        const data = await window.api.fetchJSON(
          `https://suggestqueries.google.com/complete/search?client=firefox&q=${encodeURIComponent(query)}`,
          {
            // HACK: this is needed to get Google to properly encode the suggestions, without this Umlaute are not encoded properly
            headers: {
              'User-Agent':
                'Mozilla/5.0 (Macintosh; Intel Mac OS X 10_15_7) AppleWebKit/537.36 (KHTML, like Gecko) Chrome/127.0.0.0 Safari/537.36'
            }
          }
        )
        log.debug('Google suggestions:', data)
        $googleSuggestionResults = data[1]
          .slice(0, 4)
          .filter((suggestion: string) => suggestion !== $searchValue)
      } else {
        $googleSuggestionResults = []
      }
      // updateFilteredItems()
    } catch (error) {
      log.error('Error fetching Google suggestions:', error)
      $googleSuggestionResults = []
    } finally {
      $isFetchingGoogleSuggestionResults = false
    }
  }, 150)

  // $: {
  //   fetchGoogleSuggestions($searchValue)
  //   updateHistory($searchValue)
  //   fetchOasisResults($searchValue)
  // }
  function handleSelect(e: CustomEvent<CMDMenuItem>) {
    const item = e.detail
    log.debug('handleSelect', item)
    if (item.type === 'tab') {
      dispatch('activate-tab', item.id)
    } else if (item.type === 'history') {
      dispatch('open-url', item.value!)
    } else if (item.type === 'command' || item.type === 'navigate') {
      if (item.id === 'open-search-url') {
        dispatch('open-url', item.value!)
      } else if (item.id === 'create-chat') {
        dispatch('create-chat', $searchValue)
      } else {
        dispatch(item.id as any)
      }
    } else if (item.type === 'suggestion' || item.type === 'google-search') {
      dispatch('open-url', `https://www.google.com/search?q=${encodeURIComponent(item.value!)}`)
    } else if (item.type === 'general-search') {
      // check if it's a URL
      const isValidURL = optimisticCheckIfURLOrIPorFile(item.value!)
      if (isValidURL) {
        dispatch('open-url', item.value!)
      } else {
        dispatch('open-url', `https://www.google.com/search?q=${encodeURIComponent(item.value!)}`)
      }
    } else if (item.type === 'resource') {
      if (!item.id) {
        log.error('Resource item has no ID:', item)
        return
      }

      telemetry.trackSearchOasis(SearchOasisEventTrigger.CommandMenu, false)

      openResourceAsTab(item.id)
      // dispatch('open-resource', item.id!)
    } else if (item.type === 'space') {
      const space = $spaces.find((x) => x.id === item.id)
      if (!space) {
        log.error('Space not found:', item.id)
        return
      }
      dispatch('open-space', space)
    }
    resetSearch()
  }
  function resetSearch() {
    $searchValue = ''
    filteredItems = []
    googleSuggestions = []
    showTabSearch = 0
    $selectedSpaceId = null
    hasLoadedEverything = false
  }
  const browserCommands = [
    { id: 'close-active-tab', label: 'Close Tab', shortcut: '⌘W', type: 'command', icon: 'close' },
    { id: 'bookmark', label: 'Toggle Bookmark', shortcut: '⌘D', type: 'command', icon: 'bookmark' },
    {
      id: 'toggle-sidebar',
      label: 'Toggle Sidebar',
      shortcut: '⌘B',
      type: 'command',
      icon: 'sidebar.left'
    },
    { id: 'reload-window', label: 'Reload', shortcut: '⌘R', type: 'command', icon: 'reload' },
    {
      id: 'create-history-tab',
      label: 'Show History',
      shortcut: '⌘Y',
      type: 'command',
      icon: 'history'
    },
    { id: 'zoom', label: 'Zoom In', shortcut: '⌘+', type: 'command', icon: 'zoom-in' },
    { id: 'zoom-out', label: 'Zoom Out', shortcut: '⌘-', type: 'command', icon: 'zoom-out' },
    { id: 'reset-zoom', label: 'Reset Zoom', shortcut: '⌘0', type: 'command', icon: 'maximize' },
    { id: 'create-note', label: 'Create Note', shortcut: '⌘n', type: 'command', icon: 'docs' }
  ] as CMDMenuItem[]

  $: isEverythingSpace = spaceId === 'all'

  const oasis = useOasis()
  const toasts = useToasts()
  const resourceManager = oasis.resourceManager
  const telemetry = resourceManager.telemetry
  const spaces = derived(oasis.spaces, ($spaces) => $spaces)
  const selectedItem = writable<string | null>(null)
  const showSettingsModal = writable(false)
  const loadingContents = writable(false)
  const showResourceDetails = writable(false)
  const resourceDetailsModalSelected = writable<string | null>(null)
  const showCreationModal = writable(false)
  const selectedSpaceId = writable<string | null>(null)
  const searchResults = writable<ResourceSearchResultItem[]>([])
  const everythingContents = writable<ResourceSearchResultItem[]>([])

  const resourcesToShow = derived(
    [searchValue, searchResults, everythingContents],
    ([searchValue, searchResults, everythingContents]) => {
      if (searchValue && showTabSearch === 2) {
        return searchResults
      }

      return everythingContents
    }
  )

  const isResourceDetailsModalOpen = derived(
    [showResourceDetails, resourceDetailsModalSelected],
    ([$showResourceDetails, $resourceDetailsModalSelected]) => {
      return $showResourceDetails && !!$resourceDetailsModalSelected
    }
  )

  const loadEverything = async () => {
    try {
      if ($loadingContents) {
        log.debug('Already loading everything')
        return
      }

      // resets the selected space
      oasis.resetSelectedSpace()

      loadingContents.set(true)

      const resources = await resourceManager.listResourcesByTags(
        [
          ResourceManager.SearchTagDeleted(false),
          ResourceManager.SearchTagResourceType(ResourceTypes.HISTORY_ENTRY, 'ne'),
          ResourceManager.SearchTagNotExists(ResourceTagsBuiltInKeys.HIDE_IN_EVERYTHING),
          ResourceManager.SearchTagNotExists(ResourceTagsBuiltInKeys.SILENT),
          ...($userConfigSettings.show_annotations_in_oasis
            ? []
            : [ResourceManager.SearchTagResourceType(ResourceTypes.ANNOTATION, 'ne')])
        ],
        { includeAnnotations: true }
      )

      const items = resources
        .sort((a, b) => new Date(b.createdAt).getTime() - new Date(a.createdAt).getTime())
        .map(
          (resource) =>
            ({
              id: resource.id,
              resource: resource,
              annotations: resource.annotations,
              engine: 'local'
            }) as ResourceSearchResultItem
        )

      log.debug('Loaded everything:', items)

      everythingContents.set(items)
    } catch (error) {
      log.error('Error loading everything:', error)
    } finally {
      loadingContents.set(false)
    }
  }

  const handleSearch = async (searchValueInput: string) => {
    let value = searchValueInput

    const hashtagMatch = value.match(/#[a-zA-Z0-9]+/g)
    const hashtags = hashtagMatch ? hashtagMatch.map((x) => x.slice(1)) : []

    if (hashtags.length === value.split(' ').length) {
      value = ''
    }

    // Only track telemetry if it's the first search after a reset
    if (!hasSearched) {
      await telemetry.trackSearchOasis(SearchOasisEventTrigger.Oasis, false)
      hasSearched = true
    }

    const result = await resourceManager.searchResources(
      value,
      [
        ResourceManager.SearchTagDeleted(false),
        ResourceManager.SearchTagResourceType(ResourceTypes.HISTORY_ENTRY, 'ne'),
        ResourceManager.SearchTagNotExists(ResourceTagsBuiltInKeys.SILENT),
        ...($selectedFilter === 'saved_by_user'
          ? [ResourceManager.SearchTagNotExists(ResourceTagsBuiltInKeys.HIDE_IN_EVERYTHING)]
          : []),
        ...hashtags.map((x) => ResourceManager.SearchTagHashtag(x))
      ],
      {
        semanticEnabled: $userConfigSettings.use_semantic_search
      }
    )

    log.debug('searching all', result)

    searchResults.set(result)
  }

  const handleResourceRemove = async (e: CustomEvent<string>) => {
    const resourceId = e.detail
    log.debug('removing resource', resourceId)

    const resource = await resourceManager.getResource(resourceId)
    if (!resource) {
      log.error('Resource not found')
      return
    }

    const references = await resourceManager.getAllReferences(resourceId, $spaces)
    const isFromLiveSpace = !!resource.tags?.find(
      (x) => x.name === ResourceTagsBuiltInKeys.SPACE_SOURCE
    )

    let numberOfReferences = 0
    if (isEverythingSpace) {
      numberOfReferences = references.length
    }

    const confirm = window.confirm(
      !isEverythingSpace && !isFromLiveSpace
        ? `Remove reference? The original will still be in Everything.`
        : numberOfReferences > 0
          ? `This resource will be deleted permanently including all of its ${numberOfReferences} references.`
          : `This resource will be deleted permanently.`
    )

    if (!confirm) {
      return
    }

    try {
      log.debug('removing resource references', references)
      for (const reference of references) {
        log.debug('deleting reference', reference)
        await resourceManager.deleteSpaceEntries([reference.entryId])
      }
    } catch (error) {
      log.error('Error removing references:', error)
    }

    if (isEverythingSpace) {
      log.debug('deleting resource from oasis', resourceId)
      await resourceManager.deleteResource(resourceId)
      everythingContents.update((contents) => {
        return contents.filter((x) => x.id !== resourceId)
      })
    }

    await handleSearch($searchValue)

    await telemetry.trackDeleteResource(resource.type, !isEverythingSpace)

    log.debug('Resource removed:', resourceId)
    toasts.success('Resource deleted!')
  }

  const handleItemClick = (e: CustomEvent<string>) => {
    log.debug('Item clicked:', e.detail)
    selectedItem.set(e.detail)
  }

  const handleDrop = async (drag: DragculaDragEvent) => {
    const toast = toasts.loading(`${drag.effect === 'move' ? 'Moving' : 'Copying'} to space...`)

    if (
      ['sidebar-pinned-tabs', 'sidebar-unpinned-tabs', 'sidebar-magic-tabs'].includes(
        drag.from?.id || ''
      ) &&
      !drag.metaKey
    ) {
      drag.item!.dragEffect = 'copy' // Make sure tabs are always copy from sidebar
    }

    let resourceIds: string[] = []
    try {
      if (drag.isNative) {
        const event = new DragEvent('drop', { dataTransfer: drag.data })
        log.debug('Dropped native', event)

        const isOwnDrop = event.dataTransfer?.types.includes(MEDIA_TYPES.RESOURCE)
        if (isOwnDrop) {
          log.debug('Own drop detected, ignoring...')
          log.debug(event.dataTransfer?.files)
          return
        }

        const parsed = await processDrop(event)
        log.debug('Parsed', parsed)

        const newResources = await createResourcesFromMediaItems(resourceManager, parsed, '')
        log.debug('Resources', newResources)

        for (const r of newResources) {
          resourceIds.push(r.id)
          telemetry.trackSaveToOasis(r.type, SaveToOasisEventTrigger.Drop, false)
        }
      } else {
        log.debug('Dropped dragcula', drag.data)

        const existingResources: string[] = []

        const dragData = drag.data as { 'surf/tab': Tab; 'horizon/resource/id': string }
        if (dragData['surf/tab'] !== undefined) {
          if (dragData['horizon/resource/id'] !== undefined) {
            const resourceId = dragData['horizon/resource/id']
            resourceIds.push(resourceId)
            existingResources.push(resourceId)
          } else if (dragData['surf/tab'].type === 'page') {
            const tab = dragData['surf/tab'] as TabPage

            if (tab.resourceBookmark) {
              log.debug('Detected resource from dragged tab', tab.resourceBookmark)
              resourceIds.push(tab.resourceBookmark)
              existingResources.push(tab.resourceBookmark)
            } else {
              log.debug('Detected page from dragged tab', tab)
              const newResources = await createResourcesFromMediaItems(
                resourceManager,
                [
                  {
                    type: 'url',
                    data: new URL(tab.currentLocation || tab.initialLocation),
                    metadata: {}
                  }
                ],
                ''
              )
              log.debug('Resources', newResources)

              for (const r of newResources) {
                resourceIds.push(r.id)
                telemetry.trackSaveToOasis(r.type, SaveToOasisEventTrigger.Drop, false)
              }
            }
          }
        }

        if (existingResources.length > 0) {
          await Promise.all(
            existingResources.map(async (resourceId) => {
              const resource = await resourceManager.getResource(resourceId)
              if (!resource) {
                log.error('Resource not found')
                return
              }

              log.debug('Detected resource from dragged tab', resource)

              const isSilent =
                resource.tags?.find((tag) => tag.name === ResourceTagsBuiltInKeys.SILENT) !==
                undefined
              if (isSilent) {
                // remove silent tag if it exists sicne the user is explicitly adding it
                log.debug('Removing silent tag from resource', resourceId)
                await resourceManager.deleteResourceTag(resourceId, ResourceTagsBuiltInKeys.SILENT)
                telemetry.trackSaveToOasis(resource.type, SaveToOasisEventTrigger.Drop, false)
              }
            })
          )
        }
      }
      /*
      if (spaceId !== 'all') {
        await oasis.addResourcesToSpace(spaceId, resourceIds)

        resourceIds.forEach((id) => {
          resourceManager.getResource(id).then((resource) => {
            if (resource) {
              telemetry.trackAddResourceToSpace(resource.type, AddResourceToSpaceEventTrigger.Drop)
            }
          })
        })
      } else {
        await loadEverything()
      }
      */
      await loadEverything()
    } catch (error) {
      log.error('Error dropping:', error)
      toast.error('Error dropping: ' + (error as Error).message)
      drag.abort()
      return
    }
    drag.continue()

    toast.success(
      `Resources ${drag.isNative ? 'added' : drag.effect === 'move' ? 'moved' : 'copied'}!`
    )
  }

  const handleDragEnter = (drag: DragculaDragEvent) => {
    /*if (drag.data['surf/tab'] !== undefined) {
      const dragData = drag.data as { 'surf/tab': Tab }
      if ((active && drag.isNative) || (active && dragData['surf/tab'].type !== 'space')) {
        drag.continue()
        return
      }
    } else if (drag.data['oasis/resource'] !== undefined) {
      drag.continue()
      return
    }
    drag.abort()*/

    if (drag.data['surf/tab'] !== undefined) {
      const dragData = drag.data as { 'surf/tab': Tab }
      if (drag.isNative || dragData['surf/tab'].type !== 'space') {
        drag.continue()
        return
      }
    } else if (drag.data['oasis/resource'] !== undefined) {
      drag.continue()
      return
    }
    drag.abort()
  }

  const openResourceDetailsModal = (resourceId: string) => {
    resourceDetailsModalSelected.set(resourceId)
    showResourceDetails.set(true)
  }

  const closeResourceDetailsModal = () => {
    resourceDetailsModalSelected.set(null)
    showResourceDetails.set(false)
  }

  const openResourceAsTab = async (id: string) => {
    const resource = await resourceManager.getResource(id)
    if (!resource) {
      log.error('Resource not found')
      return
    }

    const url =
      resource.tags?.find((tag) => tag.name === ResourceTagsBuiltInKeys.CANONICAL_URL)?.value ||
      resource.metadata?.sourceURI
    if (!url) {
      // TODO: figure out what to do with resources that don't have a URL
      log.error('Resource URL not found')
      toasts.error('Resource can not be opened as a tab')
      return
    }

    tabsManager.addPageTab(url, {
      active: true,
      trigger: CreateTabEventTrigger.AddressBar
    })
  }

  const handleOpen = async (e: CustomEvent<string>) => {
    openResourceDetailsModal(e.detail)
    // openResourceAsTab(e.detail)
  }

  const handleCreateEmptySpace = async () => {
    await tick()
    const spaceID = await createSpaceRef.handleCreateSpace({
      detail: {
        name: 'New Space',
        aiEnabled: false,
        colors: ['#000000', '#ffffff'],
        userPrompt: ''
      }
    })

    selectedSpaceId.set(spaceID)
  }

  const handleCreateSpace = async (
    e: CustomEvent<{
      name: string
      aiEnabled: boolean
      colors: ['string', 'string']
      userPrompt: string
    }>
  ) => {
    await tick()
    const spaceID = await createSpaceRef.handleCreateSpace(
      e,
      e.detail.name,
      e.detail.colors,
      e.detail.userPrompt
    )

    if (e.detail.aiEnabled) {
      await tick()
      await createSpaceRef.createSpaceWithAI(spaceID, e.detail.userPrompt, e.detail.colors)
    }
  }

  let isSearching = false
  let searchTimeout: NodeJS.Timeout | null = null

  const debouncedSearch = useDebounce((value: string) => {
    if (showTabSearch !== 2) return

    if (value.length === 0) {
      searchResults.set([])
      hasSearched = false
      if (!hasLoadedEverything) {
        hasLoadedEverything = true
        loadEverything()
      }
    } else if (value.length > 3) {
      handleSearch(value).then(() => {
        isSearching = false
      })
    } else {
      $searchResults = []
    }

    hasLoadedEverything = value.length === 0
  }, 300)

  const debouncedTrackOpenOasis = useDebounce(() => {
    telemetry.trackOpenOasis()
  }, 500)

  let previousSearchValue = ''

  $: if (showTabSearch === 2) {
    debouncedTrackOpenOasis()
    loadEverything()

    if ($searchValue !== previousSearchValue) {
      isSearching = true
      previousSearchValue = $searchValue

      if (searchTimeout) {
        clearTimeout(searchTimeout)
      }

      // does two things: second layer flood defense & prevents empty state from loading everything immediately, which clogs input
      searchTimeout = setTimeout(async () => {
        await debouncedSearch($searchValue)
      }, 300)
    }
  }

  $: if (showTabSearch !== 2) {
    closeResourceDetailsModal()
  }

  const handleOasisFilterChange = (e: CustomEvent<string>) => {
    log.debug('Filter change:', e.detail)
    debouncedSearch($searchValue)
  }
</script>

<svelte:window
  on:DragStart={(drag) => {
    showTabSearch = 2
  }}
  on:DragEnd={(drag) => {
    showTabSearch = 0
  }}
/>

<Drawer.Root
  direction="bottom"
  open={showTabSearch !== 0}
  onOpenChange={(e) => {
    if (e === false) {
      resetSearch()
    }
  }}
>
  <Drawer.Portal>
    <Drawer.Overlay
      class="drawer-overlay fixed inset-0 z-10 transition-opacity duration-300 no-drag"
    />
    <Drawer.Content
      class="drawer-content fixed inset-x-4 bottom-4 will-change-transform no-drag z-[50001] mx-auto overflow-hidden rounded-xl transition duration-400 bg-[#FEFFFE] outline-none"
      style="width: fit-content;"
    >
      {#if $isResourceDetailsModalOpen && $resourceDetailsModalSelected}
        <OasisResourceModalWrapper
          resourceId={$resourceDetailsModalSelected}
          active
          on:close={() => closeResourceDetailsModal()}
        />
      {/if}
      <!-- <Motion
        let:motion
        animate={{
          height: showTabSearch === 1 ? 'auto' : 'calc(100vh - 200px)',
          width: showTabSearch === 1 ? '496px' : 'calc(70vw - 0px)',
          transition: {
            duration: showTabSearch === 1 ? 0.45 : 0.8,
            ease: [0.16, 1, 0.3, 1]
          }
        }}
      > -->
      <div class="">
        {#if $searchValue.length > 0 && showTabSearch === 2}
          <button
            data-vaul-no-drag
            class="absolute right-4 top-4 z-10 flex h-8 w-8 items-center justify-center rounded-full bg-[#F7F8F9] text-[#949595] transition-transform focus:scale-95 focus-visible:shadow-focus-ring-button active:scale-75"
            on:click={() => {
              resetSearch()
            }}
          >
            <Icon name="close" />
          </button>
        {:else if $searchValue.length < 20}
          <button
            class="absolute right-4 transform {showTabSearch === 2 && $selectedSpaceId !== null
              ? 'bottom-3'
              : 'bottom-3'} z-10 flex items-center justify-center gap-2 transition-all cursor-pointer hover:bg-pink-300/50 p-2 rounded-lg duration-200 focus-visible:shadow-focus-ring-button active:scale-95"
            on:click={() => {
              showTabSearch = showTabSearch === 1 ? 2 : 1
            }}
            aria-label="Switch tabs"
          >
            <span
              >{showTabSearch === 1
                ? $searchValue.length > 0
                  ? 'Search My Stuff'
                  : 'Open My Stuff'
                : 'Search the Web'}</span
            >
            <Command.Shortcut class="flex-shrink-0 bg-neutral-100 rounded-lg p-1">
              {#if showTabSearch === 1}
                {#if navigator.platform.startsWith('Mac')}
                  ⌘O
                {:else}
                  Ctrl+O
                {/if}
              {:else if navigator.platform.startsWith('Mac')}
                ⌘T
              {:else}
                Ctrl+T
              {/if}
            </Command.Shortcut>
          </button>
        {/if}

        <Command.Root
          class="[&_[data-cmdk-group-heading]]:text-neutral-500 {showTabSearch === 2 &&
          $selectedSpaceId === null
            ? ''
            : ''} !relative w-full transition-transform will-change-transform flex flex-col items-center justify-end [&_[data-cmdk-group-heading]]:px-2 [&_[data-cmdk-group-heading]]:font-medium [&_[data-cmdk-group]:not([hidden])_~[data-cmdk-group]]:pt-0 [&_[data-cmdk-group]]:px-2 [&_[data-cmdk-input-wrapper]_svg]:h-5 [&_[data-cmdk-input-wrapper]_svg]:w-5 [&_[data-cmdk-input]]:h-12 [&_[data-cmdk-item]]:px-4 [&_[data-cmdk-item]]:py-4 [&_[data-cmdk-item]_svg]:h-5 [&_[data-cmdk-item]_svg]:w-5"
          loop
          shouldFilter={false}
          bind:selectFirstCommandItem
        >
          <!-- <AnimatePresence show={true} mode="popLayout"> -->
          <!-- <Motion
            initial={{ opacity: 0, scale: 0.9 }}
            animate={{ opacity: 1, scale: 1, y: 0 }}
            exit={{ opacity: 0, scale: 0.9 }}
            transition={{
              duration: 0.5,
              ease: [0.26, 0.08, 0.25, 1]
            }}
            let:motion
          > -->
          <div
            class={showTabSearch === 1
              ? `w-[514px] overflow-y-scroll !no-scrollbar ${$searchValue.length > 0 ? 'h-[314px]' : 'h-[58px]'}`
              : 'w-[90vw] h-[calc(100vh-120px)]'}
          >
            {#if showTabSearch === 1 && $searchValue.length}
              <Command.List class="m-2 no-scrollbar">
                {#each $commandFilterResult as item (item.id)}
                  <CommandMenuItem {item} on:select={handleSelect} />
                {/each}
              </Command.List>
            {:else if showTabSearch === 2}
              <div class="flex h-full">
                <div class="sidebar-wrap h-full bg-sky-500/40 w-[18rem] max-w-[18rem]">
                  {#key $spaces}
                    <SpacesView
                      bind:this={createSpaceRef}
                      {spaces}
                      {resourceManager}
                      showPreview={true}
                      type="horizontal"
                      interactive={false}
                      on:space-selected={(e) => selectedSpaceId.set(e.detail.id)}
                      on:createTab={(e) => dispatch('create-tab-from-space', e.detail)}
                      on:create-empty-space={handleCreateEmptySpace}
                      on:open-resource={handleOpen}
                    />
                  {/key}
                </div>
<<<<<<< HEAD
                <div class="stuff-wrap h-full w-full">
                  {#if $selectedSpaceId !== null && $selectedSpaceId !== 'all'}
                    {#key $selectedSpaceId}
                      <OasisSpace
                        spaceId={$selectedSpaceId}
                        active
                        showBackBtn
                        hideResourcePreview
                        handleEventsOutside
                        {historyEntriesManager}
                        on:open={handleOpen}
                        on:go-back={() => selectedSpaceId.set(null)}
                        insideDrawer={true}
=======
              {/if}

              {#if $selectedSpaceId !== null}
                <OasisSpace
                  spaceId={$selectedSpaceId}
                  active
                  showBackBtn
                  hideResourcePreview
                  handleEventsOutside
                  {historyEntriesManager}
                  on:open={handleOpen}
                  on:go-back={() => selectedSpaceId.set(null)}
                  insideDrawer={true}
                  {searchValue}
                />
              {:else}
                <DropWrapper
                  {spaceId}
                  on:Drop={(e) => handleDrop(e.detail)}
                  on:DragEnter={(e) => handleDragEnter(e.detail)}
                  zonePrefix="drawer-"
                >
                  <div class="w-full h-full">
                    <div class="fixed top-0 z-50 w-full">
                      <SpacesView
                        bind:this={createSpaceRef}
                        {spaces}
                        {resourceManager}
                        showPreview={true}
                        type="horizontal"
                        interactive={false}
                        on:space-selected={(e) => selectedSpaceId.set(e.detail.id)}
                        on:createTab={(e) => dispatch('create-tab-from-space', e.detail)}
                        on:open-creation-modal={() => showCreationModal.set(true)}
                        on:open-resource={handleOpen}
                      />
                    </div>

                    {#if $resourcesToShow.length > 0}
                      <OasisResourcesViewSearchResult
                        resources={resourcesToShow}
                        selected={$selectedItem}
                        showResourceSource={!!$searchValue}
                        isEverythingSpace={true}
                        newTabOnClick
                        scrollTop={0}
                        on:click={handleItemClick}
                        on:open={handleOpen}
                        on:open-space-as-tab
                        on:remove={handleResourceRemove}
>>>>>>> 0e833342
                        {searchValue}
                      />
                    {/key}
                  {:else}
                    <DropWrapper
                      {spaceId}
                      on:Drop={(e) => handleDrop(e.detail)}
                      on:DragEnter={(e) => handleDragEnter(e.detail)}
                      zonePrefix="drawer-"
                    >
                      <div class="w-full h-full">
                        {#if $resourcesToShow.length > 0}
                          {#key $selectedSpaceId}
                            <OasisResourcesViewSearchResult
                              resources={resourcesToShow}
                              selected={$selectedItem}
                              showResourceSource={!!$searchValue}
                              isEverythingSpace={true}
                              newTabOnClick
                              on:click={handleItemClick}
                              on:open={handleOpen}
                              on:open-space-as-tab
                              on:remove={handleResourceRemove}
                              on:new-tab
                              {searchValue}
                            />
                          {/key}

                          {#if $loadingContents}
                            <div class="floating-loading">
                              <Icon name="spinner" size="20px" />
                            </div>
                          {/if}
                        {:else if isSearching && $searchValue.length > 3}
                          <div class="content-wrapper h-full flex items-center justify-center">
                            <div
                              class="content flex flex-col items-center justify-center text-center space-y-4"
                            >
                              <Icon name="spinner" size="22px" />
                              <p class="text-lg font-medium text-gray-700">
                                Searching your stuff...
                              </p>
                            </div>
                          </div>
                        {:else if $resourcesToShow.length === 0 && $searchValue.length > 0}
                          <div class="content-wrapper h-full flex items-center justify-center">
                            <div
                              class="content flex flex-col items-center justify-center text-center space-y-4"
                            >
                              <Icon name="leave" size="22px" class="mb-2" />
                              {#if $searchValue.length <= 3}
                                <p class="text-lg font-medium text-gray-700">
                                  Please type at least 3 characters to search.
                                </p>
                              {:else}
                                <p class="text-lg font-medium text-gray-700">
                                  No stuff found for "{$searchValue}". Try a different search term.
                                </p>
                              {/if}
                            </div>
                          </div>
                        {/if}
                      </div>
                    </DropWrapper>
                  {/if}
                </div>
              </div>
            {/if}
          </div>
          <!-- </Motion> -->
          <!-- </AnimatePresence> -->

          {#if $selectedSpaceId === 'all' || $selectedSpaceId === null || showTabSearch === 1}
            <div
              class={showTabSearch === 2
                ? 'w-full absolute bottom-0 flex items-center justify-center bg-white z-10 p-2 border-t-[1px] border-neutral-100'
                : 'w-full absolute bottom-0 flex items-center justify-center p-2  border-t-[1px] border-neutral-100 bg-white'}
            >
              <div class={'flex items-center relative'}>
                <Command.Input
                  id="search-field"
                  {placeholder}
                  {breadcrumb}
                  loading={$isLoadingCommandItems}
                  bind:value={$searchValue}
                  class={showTabSearch === 2
                    ? 'w-[32rem] bg-neutral-100 rounded-lg p-2'
                    : 'w-[32rem] py-4 pl-2'}
                />

                {#if showTabSearch === 2 && $selectedSpaceId === null && !!$searchValue}
                  <div class="rounded-lg bg-neutral-100 p-2 absolute left-full">
                    <select
                      bind:value={$selectedFilter}
                      on:change={handleOasisFilterChange}
                      class="bg-transparent focus:outline-none"
                    >
                      <option value="all">Show All</option>
                      <option value="saved_by_user">Saved by Me</option>
                    </select>
                  </div>
                {/if}
              </div>
            </div>
          {/if}
        </Command.Root>
      </div>
      <!-- </Motion> -->
    </Drawer.Content>
  </Drawer.Portal>
</Drawer.Root>

<style lang="scss">
  .wrapper {
    display: flex;
    flex-direction: column;
    gap: 1rem;
    height: 100%;
    overflow: hidden;
    border-radius: 12px;
  }

  .page-background {
    background: linear-gradient(180deg, #f9f5e6, rgb(237, 236, 226));
    background: linear-gradient(
      180deg,
      color(display-p3 0.9725 0.9686 0.949) 0%,
      color(display-p3 0.9725 0.9686 0.949) 100%
    );
  }

  .background {
    background: linear-gradient(180deg, #e6ddda 0%, #f8f7f1 100%);
  }

  .modal-wrapper {
    position: absolute;
    top: 4rem;
    left: 50%;
    transform: translateX(-50%);
    z-index: 100;
  }

  .drawer-bar {
    position: absolute;
    left: 0;
    right: 0;
    z-index: 1000;
  }

  /* Hides the Drawer when dragging but not targeting it */
  :global(
      body[data-dragcula-dragging='true']:not([data-dragcula-istargeting^='drawer-oasis-space-'])
        .drawer-content
    ) {
    transform: translateY(calc(100vh - 240px)) !important;
  }

  :global([data-dialog-portal] .drawer-overlay) {
    background: rgba(0, 0, 0, 0.35);
    opacity: 1;
  }
  :global(
      body[data-dragcula-dragging='true']:not([data-dragcula-istargeting^='drawer-oasis-space-'])
        [data-dialog-portal]
        .drawer-overlay
    ) {
    opacity: 0 !important;
  }
</style><|MERGE_RESOLUTION|>--- conflicted
+++ resolved
@@ -1157,7 +1157,6 @@
                     />
                   {/key}
                 </div>
-<<<<<<< HEAD
                 <div class="stuff-wrap h-full w-full">
                   {#if $selectedSpaceId !== null && $selectedSpaceId !== 'all'}
                     {#key $selectedSpaceId}
@@ -1171,58 +1170,6 @@
                         on:open={handleOpen}
                         on:go-back={() => selectedSpaceId.set(null)}
                         insideDrawer={true}
-=======
-              {/if}
-
-              {#if $selectedSpaceId !== null}
-                <OasisSpace
-                  spaceId={$selectedSpaceId}
-                  active
-                  showBackBtn
-                  hideResourcePreview
-                  handleEventsOutside
-                  {historyEntriesManager}
-                  on:open={handleOpen}
-                  on:go-back={() => selectedSpaceId.set(null)}
-                  insideDrawer={true}
-                  {searchValue}
-                />
-              {:else}
-                <DropWrapper
-                  {spaceId}
-                  on:Drop={(e) => handleDrop(e.detail)}
-                  on:DragEnter={(e) => handleDragEnter(e.detail)}
-                  zonePrefix="drawer-"
-                >
-                  <div class="w-full h-full">
-                    <div class="fixed top-0 z-50 w-full">
-                      <SpacesView
-                        bind:this={createSpaceRef}
-                        {spaces}
-                        {resourceManager}
-                        showPreview={true}
-                        type="horizontal"
-                        interactive={false}
-                        on:space-selected={(e) => selectedSpaceId.set(e.detail.id)}
-                        on:createTab={(e) => dispatch('create-tab-from-space', e.detail)}
-                        on:open-creation-modal={() => showCreationModal.set(true)}
-                        on:open-resource={handleOpen}
-                      />
-                    </div>
-
-                    {#if $resourcesToShow.length > 0}
-                      <OasisResourcesViewSearchResult
-                        resources={resourcesToShow}
-                        selected={$selectedItem}
-                        showResourceSource={!!$searchValue}
-                        isEverythingSpace={true}
-                        newTabOnClick
-                        scrollTop={0}
-                        on:click={handleItemClick}
-                        on:open={handleOpen}
-                        on:open-space-as-tab
-                        on:remove={handleResourceRemove}
->>>>>>> 0e833342
                         {searchValue}
                       />
                     {/key}
