<script lang="ts">
  import { useLogScope, tooltip as tooltip2, getFileKind } from '@horizon/utils'
  import { createEventDispatcher, onMount, tick } from 'svelte'
  import { Icon } from '@horizon/icons'
  import Image from '../Atoms/Image.svelte'
  import { tooltip } from '@svelte-plugins/tooltips'
  import type { Tab, TabPage, TabSpace } from '../../types/browser.types'
  import { writable, type Writable } from 'svelte/store'
  import SpaceIcon from '../Atoms/SpaceIcon.svelte'
  import { HTMLDragZone, HTMLDragItem, DragculaDragEvent } from '@horizon/dragcula'
  import { Resource, useResourceManager } from '../../service/resources'
  import {
    ResourceTagsBuiltInKeys,
    ResourceTypes,
    type Space,
    type DragTypes,
    DragTypeNames
  } from '../../types'
  import { popover } from '../Atoms/Popover/popover'
  import ShortcutSaveItem from '../Shortcut/ShortcutSaveItem.svelte'
  import CustomPopover from '../Atoms/CustomPopover.svelte'
  import { contextMenu } from './ContextMenu.svelte'
  import FileIcon from '../Resources/Previews/File/FileIcon.svelte'
  import { useTabsManager } from '../../service/tabs'
  import { DeleteTabEventTrigger, SaveToOasisEventTrigger } from '@horizon/types'

  const log = useLogScope('Browser Tab')
  const tabsManager = useTabsManager()

  export let tab: Tab
  export let activeTabId: Writable<string>
  export let pinned: boolean
  export let showButtons: boolean = true
  export let showExcludeOthersButton: boolean = false
  export let showIncludeButton: boolean = false
  export let bookmarkingInProgress: boolean = false
  export let isUserSelected: boolean
  export let bookmarkingSuccess: boolean = false
  export let enableEditing = false
  export let showClose = false
  export let spaces
  export const inputUrl = writable<string>('')
  export let hibernated = false
  export let tabSize: number | undefined = undefined
  export let horizontalTabs = true
  export let removeHighlight = false
  export let isSelected = false
  export let isMagicActive = false

  export const editAddress = async () => {
    isEditing = true
    await tick()
    if (addressInputElem) {
      addressInputElem.focus()
      // Set cursor to end of input
      addressInputElem.setSelectionRange(
        addressInputElem.value.length,
        addressInputElem.value.length
      )
    } else {
      log.error('addressInputElem is not defined')
    }
  }

  export const blur = () => {
    addressInputElem?.blur()
  }

  const dispatch = createEventDispatcher<{
    select: string
    'multi-select': string
    'passive-select': string
    'remove-from-sidebar': string
    'delete-tab': { tabId: string; trigger: DeleteTabEventTrigger }
    'input-enter': string
    bookmark: { trigger: SaveToOasisEventTrigger }
    pin: string
    unpin: string
    'save-resource-in-space': Space
    'create-live-space': void
    'add-source-to-space': Space
    'exclude-other-tabs': string
    'exclude-tab': string
    'include-tab': string
    'chat-with-tab': string
    Drop: { drag: DragculaDragEvent; spaceId: string }
    DragEnd: DragculaDragEvent
    edit: void
    mouseenter: string
    mouseleave: string
  }>()
  const resourceManager = useResourceManager()

  const liveSpacePopoverOpened = writable(false)
  const saveToSpacePopoverOpened = writable(false)
  const selectedTabs = tabsManager.selectedTabs

  let addressInputElem: HTMLInputElement
  let space: Space | null = null
  let isDragging = false
  let isEditing = false
  let hovered = false
  let popoverVisible = false
  let popoverLiveSpaceVisible = false

  // $: acceptDrop = tab.type === 'space'
  $: isActive = tab.id === $activeTabId && !removeHighlight
  $: isBookmarkedByUser = tab.type === 'page' && tab.resourceBookmarkedManually
  $: url =
    (tab.type === 'page' && (tab.currentLocation || tab.currentDetectedApp?.canonicalUrl)) || null

  $: if (tab.type === 'page' && !isEditing) {
    if (url) {
      $inputUrl = new URL(url).hostname
    } else {
      $inputUrl = tab.title
    }
  }

  $: showLiveSpaceButton = checkIfLiveSpacePossible(tab)

  // $: if (tab.type === 'space') {
  //   fetchSpace(tab.spaceId)
  // }

  // NOTE: commented out 'sanitizations' are not useful
  $: sanitizedTitle = tab.title
    ? tab.type !== 'space'
      ? (() => {
          if (tab.title.toLowerCase().startsWith('http')) {
            return tab.title
          }
          let title = tab.title
            .replace(/\[.*?\]|\(.*?\)|\{.*?\}|\<.*?\>/g, '')
            .replace(/[\/\\]/g, '–')
          return title !== tab.title ? title.replace(/^\w/, (c) => c.toUpperCase()) : title
        })()
      : tab.title
    : ''

  const checkIfLiveSpacePossible = (tab: Tab) => {
    if (tab.type !== 'page') return false

    if (tab.currentDetectedApp?.rssFeedUrl) return true

    if (tab.currentDetectedApp?.appId === 'youtube') {
      return true
    }

    return false
  }

  const handleClick = (e: MouseEvent) => {
    const clickedElement = e.target as HTMLElement

    if (e.shiftKey) {
      e.preventDefault()
      e.stopPropagation()
      blur()

      dispatch('multi-select', tab.id)
      return
    } else if (e.metaKey || e.ctrlKey) {
      e.preventDefault()
      e.stopPropagation()
      blur()

      dispatch('passive-select', tab.id)
      return
    } else if (clickedElement !== addressInputElem) {
      e.preventDefault()
      e.stopPropagation()

      dispatch('select', tab.id)
    }

    if (clickedElement === addressInputElem) {
      // && (e.shiftKey || e.metaKey || e.ctrlKey)
      e.preventDefault()
      //e.stopImmediatePropagation()
      e.stopPropagation()
      return
      //blur()
    }
  }

  const handleRemoveSpaceFromSidebar = (_e: MouseEvent) => {
    dispatch('remove-from-sidebar', tab.id)
  }

  const handleArchive = (trigger?: DeleteTabEventTrigger = DeleteTabEventTrigger.Click) => {
    dispatch('delete-tab', { tabId: tab.id, trigger })
  }

  const handleInputFocus = () => {
    isEditing = true
    if (url) {
      $inputUrl = url
    }

    // Use setTimeout to ensure this runs after the input value has been updated
    setTimeout(() => {
      addressInputElem.setSelectionRange(0, addressInputElem.value.length)
      addressInputElem.scrollLeft = addressInputElem.scrollWidth
    }, 0)
  }

  const handleInputBlur = () => {
    isEditing = false
  }

  const handleInputKeydown = (event: KeyboardEvent) => {
    if (event.key === 'Enter') {
      dispatch('input-enter', $inputUrl)
    } else if (event.key === 'Escape') {
      if (addressInputElem) {
        addressInputElem.blur()
      } else {
        log.error('addressInputElem is not defined')
      }
    }
  }

  const fetchSpace = async (id: string) => {
    try {
      space = await resourceManager.getSpace(id)
    } catch (error) {
      log.error('Failed to fetch space:', error)
    }
  }

  const handleBookmark = (trigger?: SaveToOasisEventTrigger = SaveToOasisEventTrigger.Click) => {
    saveToSpacePopoverOpened.set(false)
    dispatch('bookmark', { trigger })
  }

  const handleCreateLiveSpace = () => {
    liveSpacePopoverOpened.set(false)
    dispatch('create-live-space')
  }

  const handleAddSourceToSpace = (event: CustomEvent<Space>) => {
    liveSpacePopoverOpened.set(false)
    dispatch('add-source-to-space', event.detail)
  }

  const handleSaveResourceInSpace = (event: CustomEvent<Space>) => {
    saveToSpacePopoverOpened.set(false)
    dispatch('save-resource-in-space', event.detail)
  }

  const handleExcludeOthers = () => {
    dispatch('exclude-other-tabs', tab.id)
  }

  const handleExcludeTab = () => {
    dispatch('exclude-tab', tab.id)
  }

  const handleIncludeTab = () => {
    dispatch('include-tab', tab.id)
  }

  const handleDragStart = async (drag: DragculaDragEvent<DragTypes>) => {
    isDragging = true

    drag.item!.data.setData<DragTypes>(DragTypeNames.SURF_TAB, { ...tab, pinned }) // FIX: pinned is not included but needed for reordering to work

    if (tab.resourceBookmark !== undefined && tab.resourceBookmark !== null) {
      drag.item!.data.setData(DragTypeNames.ASYNC_SURF_RESOURCE, () =>
        resourceManager.getResource(tab.resourceBookmark)
      )
    }
    drag.continue()
  }

  const handleDragEnd = (drag: DragculaDragEvent) => {
    isDragging = false
    dispatch('DragEnd', drag)
  }

  const handleDragEnter = (drag: DragculaDragEvent) => {
    drag.continue()
  }

  const handleDrop = async (drag: DragculaDragEvent) => {
    dispatch('Drop', { drag, spaceId: (tab as TabSpace).spaceId })
  }

  onMount(() => {
    if (tab.type === 'space') {
      fetchSpace(tab.spaceId)
    }
  })
</script>

<div
  draggable={true}
  id="tab-{tab.id}"
<<<<<<< HEAD
  class={`tab no-drag ${isActive ? 'active' : ''} ${tab.magic ? (isActive ? 'shadow-inner ring-[0] ring-pink-600' : '') : isActive ? 'text-sky-950 bg-sky-200 sticky shadow-inner ring-[0.5px] ring-sky-500' : isSelected ? 'bg-white outline outline-2 outline-sky-500' : ''} flex items-center ${pinned ? 'p-1 rounded-lg' : horizontalTabs ? 'py-1.5 px-2.5 rounded-xl' : 'px-4 py-3 rounded-2xl'} group transform active:scale-[98%] group cursor-pointer gap-3 justify-center relative text-sky-900 font-medium text-md hover:bg-sky-100 z-50 select-none`}
=======
  class={`tab no-drag 
${isActive ? 'active' : ''} 
${
  tab.magic
    ? isActive
      ? 'bg-pink-500/80 text-pink-950 shadow-inner ring-[0] ring-pink-600'
      : 'bg-pink-400/60 text-pink-950'
    : isActive
      ? 'text-sky-950 bg-sky-200 sticky shadow-inner ring-[0.5px] ring-sky-500'
      : isSelected
        ? 'bg-white outline outline-2 outline-sky-500'
        : ''
} 
flex items-center 
${
  pinned
    ? 'p-0.5 rounded-lg'
    : horizontalTabs
      ? 'py-1.5 px-3 rounded-xl'
      : 'px-4 py-2.5 rounded-2xl'
} 
group transform active:scale-[98%] group cursor-pointer gap-3 justify-center relative text-sky-900 font-medium text-md hover:bg-sky-100 z-50 select-none`}
>>>>>>> f05af9c3
  class:bg-green-200={isActive && $inputUrl === 'surf.featurebase.app' && !tab.magic}
  class:bg-sky-200={isActive && $inputUrl !== 'surf.featurebase.app' && !tab.magic}
  class:pinned
  class:hovered
  class:selected={isSelected}
  class:combine-border={(isMagicActive && tab.magic) ||
    (!isMagicActive && (isSelected || isActive))}
  class:magic={tab.magic}
  style={tabSize
    ? `width: ${tabSize}px; min-width: ${isActive && !pinned ? 260 : tabSize}px; max-width: ${tabSize}px;`
    : ''}
  style:position="relative"
  aria-hidden="true"
  style:view-transition-name="tab-{tab.id}"
  use:HTMLDragItem.action={{}}
  on:DragStart={handleDragStart}
  on:DragEnd={handleDragEnd}
  use:HTMLDragZone.action={{
    accepts: (drag) => {
      if (tab.type !== 'space' || tab.spaceId === 'all') return false
      if (
        drag.isNative ||
        drag.item?.data.hasData(DragTypeNames.SURF_TAB) ||
        drag.item?.data.hasData(DragTypeNames.SURF_RESOURCE) ||
        drag.item?.data.hasData(DragTypeNames.ASYNC_SURF_RESOURCE)
      ) {
        return true
      }
      return false
    }
  }}
  on:Drop={handleDrop}
  on:click={handleClick}
  on:mouseenter={() => {
    hovered = true
    dispatch('mouseenter', tab.id)
  }}
  on:mouseleave={() => {
    if (!popoverVisible) hovered = false
    dispatch('mouseleave', tab.id)
  }}
  use:tooltip={pinned
    ? {
        content: sanitizedTitle,
        action: 'hover',
        position: 'top',
        animation: 'fade',
        delay: 500
      }
    : {}}
  use:contextMenu={{
    canOpen:
      isMagicActive ||
      $selectedTabs.size <= 1 ||
      Array.from($selectedTabs.values()).find((e) => e.id === tab.id) === undefined,
    items: [
      {
        type: 'action',
        hidden: tab.type !== 'page',
        disabled: isBookmarkedByUser || $activeTabId !== tab.id,
        icon: 'leave',
        text: 'Save',
        action: () => handleBookmark(SaveToOasisEventTrigger.ContextMenu)
      },
      { type: 'separator', hidden: tab.type !== 'page' },

      {
        type: 'action',
        hidden: isMagicActive,
        icon: 'chat',
        text: 'Open in Chat',
        action: () => {
          dispatch('select', tab.id)
          dispatch('chat-with-tab', tab.id)
        }
      },
      {
        type: 'action',
        hidden: tab.type !== 'page',
        icon: 'news',
        text: 'Create Live Space',
        action: () => handleCreateLiveSpace()
      },

      {
        type: 'action',
        hidden: !isMagicActive,
        icon: '',
        text: `${tab.magic ? 'Remove from' : 'Add to'} Chat`,
        action: () =>
          tab.magic ? dispatch('exclude-tab', tab.id) : dispatch('include-tab', tab.id)
      },
      {
        type: 'action',
        hidden: tab.type !== 'page',
        icon: 'link',
        text: 'Copy URL',
        action: () => {
          if (url) navigator.clipboard.writeText(url)
        }
      },

      { type: 'separator' },
      {
        type: 'action',
        icon: tab.pinned ? `pinned-off` : `pin`,
        text: tab.pinned ? 'Unpin' : 'Pin',
        action: () => (tab.pinned ? dispatch('unpin', tab.id) : dispatch('pin', tab.id))
      },
      {
        type: 'action',
        icon: 'trash',
        text: 'Close',
        kind: 'danger',
        action: () => handleArchive(DeleteTabEventTrigger.ContextMenu)
      }
    ]
  }}
>
  <!-- Temporary DragZone overlay to allow dropping onto space tabs -->
  <!--{#if tab.type === 'space' && tab.spaceId !== 'all'}
    <div
      id="tabZone-{tab.id}"
      class="tmp-tab-drop-zone"
      style="position: absolute; inset-inline: 10%; inset-block: 20%;"
      on:DragEnter={(drag) => {
        /*const dragData = drag.data
        if (
          drag.isNative ||
          (dragData['surf/tab'] !== undefined && dragData['surf/tab'].type !== 'space') ||
          dragData['oasis/resource'] !== undefined
        ) {
          drag.continue() // Allow the drag
          return
        }
        drag.abort()*/
        // TODO: FIX
        drag.continue()
      }}
      on:Drop={handleDrop}
    ></div>
  {/if}-->

  <div
    class:icon-wrapper={true}
    class:flex-shrink-0={true}
    class:group-hover:hidden={(!isActive &&
      showClose &&
      ((tabSize && tabSize > 64 && horizontalTabs) || !horizontalTabs) &&
      !pinned &&
      hovered) ||
      (isActive && showClose && !pinned && hovered)}
  >
    <!--     style:view-transition-name="tab-icon-{tab.id}" -->
    {#if tab.icon}
      <Image src={tab.icon} alt={tab.title} fallbackIcon="world" />
    {:else if tab.type === 'horizon'}
      <Icon name="grid" size="16px" />
    {:else if tab.type === 'importer'}
      <Icon name="code" size="16px" />
    {:else if tab.type === 'history'}
      <Icon name="history" size="16px" />
    {:else if tab.type === 'space' && space}
      <SpaceIcon folder={space} />
    {:else if tab.type === 'resource'}
      {#if tab.resourceType === ResourceTypes.DOCUMENT_SPACE_NOTE}
        <Icon name="docs" size="16px" />
      {:else}
        <FileIcon kind={getFileKind(tab.resourceType)} />
      {/if}
    {:else}
      <Icon name="world" size="16px" />
    {/if}
  </div>

  {#if showClose && ((tabSize && tabSize > 64 && horizontalTabs) || !horizontalTabs || isActive) && hovered}
    {#if tab.type == 'space'}
      <button
        on:click|stopPropagation={handleRemoveSpaceFromSidebar}
        class="items-center hidden group-hover:flex justify-center appearance-none border-none p-1 -m-1 h-min-content bg-none transition-colors text-sky-800 hover:text-sky-950 hover:bg-sky-200/80 rounded-full cursor-pointer"
        use:tooltip2={{
          text: 'Remove from Sidebar (⌘ + W)',
          position: 'right'
        }}
      >
        <Icon name="close" size="16px" />
      </button>
    {:else}
      <button
        on:click|stopPropagation={handleArchive}
        class="items-center hidden group-hover:flex justify-center appearance-none border-none p-1 -m-1 h-min-content bg-none transition-colors text-sky-800 hover:text-sky-950 hover:bg-sky-200/80 rounded-full cursor-pointer"
      >
        {#if tab.archived}
          <Icon name="trash" size="16px" />
        {:else}
          <Icon name="close" size="16px" />
        {/if}
      </button>
    {/if}
  {/if}
  {#if (!tab.pinned || !pinned) && ((horizontalTabs && isActive) || !(horizontalTabs && tabSize && tabSize < 48))}
    <div class=" relative flex-grow truncate mr-1">
      {#if (tab.type === 'page' || tab.type === 'empty') && isActive && enableEditing && (hovered || isEditing)}
        <input
          type="text"
          bind:value={$inputUrl}
          on:focus={handleInputFocus}
          on:blur={handleInputBlur}
          placeholder="Enter URL or search query"
          on:keydown={handleInputKeydown}
          bind:this={addressInputElem}
          class={`w-full h-full bg-transparent focus:outline-none group-active:select-none
          ${
            !isEditing && !isMagicActive
              ? 'animate-text-shimmer bg-clip-text text-transparent bg-gradient-to-r from-sky-900 to-sky-900 via-sky-500 bg-[length:250%_100%] z-[60]'
              : ''
          }`}
        />
      {:else}
        <div
          aria-hidden="true"
          class={`whitespace-nowrap overflow-hidden truncate max-w-full ${isMagicActive && tab.magic ? 'animate-text-shimmer bg-clip-text text-transparent bg-gradient-to-r from-violet-900 to-blue-900 via-rose-300 bg-[length:250%_100%]' : ''}`}
        >
          {#if tab.type === 'space'}
            {tab.title}
          {:else}
            {sanitizedTitle}
          {/if}
        </div>
      {/if}
    </div>

    {#if showButtons && !isEditing && (hovered || $liveSpacePopoverOpened || $saveToSpacePopoverOpened) && ((tabSize && tabSize > 64) || isActive) && !showExcludeOthersButton}
      <div class="items-center flex justify-end flex-row gap-3 right-0">
        <!-- {#if tab.type === 'page' && isActive && showLiveSpaceButton}
          <CustomPopover position="right" popoverOpened={liveSpacePopoverOpened}>
            <button
              slot="trigger"
              class="flex items-center justify-center appearance-none border-none p-1 -m-1 h-min-content bg-none transition-colors text-sky-800 hover:text-sky-950 hover:bg-sky-200/80 rounded-full cursor-pointer"
            >
              <Icon name="news" />
            </button>

            <div slot="content" class="no-drag p-1">
              <span class="p-4 mt-8"
                >Create a page subscription to <span class="p-1 bg-white rounded-sm"
                  >{tab.currentDetectedApp?.hostname}</span
                ></span
              >
              <div class="flex w-full">
                <button
                  class="flex items-center justify-center w-1/2 p-2 m-1 transition-colors text-red-800 hover:text-red-950 hover:bg-red-200/80 rounded cursor-pointer"
                >
                  <Icon name="x" size="16px" />
                  Cancel
                </button>
                <button
                  class="flex items-center justify-center w-1/2 p-2 m-1 transition-colors text-sky-800 hover:text-sky-950 hover:bg-sky-200/80 rounded cursor-pointer"
                >
                  <Icon name="check" size="16px" />
                  Submit
                </button>
              </div>
              <ShortcutSaveItem
                on:save-resource-in-space={handleAddSourceToSpace}
                {spaces}
                infoText="or add updates from this site as a source to existing Space:"
              />
              <span class="p-4 mt-8"
                >A Live Space will automatically update and pull in everything that's new from that
                page.</span
              >
            </div>
          </CustomPopover>
        {/if} -->

        {#if tab.type === 'page' && isActive}
          {#key isBookmarkedByUser}
            <CustomPopover position="right" popoverOpened={saveToSpacePopoverOpened}>
              <button
                slot="trigger"
                class="flex items-center justify-center appearance-none border-none p-1 -m-1 h-min-content bg-none transition-colors text-sky-800 hover:text-sky-950 hover:bg-sky-200/80 rounded-full cursor-pointer"
                on:click={handleBookmark}
              >
                {#if bookmarkingInProgress}
                  <Icon name="spinner" size="16px" />
                {:else if bookmarkingSuccess}
                  <Icon name="check" size="16px" />
                {:else if isBookmarkedByUser}
                  <Icon name="bookmarkFilled" size="16px" />
                {:else}
                  <Icon name="leave" size="16px" />
                {/if}
              </button>

              <div slot="content" class="no-drag p-1">
                <ShortcutSaveItem
                  on:save-resource-in-space={handleSaveResourceInSpace}
                  {spaces}
                  infoText="Save page to Space:"
                />
              </div>
            </CustomPopover>
          {/key}
        {/if}

        <!-- {#if tab.magic}
          <button
            on:click|stopPropagation={handleExcludeTab}
            class="flex items-center justify-center appearance-none border-none p-1 -m-1 h-min-content bg-none transition-colors text-sky-800 hover:text-sky-950 hover:bg-sky-200/80 rounded-full cursor-pointer"
            use:tooltip={{
              content: 'Add Tab to Context',
              action: 'hover',
              position: 'left',
              animation: 'fade',
              delay: 500
            }}
          >
            <Icon name="minus" size="16px" />
          </button>
        {/if} -->
      </div>
    {:else if (showExcludeOthersButton || showIncludeButton) && hovered}
      <div class="items-center flex justify-end flex-row space-x-2 right-0">
        {#if showExcludeOthersButton}
          <button
            on:click|stopPropagation={handleExcludeOthers}
            class="flex items-center justify-center appearance-none border-none p-1 -m-1 h-min-content bg-none text-sky-900 transition-colors hover:text-sky-950 hover:bg-sky-200/80 rounded-full cursor-pointer"
            use:tooltip={{
              content: 'Only use this tab',
              action: 'hover',
              position: 'left',
              animation: 'fade',
              delay: 500
            }}
          >
            <!-- <Icon name="arrow.autofit.up" size="16px" /> -->
            <svg
              xmlns="http://www.w3.org/2000/svg"
              width="16"
              height="16"
              viewBox="0 0 24 24"
              fill="none"
              stroke="currentColor"
              stroke-width="2"
              stroke-linecap="round"
              stroke-linejoin="round"
              class="icon icon-tabler icons-tabler-outline icon-tabler-focus-centered"
              ><path stroke="none" d="M0 0h24v24H0z" fill="none" /><path
                d="M12 12m-1 0a1 1 0 1 0 2 0a1 1 0 1 0 -2 0"
              /><path d="M4 8v-2a2 2 0 0 1 2 -2h2" /><path d="M4 16v2a2 2 0 0 0 2 2h2" /><path
                d="M16 4h2a2 2 0 0 1 2 2v2"
              /><path d="M16 20h2a2 2 0 0 0 2 -2v-2" /></svg
            >
          </button>
        {/if}
      </div>
    {/if}
  {/if}
</div>

<style lang="scss">
  .tab {
    border: 1.5px solid transparent;
    transition:
      0s ease-in-out,
      transform 0s;
  }
  :global(.tab[data-context-menu-anchor]) {
    opacity: 1;
    background: rgba(255, 255, 255, 0.55);
    outline: none;
  }
  :global(.tab img) {
    user-select: none;
  }

  :global(.tab[data-dragging-item]) {
    background: #e0f2fe;
    opacity: 1;
  }
  :global(.tab[data-drag-preview]) {
    background: rgba(255, 255, 255, 1);
    opacity: 80%;
    border: 2px solid rgba(10, 12, 24, 0.1);
    box-shadow:
      rgba(50, 50, 93, 0.2) 0px 13px 27px -5px,
      rgba(0, 0, 0, 0.25) 0px 8px 16px -8px;
  }
  :global(.tab[data-drag-preview][data-drag-target^='webview']) {
    /*border-width: 1.5px;
    border-color: rgba(5, 5, 25, 0.3);
    border-style: dashed;*/
    background: #fff;
    border: 1.5px dashed rgba(5, 5, 25, 0.3);
    opacity: 95%;
    // https://getcssscan.com/css-box-shadow-examples
    box-shadow:
      rgba(50, 50, 93, 0.2) 0px 13px 27px -5px,
      rgba(0, 0, 0, 0.25) 0px 8px 16px -8px;
  }
  :global(body[data-dragging='true'] .tab:not([data-dragging-item])) {
    background: transparent !important;
  }
  :global(body[data-dragging='true'] .tab:not([data-dragging-item])) {
    box-shadow: none;
  }

  :global(.tab[data-drag-target='true']) {
    border: 1.5px dashed rgba(5, 5, 25, 0.3);
  }

  /*:global(.tab[data-dragcula-dragging-item='true'] .tmp-tab-drop-zone) {
    pointer-events: none;
  }
  :global(body:not([data-dragcula-dragging='true']) .tmp-tab-drop-zone) {
    display: none;
  }*/
  .icon-wrapper {
    width: 16px;
    height: 16px;
    display: block;
    user-select: none;
    flex-shrink: 0;
  }

  .tab.selected:not(.active) {
    opacity: 1;
    background: rgba(255, 255, 255, 0.55);
    outline: none;
  }
  /*.tab.magic:not(.active) {
    //background: rgba(255, 205, 205, 0.55);
    @apply bg-violet-600/25;
  }*/

  /* #FF729F */

  /*.tab.magic {
    background: #ff8cc6 !important;
    color: #560027;
    &:hover {
      background: #ff578f !important;
      color: #560027;
    }
  }

  .tab.magic.active {
    background: #ffccf1 !important;
    color: #760042;
  }*/

  .tab.active {
    background: #e0f2fe;
    outline: none;
  }

  :global(.vertical-tabs) {
    .tab.combine-border {
      border-radius: 1rem 1rem 0 0;
    }

    .tab.combine-border + .combine-border {
      border-radius: 0;
    }

    .tab.combine-border:has(+ :not(.combine-border)) {
      border-radius: 0 0 1rem 1rem;
    }

    .tab:not(.combine-border) + .combine-border:has(+ :not(.combine-border)) {
      border-radius: 1rem;
    }

    /* This fixes none borders for last element in list if selected. */
    .tab:last-child.combine-border {
      border-bottom-left-radius: 1rem;
      border-bottom-right-radius: 1rem;
    }
    /* This fixes none borders for first element in list if selected. */
    .tab:first-child.combine-border {
      border-top-left-radius: 1rem;
      border-top-right-radius: 1rem;
    }
  }

  :global(.horizontal-tabs) {
    .tab.combine-border {
      border-radius: 1rem 0 0 1rem;

      position: relative;
      &::after {
        content: '';
        position: absolute;
        right: -5px;
        top: -1.5px;
        bottom: -1.5px;
        width: 3.5px;
        background: inherit;
      }
    }

    .tab.combine-border + .combine-border {
      border-radius: 0;
    }

    .tab.combine-border:has(+ :not(.combine-border)) {
      border-radius: 0 1rem 1rem 0;

      &::after {
        content: unset;
      }
    }

    .tab:not(.combine-border) + .combine-border:has(+ :not(.combine-border)) {
      border-radius: 1rem;
    }

    /* This fixes none borders for last element in list if selected. */
    .tab:last-child.combine-border {
      border-top-right-radius: 1rem;
      border-bottom-right-radius: 1rem;

      &::after {
        content: unset;
      }
    }
    /* This fixes none borders for first element in list if selected. */
    .tab:first-child.combine-border {
      border-top-left-radius: 1rem;
      border-bottom-left-radius: 1rem;
    }
  }

  .tab.pinned.magic {
    position: relative;
    &::after {
      position: absolute;
      z-index: -1;
      filter: blur(4px);
      content: '';
      inset: 0px;
      border-radius: 15px;

      //@apply animate-text-shimmer;
      @apply bg-gradient-to-r from-indigo-600 to-blue-700 via-sky-400 bg-[length:250%_100%];
      animation: text-shimmer 2s infinite linear;
    }
  }
</style><|MERGE_RESOLUTION|>--- conflicted
+++ resolved
@@ -297,32 +297,7 @@
 <div
   draggable={true}
   id="tab-{tab.id}"
-<<<<<<< HEAD
   class={`tab no-drag ${isActive ? 'active' : ''} ${tab.magic ? (isActive ? 'shadow-inner ring-[0] ring-pink-600' : '') : isActive ? 'text-sky-950 bg-sky-200 sticky shadow-inner ring-[0.5px] ring-sky-500' : isSelected ? 'bg-white outline outline-2 outline-sky-500' : ''} flex items-center ${pinned ? 'p-1 rounded-lg' : horizontalTabs ? 'py-1.5 px-2.5 rounded-xl' : 'px-4 py-3 rounded-2xl'} group transform active:scale-[98%] group cursor-pointer gap-3 justify-center relative text-sky-900 font-medium text-md hover:bg-sky-100 z-50 select-none`}
-=======
-  class={`tab no-drag 
-${isActive ? 'active' : ''} 
-${
-  tab.magic
-    ? isActive
-      ? 'bg-pink-500/80 text-pink-950 shadow-inner ring-[0] ring-pink-600'
-      : 'bg-pink-400/60 text-pink-950'
-    : isActive
-      ? 'text-sky-950 bg-sky-200 sticky shadow-inner ring-[0.5px] ring-sky-500'
-      : isSelected
-        ? 'bg-white outline outline-2 outline-sky-500'
-        : ''
-} 
-flex items-center 
-${
-  pinned
-    ? 'p-0.5 rounded-lg'
-    : horizontalTabs
-      ? 'py-1.5 px-3 rounded-xl'
-      : 'px-4 py-2.5 rounded-2xl'
-} 
-group transform active:scale-[98%] group cursor-pointer gap-3 justify-center relative text-sky-900 font-medium text-md hover:bg-sky-100 z-50 select-none`}
->>>>>>> f05af9c3
   class:bg-green-200={isActive && $inputUrl === 'surf.featurebase.app' && !tab.magic}
   class:bg-sky-200={isActive && $inputUrl !== 'surf.featurebase.app' && !tab.magic}
   class:pinned
