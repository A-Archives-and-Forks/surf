<script lang="ts">
  import { useLogScope, tooltip as tooltip2, getFileKind } from '@horizon/utils'
  import { createEventDispatcher, onMount, tick } from 'svelte'
  import { Icon } from '@horizon/icons'
  import Image from '../Atoms/Image.svelte'
  import { tooltip } from '@svelte-plugins/tooltips'
  import type { Tab, TabPage, TabSpace } from '../../types/browser.types'
  import { writable, type Writable } from 'svelte/store'
  import SpaceIcon from '../Atoms/SpaceIcon.svelte'
  import { HTMLDragZone, HTMLDragItem, DragculaDragEvent } from '@horizon/dragcula'
  import { Resource, useResourceManager } from '../../service/resources'
  import { ResourceTagsBuiltInKeys, ResourceTypes, type Space } from '../../types'
  import { popover } from '../Atoms/Popover/popover'
  import ShortcutSaveItem from '../Shortcut/ShortcutSaveItem.svelte'
  import CustomPopover from '../Atoms/CustomPopover.svelte'
<<<<<<< HEAD
  import { contextMenu } from './ContextMenu.svelte'
=======
  import FileIcon from '../Resources/Previews/File/FileIcon.svelte'
>>>>>>> fe7a2903

  const log = useLogScope('Browser Tab')

  export let tab: Tab
  export let activeTabId: Writable<string>
  export let pinned: boolean
  export let showButtons: boolean = true
  export let showExcludeOthersButton: boolean = false
  export let showIncludeButton: boolean = false
  export let bookmarkingInProgress: boolean = false
  export let isUserSelected: boolean
  export let bookmarkingSuccess: boolean = false
  export let enableEditing = false
  export let showClose = false
  export let spaces
  export const inputUrl = writable<string>('')
  export let hibernated = false
  export let tabSize: number | undefined = undefined
  export let horizontalTabs = true
  export let removeHighlight = false
  export let isSelected = false
  export let isMagicActive = false

  export const editAddress = async () => {
    isEditing = true
    await tick()
    if (addressInputElem) {
      addressInputElem.focus()
      // Set cursor to end of input
      addressInputElem.setSelectionRange(
        addressInputElem.value.length,
        addressInputElem.value.length
      )
    } else {
      log.error('addressInputElem is not defined')
    }
  }

  export const blur = () => {
    addressInputElem?.blur()
  }

  const dispatch = createEventDispatcher<{
    select: string
    'multi-select': string
    'passive-select': string
    'remove-from-sidebar': string
    'delete-tab': string
    'input-enter': string
    bookmark: void
    'save-resource-in-space': Space
    'create-live-space': void
    'add-source-to-space': Space
    'exclude-other-tabs': string
    'exclude-tab': string
    'include-tab': string
    Drop: { drag: DragculaDragEvent; spaceId: string }
    DragEnd: DragculaDragEvent
    edit: void
    mouseenter: string
    mouseleave: string
  }>()
  const resourceManager = useResourceManager()

  const liveSpacePopoverOpened = writable(false)
  const saveToSpacePopoverOpened = writable(false)

  let addressInputElem: HTMLInputElement
  let space: Space | null = null
  let isDragging = false
  let isEditing = false
  let hovered = false
  let popoverVisible = false
  let popoverLiveSpaceVisible = false

  // $: acceptDrop = tab.type === 'space'
  $: isActive = tab.id === $activeTabId && !removeHighlight
  $: isBookmarkedByUser = tab.type === 'page' && tab.resourceBookmarkedManually
  $: url =
    (tab.type === 'page' && (tab.currentLocation || tab.currentDetectedApp?.canonicalUrl)) || null

  $: if (tab.type === 'page' && !isEditing) {
    if (url) {
      $inputUrl = new URL(url).hostname
    } else {
      $inputUrl = tab.title
    }
  }

  $: showLiveSpaceButton = checkIfLiveSpacePossible(tab)

  // $: if (tab.type === 'space') {
  //   fetchSpace(tab.spaceId)
  // }

  // NOTE: commented out 'sanitizations' are not useful
  $: sanitizedTitle = tab.title
  // ? tab.type !== 'space'
  //   ? tab.title
  //       .replace(/\[.*?\]|\(.*?\)|\{.*?\}|\<.*?\>/g, '')
  //       .replace(/[\/\\]/g, '–')
  //       .replace(/^\w/, (c) => c.toUpperCase())
  //   : tab.title
  // : ''

  const checkIfLiveSpacePossible = (tab: Tab) => {
    if (tab.type !== 'page') return false

    if (tab.currentDetectedApp?.rssFeedUrl) return true

    if (tab.currentDetectedApp?.appId === 'youtube') {
      return true
    }

    return false
  }

  const handleClick = (e: MouseEvent) => {
    const clickedElement = e.target as HTMLElement

    if (e.shiftKey) {
      e.preventDefault()
      e.stopPropagation()
      blur()

      dispatch('multi-select', tab.id)
      return
    } else if (e.metaKey || e.ctrlKey) {
      e.preventDefault()
      e.stopPropagation()
      blur()

      dispatch('passive-select', tab.id)
      return
    } else if (clickedElement !== addressInputElem) {
      e.preventDefault()
      e.stopPropagation()

      dispatch('select', tab.id)
    }

    if (clickedElement === addressInputElem) {
      // && (e.shiftKey || e.metaKey || e.ctrlKey)
      e.preventDefault()
      //e.stopImmediatePropagation()
      e.stopPropagation()
      return
      //blur()
    }
  }

  const handleRemoveSpaceFromSidebar = (_e: MouseEvent) => {
    dispatch('remove-from-sidebar', tab.id)
  }

  const handleArchive = () => {
    dispatch('delete-tab', tab.id)
  }

  const handleInputFocus = () => {
    isEditing = true
    if (url) {
      $inputUrl = url
    }

    // Use setTimeout to ensure this runs after the input value has been updated
    setTimeout(() => {
      addressInputElem.setSelectionRange(0, addressInputElem.value.length)
      addressInputElem.scrollLeft = addressInputElem.scrollWidth
    }, 0)
  }

  const handleInputBlur = () => {
    isEditing = false
  }

  const handleInputKeydown = (event: KeyboardEvent) => {
    if (event.key === 'Enter') {
      dispatch('input-enter', $inputUrl)
    } else if (event.key === 'Escape') {
      if (addressInputElem) {
        addressInputElem.blur()
      } else {
        log.error('addressInputElem is not defined')
      }
    }
  }

  const fetchSpace = async (id: string) => {
    try {
      space = await resourceManager.getSpace(id)
    } catch (error) {
      log.error('Failed to fetch space:', error)
    }
  }

  const handleBookmark = () => {
    saveToSpacePopoverOpened.set(false)
    dispatch('bookmark')
  }

  const handleCreateLiveSpace = () => {
    liveSpacePopoverOpened.set(false)
    dispatch('create-live-space')
  }

  const handleAddSourceToSpace = (event: CustomEvent<Space>) => {
    liveSpacePopoverOpened.set(false)
    dispatch('add-source-to-space', event.detail)
  }

  const handleSaveResourceInSpace = (event: CustomEvent<Space>) => {
    saveToSpacePopoverOpened.set(false)
    dispatch('save-resource-in-space', event.detail)
  }

  const handleExcludeOthers = () => {
    dispatch('exclude-other-tabs', tab.id)
  }

  const handleExcludeTab = () => {
    dispatch('exclude-tab', tab.id)
  }

  const handleIncludeTab = () => {
    dispatch('include-tab', tab.id)
  }

  const handleDragStart = async (drag: DragculaDragEvent) => {
    isDragging = true
    drag.item!.data = {
      'surf/tab': {
        ...tab,
        pinned
      }
    }
    if (tab.resourceBookmark !== undefined && tab.resourceBookmark !== null) {
      const resource = await resourceManager.getResource(tab.resourceBookmark)
      if (resource !== null) drag.item!.data['horizon/resource/id'] = tab.resourceBookmark
    }
    drag.continue()
  }
  const handleDragEnd = (drag: DragculaDragEvent) => {
    isDragging = false
    dispatch('DragEnd', drag)
  }

  const handleDrop = async (drag: DragculaDragEvent) => {
    dispatch('Drop', { drag, spaceId: (tab as TabSpace).spaceId })
  }

  onMount(() => {
    if (tab.type === 'space') {
      fetchSpace(tab.spaceId)
    }
  })
</script>

<div
  draggable={true}
  id="tab-{tab.id}"
  class={`tab no-drag ${isActive ? 'active' : ''} ${tab.magic ? (isActive ? 'bg-pink-500/80 text-pink-950 shadow-inner ring-[0] ring-pink-600' : 'bg-pink-400/60 text-pink-950') : isActive ? 'text-sky-950 bg-sky-200 sticky shadow-inner ring-[0.5px] ring-sky-500' : isSelected ? 'bg-white outline outline-2 outline-sky-500' : ''} flex items-center ${pinned ? 'p-1 rounded-lg' : horizontalTabs ? 'py-1.5 px-2.5 rounded-xl' : 'px-4 py-3 rounded-2xl'} group transform active:scale-[98%] group cursor-pointer gap-3 justify-center relative text-sky-900 font-medium text-md hover:bg-sky-100 z-50 select-none`}
  class:bg-green-200={isActive && $inputUrl === 'surf.featurebase.app' && !tab.magic}
  class:bg-sky-200={isActive && $inputUrl !== 'surf.featurebase.app' && !tab.magic}
  class:pinned
  class:hovered
  class:selected={isSelected}
  class:combine-border={(isMagicActive && tab.magic) ||
    (!isMagicActive && (isSelected || isActive))}
  class:magic={tab.magic}
  style={tabSize
    ? `width: ${tabSize}px; min-width: ${isActive && !pinned ? 260 : tabSize}px; max-width: ${tabSize}px;`
    : ''}
  style:position="relative"
  aria-hidden="true"
  style:view-transition-name="tab-{tab.id}"
  use:HTMLDragItem.action={{}}
  on:click={handleClick}
  on:DragStart={handleDragStart}
  on:DragEnd={handleDragEnd}
  on:mouseenter={() => {
    hovered = true
    dispatch('mouseenter', tab.id)
  }}
  on:mouseleave={() => {
    if (!popoverVisible) hovered = false
    dispatch('mouseleave', tab.id)
  }}
  use:tooltip={pinned
    ? {
        content: sanitizedTitle,
        action: 'hover',
        position: 'top',
        animation: 'fade',
        delay: 500
      }
    : {}}
  use:contextMenu={{
    items: [
      { type: 'action', icon: 'leave', text: 'Save Tab' },
      { type: 'action', icon: 'chat', text: 'Chat with tab' },
      { type: 'separator' },

      { type: 'action', icon: 'pin', text: 'Pin Tab' },
      { type: 'action', icon: 'reload', text: 'Reload Tab' },
      { type: 'action', icon: 'copy', text: 'Duplicate Tab' },
      { type: 'separator' },
      { type: 'action', icon: 'trash', text: 'Close tab', kind: 'danger' }
    ]
  }}
>
  <!-- Temporary DragZone overlay to allow dropping onto space tabs -->
  {#if tab.type === 'space' && tab.spaceId !== 'all'}
    <div
      id="tabZone-{tab.id}"
      class="tmp-tab-drop-zone"
      style="position: absolute; inset-inline: 10%; inset-block: 20%;"
      use:HTMLDragZone.action={{}}
      on:DragEnter={(drag) => {
        const dragData = drag.data
        if (
          drag.isNative ||
          (dragData['surf/tab'] !== undefined && dragData['surf/tab'].type !== 'space') ||
          dragData['oasis/resource'] !== undefined
        ) {
          drag.continue() // Allow the drag
          return
        }
        drag.abort()
      }}
      on:Drop={handleDrop}
    ></div>
  {/if}

  <div
    class:icon-wrapper={true}
    class:flex-shrink-0={true}
    class:group-hover:hidden={(!isActive &&
      showClose &&
      ((tabSize && tabSize > 64 && horizontalTabs) || !horizontalTabs) &&
      !pinned &&
      hovered) ||
      (isActive && showClose && !pinned && hovered)}
    style:view-transition-name="tab-icon-{tab.id}"
  >
    {#if tab.icon}
      <Image src={tab.icon} alt={tab.title} fallbackIcon="world" />
    {:else if tab.type === 'horizon'}
      <Icon name="grid" size="16px" />
    {:else if tab.type === 'importer'}
      <Icon name="code" size="16px" />
    {:else if tab.type === 'history'}
      <Icon name="history" size="16px" />
    {:else if tab.type === 'space' && space}
      <SpaceIcon folder={space} />
    {:else if tab.type === 'resource'}
      {#if tab.resourceType === ResourceTypes.DOCUMENT_SPACE_NOTE}
        <Icon name="docs" size="16px" />
      {:else}
        <FileIcon kind={getFileKind(tab.resourceType)} />
      {/if}
    {:else}
      <Icon name="world" size="16px" />
    {/if}
  </div>

  {#if showClose && ((tabSize && tabSize > 64 && horizontalTabs) || !horizontalTabs || isActive) && hovered}
    {#if tab.type == 'space'}
      <button
        on:click|stopPropagation={handleRemoveSpaceFromSidebar}
        class="items-center hidden group-hover:flex justify-center appearance-none border-none p-1 -m-1 h-min-content bg-none transition-colors text-sky-800 hover:text-sky-950 hover:bg-sky-200/80 rounded-full cursor-pointer"
        use:tooltip2={{
          text: 'Remove from Sidebar (⌘ + W)',
          position: 'right'
        }}
      >
        <Icon name="close" size="16px" />
      </button>
    {:else}
      <button
        on:click|stopPropagation={handleArchive}
        class="items-center hidden group-hover:flex justify-center appearance-none border-none p-1 -m-1 h-min-content bg-none transition-colors text-sky-800 hover:text-sky-950 hover:bg-sky-200/80 rounded-full cursor-pointer"
      >
        {#if tab.archived}
          <Icon name="trash" size="16px" />
        {:else}
          <Icon name="close" size="16px" />
        {/if}
      </button>
    {/if}
  {/if}
  {#if (!tab.pinned || !pinned) && ((horizontalTabs && isActive) || !(horizontalTabs && tabSize && tabSize < 48))}
    <div class=" relative flex-grow truncate mr-1">
      {#if (tab.type === 'page' || tab.type === 'empty') && isActive && enableEditing && (hovered || isEditing)}
        <input
          type="text"
          bind:value={$inputUrl}
          on:focus={handleInputFocus}
          on:blur={handleInputBlur}
          placeholder="Enter URL or search query"
          on:keydown={handleInputKeydown}
          bind:this={addressInputElem}
          class={`w-full h-full bg-transparent focus:outline-none group-active:select-none
          ${
            !isEditing && !isMagicActive
              ? 'animate-text-shimmer bg-clip-text text-transparent bg-gradient-to-r from-sky-900 to-sky-900 via-sky-500 bg-[length:250%_100%] z-[60]'
              : ''
          }`}
        />
      {:else}
        <div
          aria-hidden="true"
          class={`whitespace-nowrap overflow-hidden truncate max-w-full ${isMagicActive && tab.magic ? 'animate-text-shimmer bg-clip-text text-transparent bg-gradient-to-r from-violet-900 to-blue-900 via-rose-300 bg-[length:250%_100%]' : ''}`}
        >
          {#if tab.type === 'space'}
            {tab.title}
          {:else}
            {sanitizedTitle}
          {/if}
        </div>
      {/if}
    </div>

    {#if showButtons && !isEditing && (hovered || $liveSpacePopoverOpened || $saveToSpacePopoverOpened) && ((tabSize && tabSize > 64) || isActive) && !showExcludeOthersButton}
      <div class="items-center flex justify-end flex-row gap-3 right-0">
        {#if tab.type === 'page' && isActive && showLiveSpaceButton}
          <CustomPopover position="right" popoverOpened={liveSpacePopoverOpened}>
            <button
              slot="trigger"
              class="flex items-center justify-center appearance-none border-none p-1 -m-1 h-min-content bg-none transition-colors text-sky-800 hover:text-sky-950 hover:bg-sky-200/80 rounded-full cursor-pointer"
              on:click={handleCreateLiveSpace}
            >
              <Icon name="news" />
            </button>

            <div slot="content" class="no-drag p-1">
              <ShortcutSaveItem
                on:save-resource-in-space={handleAddSourceToSpace}
                {spaces}
                infoText="Add page as a source to Space:"
              />
            </div>
          </CustomPopover>
        {/if}

        {#if tab.type === 'page' && isActive}
          {#key isBookmarkedByUser}
            <CustomPopover position="right" popoverOpened={saveToSpacePopoverOpened}>
              <button
                slot="trigger"
                class="flex items-center justify-center appearance-none border-none p-1 -m-1 h-min-content bg-none transition-colors text-sky-800 hover:text-sky-950 hover:bg-sky-200/80 rounded-full cursor-pointer"
                on:click={handleBookmark}
              >
                {#if bookmarkingInProgress}
                  <Icon name="spinner" size="16px" />
                {:else if bookmarkingSuccess}
                  <Icon name="check" size="16px" />
                {:else if isBookmarkedByUser}
                  <Icon name="bookmarkFilled" size="16px" />
                {:else}
                  <Icon name="leave" size="16px" />
                {/if}
              </button>

              <div slot="content" class="no-drag p-1">
                <ShortcutSaveItem
                  on:save-resource-in-space={handleSaveResourceInSpace}
                  {spaces}
                  infoText="Save page to Space:"
                />
              </div>
            </CustomPopover>
          {/key}
        {/if}

        <!-- {#if tab.magic}
          <button
            on:click|stopPropagation={handleExcludeTab}
            class="flex items-center justify-center appearance-none border-none p-1 -m-1 h-min-content bg-none transition-colors text-sky-800 hover:text-sky-950 hover:bg-sky-200/80 rounded-full cursor-pointer"
            use:tooltip={{
              content: 'Add Tab to Context',
              action: 'hover',
              position: 'left',
              animation: 'fade',
              delay: 500
            }}
          >
            <Icon name="minus" size="16px" />
          </button>
        {/if} -->
      </div>
    {:else if (showExcludeOthersButton || showIncludeButton) && hovered}
      <div class="items-center flex justify-end flex-row space-x-2 right-0">
        {#if showExcludeOthersButton}
          <button
            on:click|stopPropagation={handleExcludeOthers}
            class="flex items-center justify-center appearance-none border-none p-1 -m-1 h-min-content bg-none text-sky-900 transition-colors hover:text-sky-950 hover:bg-sky-200/80 rounded-full cursor-pointer"
            use:tooltip={{
              content: 'Only use this tab',
              action: 'hover',
              position: 'left',
              animation: 'fade',
              delay: 500
            }}
          >
            <!-- <Icon name="arrow.autofit.up" size="16px" /> -->
            <svg
              xmlns="http://www.w3.org/2000/svg"
              width="16"
              height="16"
              viewBox="0 0 24 24"
              fill="none"
              stroke="currentColor"
              stroke-width="2"
              stroke-linecap="round"
              stroke-linejoin="round"
              class="icon icon-tabler icons-tabler-outline icon-tabler-focus-centered"
              ><path stroke="none" d="M0 0h24v24H0z" fill="none" /><path
                d="M12 12m-1 0a1 1 0 1 0 2 0a1 1 0 1 0 -2 0"
              /><path d="M4 8v-2a2 2 0 0 1 2 -2h2" /><path d="M4 16v2a2 2 0 0 0 2 2h2" /><path
                d="M16 4h2a2 2 0 0 1 2 2v2"
              /><path d="M16 20h2a2 2 0 0 0 2 -2v-2" /></svg
            >
          </button>
        {/if}
      </div>
    {/if}
  {/if}
</div>

<style lang="scss">
  .tab {
    transition:
      0s ease-in-out,
      transform 0s;
  }
  :global(.tab[data-context-menu-anchor]) {
    opacity: 1;
    background: rgba(255, 255, 255, 0.55);
    outline: none;
  }
  :global(.tab img) {
    user-select: none;
  }
  :global(.tab[data-dragcula-dragging-item='true']) {
    background: rgba(255, 255, 255, 0.9);
    opacity: 80%;
  }
  :global(.tab[data-dragcula-dragging-item='true'] .tmp-tab-drop-zone) {
    pointer-events: none;
  }
  :global(body:not([data-dragcula-dragging='true']) .tmp-tab-drop-zone) {
    display: none;
  }
  .icon-wrapper {
    width: 16px;
    height: 16px;
    display: block;
    user-select: none;
    flex-shrink: 0;
  }

  .tab.selected:not(.active) {
    opacity: 1;
    background: rgba(255, 255, 255, 0.55);
    outline: none;
  }
  /*.tab.magic:not(.active) {
    //background: rgba(255, 205, 205, 0.55);
    @apply bg-violet-600/25;
  }*/

  /* #FF729F */

  /*.tab.magic {
    background: #ff8cc6 !important;
    color: #560027;
    &:hover {
      background: #ff578f !important;
      color: #560027;
    }
  }

  .tab.magic.active {
    background: #ffccf1 !important;
    color: #760042;
  }*/

  .tab.active {
    background: #e0f2fe;
    outline: none;
  }

  :global(.vertical-tabs) {
    .tab.combine-border {
      border-radius: 1rem 1rem 0 0;
    }

    .tab.combine-border + .combine-border {
      border-radius: 0;
    }

    .tab.combine-border:has(+ :not(.combine-border)) {
      border-radius: 0 0 1rem 1rem;
    }

    .tab:not(.combine-border) + .combine-border:has(+ :not(.combine-border)) {
      border-radius: 1rem;
    }

    /* This fixes none borders for last element in list if selected. */
    .tab:last-child.combine-border {
      border-bottom-left-radius: 1rem;
      border-bottom-right-radius: 1rem;
    }
    /* This fixes none borders for first element in list if selected. */
    .tab:first-child.combine-border {
      border-top-left-radius: 1rem;
      border-top-right-radius: 1rem;
    }
  }

  :global(.horizontal-tabs) {
    .tab.combine-border {
      border-radius: 1rem 0 0 1rem;

      position: relative;
      &::after {
        content: '';
        position: absolute;
        right: -4px;
        width: 4px;
        height: 100%;
        background: inherit;
      }
    }

    .tab.combine-border + .combine-border {
      border-radius: 0;
    }

    .tab.combine-border:has(+ :not(.combine-border)) {
      border-radius: 0 1rem 1rem 0;

      &::after {
        content: unset;
      }
    }

    .tab:not(.combine-border) + .combine-border:has(+ :not(.combine-border)) {
      border-radius: 1rem;
    }

    /* This fixes none borders for last element in list if selected. */
    .tab:last-child.combine-border {
      border-top-right-radius: 1rem;
      border-bottom-right-radius: 1rem;

      &::after {
        content: unset;
      }
    }
    /* This fixes none borders for first element in list if selected. */
    .tab:first-child.combine-border {
      border-top-left-radius: 1rem;
      border-bottom-left-radius: 1rem;
    }
  }

  .tab.pinned.magic {
    position: relative;
    &::after {
      position: absolute;
      z-index: -1;
      filter: blur(4px);
      content: '';
      inset: 0px;
      border-radius: 15px;

      //@apply animate-text-shimmer;
      @apply bg-gradient-to-r from-indigo-600 to-blue-700 via-sky-400 bg-[length:250%_100%];
      animation: text-shimmer 2s infinite linear;
    }
  }
</style><|MERGE_RESOLUTION|>--- conflicted
+++ resolved
@@ -13,11 +13,8 @@
   import { popover } from '../Atoms/Popover/popover'
   import ShortcutSaveItem from '../Shortcut/ShortcutSaveItem.svelte'
   import CustomPopover from '../Atoms/CustomPopover.svelte'
-<<<<<<< HEAD
   import { contextMenu } from './ContextMenu.svelte'
-=======
   import FileIcon from '../Resources/Previews/File/FileIcon.svelte'
->>>>>>> fe7a2903
 
   const log = useLogScope('Browser Tab')
 
