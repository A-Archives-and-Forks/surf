--- conflicted
+++ resolved
@@ -16,12 +16,8 @@
   import type { WebviewTag } from 'electron'
   import { createEventDispatcher, onMount, onDestroy } from 'svelte'
   import type { HistoryEntriesManager } from '../../../service/horizon'
-<<<<<<< HEAD
   import type { HistoryEntry } from '../../../types/index'
-=======
-  import type { HistoryEntry } from '../../../types'
   import { useLogScope } from '../../../utils/log'
->>>>>>> 4012968a
 
   const dispatch = createEventDispatcher<WebViewWrapperEvents>()
   const log = useLogScope('WebviewWrapper')
