<script lang="ts">
  import { createEventDispatcher } from 'svelte'
  import { Icon } from '@horizon/icons'
  import Image from '../Atoms/Image.svelte'
  import { tooltip } from '@svelte-plugins/tooltips'
  import type { Tab, TabPage } from './types'
  import type { Writable } from 'svelte/store'
  import SpaceIcon from '../Drawer/SpaceIcon.svelte'
  import { Resource, useResourceManager } from '../../service/resources'
  import { ResourceTagsBuiltInKeys, type Space } from '../../types'
  import { popover } from '../Atoms/Popover/popover'
  import ShortcutSaveItem from '../Shortcut/ShortcutSaveItem.svelte'
  import { tooltip as tooltip2 } from '../../utils/directives'

  export let tab: Tab
  export let activeTabId: Writable<string>
  export let pinned: boolean
  export let isAlreadyOpen: boolean = false
  export let showButtons: boolean = true
  export let showExcludeOthersButton: boolean = false
  export let bookmarkingInProgress: boolean
  export let bookmarkingSuccess: boolean
  export let addressInputElem: HTMLInputElement
  export let enableEditing = false
  export let showClose = false
  export let spaces

  const dispatch = createEventDispatcher<{
    select: (id: string) => void
    'remove-from-sidebar': (id: string) => void
    'delete-tab': (id: string) => void
    'unarchive-tab': (id: string) => void
    'input-enter': (url: string) => void
    bookmark: () => void
    'save-resource-in-space': (spaceId: string) => void
    'create-live-space': () => void
    'exclude-other-tabs': (id: string) => void
  }>()
  const resourceManager = useResourceManager()

  let space: Space | null = null
  let isEditing = false
  let inputUrl = ''
  let hovered = false

  // $: acceptDrop = tab.type === 'space'
  $: isActive = tab.id === $activeTabId
  $: isBookmarkedByUser = tab.type === 'page' && tab.resourceBookmarkedManually

  $: if (tab.type === 'page' && !isEditing) {
    if (tab.currentDetectedApp?.canonicalUrl) {
      const url = new URL(tab.currentDetectedApp?.canonicalUrl)
      inputUrl = url.hostname
    }
  }

  const handleClick = () => {
<<<<<<< HEAD
    if (isAlreadyOpen) {
      return
    }
=======
    if (isAlreadyOpen) return
>>>>>>> aac141a0
    dispatch('select', tab.id)
  }

  const handleRemoveSpaceFromSidebar = (_e: MouseEvent) => {
    dispatch('remove-from-sidebar', tab.id)
  }

  const handleArchive = () => {
    dispatch('delete-tab', tab.id)
  }

  const handleUnarchive = () => {
    dispatch('unarchive-tab', tab.id)
  }

  const handleInputFocus = () => {
    isEditing = true

    if ((tab as TabPage).currentDetectedApp?.canonicalUrl) {
      const url = new URL(tab.currentDetectedApp?.canonicalUrl)
      inputUrl = isEditing ? tab.currentDetectedApp?.canonicalUrl : url.hostname
    }

    // scroll to the end
    setTimeout(() => {
      addressInputElem.scrollLeft = addressInputElem.scrollWidth
    }, 0)

    addressInputElem.select()
  }

  const handleInputBlur = () => {
    isEditing = false
  }

  const handleInputKeydown = (event: KeyboardEvent) => {
    if (event.key === 'Enter') {
      dispatch('input-enter', inputUrl)
    } else if (event.key === 'Escape') {
      addressInputElem.blur()
    }
  }

  const fetchSpace = async (id: string) => {
    try {
      space = await resourceManager.getSpace(id)
    } catch (error) {
      console.error('Failed to fetch space:', error)
    }
  }

  $: if (tab.type === 'space') {
    fetchSpace(tab.spaceId)
  }

  $: sanitizedTitle =
    tab.type !== 'space'
      ? tab.title
          .replace(/\[.*?\]|\(.*?\)|\{.*?\}|\<.*?\>/g, '')
          .replace(/[\/\\]/g, '–')
          .replace(/^\w/, (c) => c.toUpperCase())
      : tab.title

  const handleBookmark = () => {
    dispatch('bookmark')
  }

  const handleCreateLiveSpace = () => {
    dispatch('create-live-space')
  }

  const handleSaveResourceInSpace = (event: CustomEvent<string>) => {
    dispatch('save-resource-in-space', event.detail)
  }

  const handleExcludeOthers = () => {
    dispatch('exclude-other-tabs', tab.id)
  }
</script>

<div
  class="{isActive ? 'text-sky-950 bg-sky-200 shadow-inner ring-[0.5px] ring-sky-500' : ''}
  flex items-center {pinned
    ? 'p-2 rounded-lg'
    : 'px-4 py-3 rounded-2xl'} group transform active:scale-95 transition duration-100group cursor-pointer gap-3 relative text-sky-900 font-medium text-md hover:bg-sky-100 z-50 select-none"
  on:click={handleClick}
  on:mouseenter={() => (hovered = true)}
  on:mouseleave={() => (hovered = false)}
  aria-hidden="true"
  use:tooltip={pinned
    ? {
        content: sanitizedTitle,
        action: 'hover',
        position: 'top',
        animation: 'fade',
        delay: 500
      }
    : {}}
>
  {#if tab.icon}
    <div class="icon-wrapper {showClose && !pinned && hovered ? 'group-hover:hidden' : ''}">
      <Image src={tab.icon} alt={tab.title} fallbackIcon="world" />
    </div>
  {:else if tab.type === 'horizon'}
    <div class="icon-wrapper {showClose && !pinned && hovered ? 'group-hover:hidden' : ''}">
      <Icon name="grid" size="18px" />
    </div>
  {:else if tab.type === 'importer'}
    <div class="icon-wrapper {showClose && !pinned && hovered ? 'group-hover:hidden' : ''}">
      <Icon name="code" size="18px" />
    </div>
  {:else if tab.type === 'history'}
    <div class="icon-wrapper {showClose && !pinned && hovered ? 'group-hover:hidden' : ''}">
      <Icon name="history" size="18px" />
    </div>
  {:else if tab.type === 'space' && space}
    <div class="icon-wrapper {showClose && !pinned && hovered ? 'group-hover:hidden' : ''}">
      <SpaceIcon folder={space} />
    </div>
  {:else}
    <div class="icon-wrapper {showClose && !pinned && hovered ? 'group-hover:hidden' : ''}">
      <Icon name="world" size="18px" />
    </div>
  {/if}

  {#if showClose && hovered}
    <button
      on:click|stopPropagation={handleArchive}
      class="items-center hidden group-hover:flex justify-center appearance-none border-none p-0 m-0 h-min-content bg-none text-sky-900 cursor-pointer"
      use:tooltip2={{
        text: 'Delete this tab (⌘ + W)',
        position: 'right'
      }}
    >
      {#if tab.archived}
        <Icon name="trash" size="18px" />
      {:else}
        <Icon name="close" size="18px" />
      {/if}
    </button>
  {/if}

  {#if !tab.pinned || !pinned}
    <div class=" relative flex-grow truncate mr-1">
      {#if tab.type === 'page' && isActive && enableEditing}
        <input
          type="text"
          bind:value={inputUrl}
          on:focus={handleInputFocus}
          on:blur={handleInputBlur}
          on:keydown={handleInputKeydown}
          bind:this={addressInputElem}
          class="w-full bg-transparent focus:outline-none group-active:select-none
          {!isEditing
            ? 'animate-text-shimmer bg-clip-text text-transparent bg-gradient-to-r from-sky-900 to-sky-900 via-sky-500 bg-[length:250%_100%]'
            : ''}
          "
        />
      {:else}
        <div class=" whitespace-nowrap overflow-hidden truncate max-w-full">
          {#if tab.type === 'space'}
            {tab.title}
          {:else}
            {sanitizedTitle}
          {/if}
        </div>
      {/if}
    </div>

    {#if showButtons && !isEditing && hovered}
      <div class="items-center flex justify-end flex-row space-x-2 right-0">
        {#if tab.archived}
          <button
            on:click|stopPropagation={handleUnarchive}
            class="close"
            use:tooltip={{
              content: 'Move back to active tabs',
              action: 'hover',
              position: 'left',
              animation: 'fade',
              delay: 500
            }}
          >
            <Icon name="arrowbackup" size="18px" />
          </button>
        {/if}

        {#if tab.type == 'space'}
          <button
            on:click|stopPropagation={handleRemoveSpaceFromSidebar}
            class="close"
            use:tooltip={{
              content: 'Remove from Sidebar (⌘ + W)',
              action: 'hover',
              position: 'left',
              animation: 'fade',
              delay: 500
            }}
          >
            <Icon name="close" size="18px" />
          </button>
        {:else}
          {#if tab.type === 'page' && tab.currentDetectedApp?.rssFeedUrl && isActive}
            <button
              on:click={handleCreateLiveSpace}
              class="flex items-center justify-center appearance-none border-none p-0 m-0 h-min-content bg-none text-sky-900 cursor-pointer"
              use:tooltip={{
                content: `Create ${tab.currentDetectedApp.appName} live Space`,
                action: 'hover',
                position: 'left',
                animation: 'fade',
                delay: 500
              }}
            >
              <Icon name="news" />
            </button>
          {/if}

          {#if tab.type === 'page' && isActive}
            {#key isBookmarkedByUser}
              <button
                on:click={handleBookmark}
                use:tooltip={{
                  content: isBookmarkedByUser ? 'Saved to Oasis' : 'Save to Oasis (⌘ + D)',
                  action: 'hover',
                  position: 'left',
                  animation: 'fade',
                  delay: 500
                }}
                on:save-resource-in-space={handleSaveResourceInSpace}
                use:popover={{
                  content: {
                    component: ShortcutSaveItem,
                    props: { resourceManager, spaces }
                  },
                  action: 'hover',
                  position: 'right-top',
                  style: {
                    backgroundColor: '#F8F7F1'
                  },
                  animation: 'fade',
                  delay: 1200
                }}
              >
                {#if bookmarkingInProgress}
                  <Icon name="spinner" />
                {:else if bookmarkingSuccess}
                  <Icon name="check" />
                {:else if isBookmarkedByUser}
                  <Icon name="bookmarkFilled" />
                {:else}
                  <Icon name="leave" />
                {/if}
              </button>
            {/key}
          {/if}
        {/if}
      </div>
    {:else if showExcludeOthersButton && hovered}
      <div class="items-center flex justify-end flex-row space-x-2 right-0">
        <button
          on:click|stopPropagation={handleExcludeOthers}
          class="flex items-center justify-center appearance-none border-none p-0 m-0 h-min-content bg-none text-sky-900 cursor-pointer"
          use:tooltip={{
            content: 'Only use this tab',
            action: 'hover',
            position: 'left',
            animation: 'fade',
            delay: 500
          }}
        >
          <Icon name="arrow.autofit.up" size="18px" />
        </button>
      </div>
    {/if}
  {/if}
</div>

<style>
  .icon-wrapper {
    width: 18px;
    height: 18px;
    display: block;
    user-select: none;
    flex-shrink: 0;
  }
</style><|MERGE_RESOLUTION|>--- conflicted
+++ resolved
@@ -55,13 +55,7 @@
   }
 
   const handleClick = () => {
-<<<<<<< HEAD
-    if (isAlreadyOpen) {
-      return
-    }
-=======
     if (isAlreadyOpen) return
->>>>>>> aac141a0
     dispatch('select', tab.id)
   }
 
