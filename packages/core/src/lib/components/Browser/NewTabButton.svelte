<script lang="ts" context="module">
  export type ShortcutMenuEvents = {
    'create-tab-from-space': Space
    'create-new-space': { name: string; processNaturalLanguage: boolean }
    'create-new-history-tab': void
    'create-new-tab': void
  }
</script>

<script lang="ts">
  import { everythingSpace, ResourceManager } from '../../service/resources'
  import { createEventDispatcher, onMount, tick } from 'svelte'
  import { Icon } from '@horizon/icons'
  import { writable, derived, type Writable } from 'svelte/store'
  import type { Space } from '../../types'
  import { DropdownMenu } from 'bits-ui'

  export let spaces: Writable<Space[]>

  let selectedSpaceIndex = 0
  let isLoading = true
  let inputRef: HTMLInputElement
  const searchQuery = writable('')
  let isOpen = false

  const dispatch = createEventDispatcher<ShortcutMenuEvents>()

  const isCreatingNewSpace = writable(false)
  let newSpaceName = ''

  const filteredSpaces = derived([spaces, searchQuery], ([spaces, searchQuery]) => {
    const hasEverythingSpace = spaces.some((space) => space.id === everythingSpace.id)
    const everything = hasEverythingSpace ? spaces : [everythingSpace, ...spaces]
    return everything.filter((space) => {
      if (space.name.showInSidebar) {
        return false
      }

      if (searchQuery) {
        return space.name.folderName.toLowerCase().includes(searchQuery.toLowerCase())
      }

      return true
    })
  })
  const handleCreateNewHistoryTab = () => {
    console.log('Dispatching custom event from handleCreateNewHistoryTab')
    dispatch('create-new-history-tab')
    isOpen = false
  }

  const handleCreateNewTab = () => {
    console.log('Dispatching custom event from handleCreateNewTab')
    dispatch('create-new-tab')
    isOpen = false
  }

  const handleClick = (index: number) => {
    selectedSpaceIndex = index
    console.log('Dispatching custom event from handleClick')
    dispatch('create-tab-from-space', $filteredSpaces[selectedSpaceIndex])
    isOpen = false
  }

  const focusInput = () => {
    if (inputRef) {
      inputRef.focus()
    }
  }

  const handleBlur = () => {
    isCreatingNewSpace.set(false)
  }

  const startCreatingNewSpace = async (e: any) => {
    isOpen = true
    isCreatingNewSpace.set(true)
    await tick().then(() => {
      inputRef.focus()
    })
  }

  const cancelCreatingNewSpace = () => {
    isCreatingNewSpace.set(false)
    newSpaceName = ''
  }

  const confirmCreatingNewSpace = (processNaturalLanguage: boolean) => {
    console.log('Confirming creation of new space')
    dispatch('create-new-space', { name: newSpaceName, processNaturalLanguage })
    isCreatingNewSpace.set(false)
    newSpaceName = ''
  }

  onMount(() => {
    focusInput()
  })
</script>

<<<<<<< HEAD
<ContextMenu.Root open={isOpen} loop>
  <ContextMenu.Trigger class="select-none items-center justify-center ">
=======
<DropdownMenu.Root open={isOpen} loop typeahead={!isCreatingNewSpace}>
  <DropdownMenu.Trigger class="select-none items-center justify-center ">
>>>>>>> aac141a0
    <button
      class="transform active:scale-95 appearance-none border-0 margin-0 group flex items-center justify-center p-2 hover:bg-sky-200 transition-colors duration-200 rounded-xl text-sky-800 cursor-pointer"
    >
      <Icon name="leave" />
    </button>
  </DropdownMenu.Trigger>
  <DropdownMenu.Content
    class="z-50 w-full max-w-[250px] rounded-xl bg-neutral-100 px-1 py-1.5 shadow-md outline-none"
  >
<<<<<<< HEAD
    <!-- <ContextMenu.Item
      class="flex select-none items-center  py-4 pl-3 pr-1.5 cursor-pointer font-medium outline-none rounded-xl !ring-0 !ring-transparent data-[highlighted]:bg-neutral-200"
    >
      <div class="flex items-center space-x-2">
        <Icon name="add" />
        <span>Create Space</span>
      </div>
    </ContextMenu.Item> -->
    <ContextMenu.Sub>
      <ContextMenu.SubTrigger
        class="flex  select-none items-center  py-4 pl-3 pr-1.5 cursor-pointer  font-medium outline-none rounded-xl !ring-0 !ring-transparent data-[highlighted]:bg-neutral-200 data-[state=open]:bg-neutral-200"
      >
        <div class="flex items-center space-x-2">
          <Icon name="sparkles" />
          <span> Open Space </span>
        </div>
      </ContextMenu.SubTrigger>
      <ContextMenu.SubContent
        class="z-50 w-full max-w-[260px] max-h-[400px] overflow-y-scroll rounded-xl bg-neutral-100 px-1 py-1.5 shadow-md outline-none"
      >
        {#if $filteredSpaces.length > 0}
          {#each $filteredSpaces as space, index}
            <ContextMenu.Item
              class="flex  select-none items-center  py-4 pl-3 pr-1.5 cursor-pointer  font-medium outline-none rounded-xl !ring-0 !ring-transparent data-[highlighted]:bg-neutral-200 data-[state=open]:bg-neutral-200"
              on:click={() => handleClick(index)}
            >
              {space.name.folderName}
            </ContextMenu.Item>
          {/each}
        {:else}
          <span>No spaces available</span>
        {/if}
        <ContextMenu.Item asChild>
          {#if $isCreatingNewSpace}
=======
    <DropdownMenu.Group class="max-h-[300px] overflow-y-scroll">
      {#if $filteredSpaces.length > 0}
        {#each $filteredSpaces as space, index}
          <DropdownMenu.Item
            class="flex  select-none items-center group  py-4 pl-3 pr-1.5 cursor-pointer space-x-4 justify-between  font-medium outline-none rounded-xl !ring-0 !ring-transparent data-[highlighted]:bg-neutral-200 data-[state=open]:bg-neutral-200"
            on:click={() => handleClick(index)}
          >
            <div class="truncate">{space.name.folderName}</div>
>>>>>>> aac141a0
            <div
              class="items-center gap-px text-[10px] hidden group-focus:flex opacity-50 ease-in-out flex-shrink-0"
            >
              Open Space
            </div>
          </DropdownMenu.Item>
        {/each}
      {:else}
        <DropdownMenu.Item
          class="flex  select-none items-center  py-4 pl-3 pr-1.5 cursor-not-allowed  font-medium outline-none rounded-xl !ring-0 !ring-transparent "
        >
          No spaces available
        </DropdownMenu.Item>
      {/if}
    </DropdownMenu.Group>

    <DropdownMenu.Separator class="my-1 block h-px bg-neutral-200" />
    <DropdownMenu.Item asChild>
      <input
        class="w-full py-4 pl-3 pr-1.5 space-x-2 font-medium outline-none rounded-xl !ring-0 !ring-transparent data-[highlighted]:bg-neutral-200 data-[state=open]:bg-neutral-200"
        bind:this={inputRef}
        bind:value={newSpaceName}
        on:blur={handleBlur}
        on:keydown={(event) => {
          if (event.key === 'Enter') {
            confirmCreatingNewSpace(event.shiftKey)
          } else if (event.key === 'Escape') {
            cancelCreatingNewSpace()
          }
        }}
        placeholder="Create a new Space"
        data-keep-open
        tabindex="0"
      />
    </DropdownMenu.Item>
  </DropdownMenu.Content>
</DropdownMenu.Root><|MERGE_RESOLUTION|>--- conflicted
+++ resolved
@@ -97,13 +97,8 @@
   })
 </script>
 
-<<<<<<< HEAD
-<ContextMenu.Root open={isOpen} loop>
-  <ContextMenu.Trigger class="select-none items-center justify-center ">
-=======
 <DropdownMenu.Root open={isOpen} loop typeahead={!isCreatingNewSpace}>
   <DropdownMenu.Trigger class="select-none items-center justify-center ">
->>>>>>> aac141a0
     <button
       class="transform active:scale-95 appearance-none border-0 margin-0 group flex items-center justify-center p-2 hover:bg-sky-200 transition-colors duration-200 rounded-xl text-sky-800 cursor-pointer"
     >
@@ -113,42 +108,6 @@
   <DropdownMenu.Content
     class="z-50 w-full max-w-[250px] rounded-xl bg-neutral-100 px-1 py-1.5 shadow-md outline-none"
   >
-<<<<<<< HEAD
-    <!-- <ContextMenu.Item
-      class="flex select-none items-center  py-4 pl-3 pr-1.5 cursor-pointer font-medium outline-none rounded-xl !ring-0 !ring-transparent data-[highlighted]:bg-neutral-200"
-    >
-      <div class="flex items-center space-x-2">
-        <Icon name="add" />
-        <span>Create Space</span>
-      </div>
-    </ContextMenu.Item> -->
-    <ContextMenu.Sub>
-      <ContextMenu.SubTrigger
-        class="flex  select-none items-center  py-4 pl-3 pr-1.5 cursor-pointer  font-medium outline-none rounded-xl !ring-0 !ring-transparent data-[highlighted]:bg-neutral-200 data-[state=open]:bg-neutral-200"
-      >
-        <div class="flex items-center space-x-2">
-          <Icon name="sparkles" />
-          <span> Open Space </span>
-        </div>
-      </ContextMenu.SubTrigger>
-      <ContextMenu.SubContent
-        class="z-50 w-full max-w-[260px] max-h-[400px] overflow-y-scroll rounded-xl bg-neutral-100 px-1 py-1.5 shadow-md outline-none"
-      >
-        {#if $filteredSpaces.length > 0}
-          {#each $filteredSpaces as space, index}
-            <ContextMenu.Item
-              class="flex  select-none items-center  py-4 pl-3 pr-1.5 cursor-pointer  font-medium outline-none rounded-xl !ring-0 !ring-transparent data-[highlighted]:bg-neutral-200 data-[state=open]:bg-neutral-200"
-              on:click={() => handleClick(index)}
-            >
-              {space.name.folderName}
-            </ContextMenu.Item>
-          {/each}
-        {:else}
-          <span>No spaces available</span>
-        {/if}
-        <ContextMenu.Item asChild>
-          {#if $isCreatingNewSpace}
-=======
     <DropdownMenu.Group class="max-h-[300px] overflow-y-scroll">
       {#if $filteredSpaces.length > 0}
         {#each $filteredSpaces as space, index}
@@ -157,7 +116,6 @@
             on:click={() => handleClick(index)}
           >
             <div class="truncate">{space.name.folderName}</div>
->>>>>>> aac141a0
             <div
               class="items-center gap-px text-[10px] hidden group-focus:flex opacity-50 ease-in-out flex-shrink-0"
             >
