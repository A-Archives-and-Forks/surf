--- conflicted
+++ resolved
@@ -633,6 +633,16 @@
 
   const createHistoryTab = useDebounce(async () => {
     log.debug('Creating new history tab')
+
+    // check if there already exists a history tab, if yes we just change to it
+
+    const historyTab = $tabs.find((tab) => tab.type === 'history')
+
+    if (historyTab) {
+      makeTabActive(historyTab.id)
+      return
+    }
+
     const newTab = await createTab<TabHistory>({
       title: 'History',
       icon: '',
@@ -838,30 +848,6 @@
     makeTabActive(newTab.id)
   }
 
-<<<<<<< HEAD
-=======
-  const createHistoryTab = useDebounce(async () => {
-    log.debug('Creating new history tab')
-
-    // check if there already exists a history tab, if yes we just change to it
-
-    const historyTab = $tabs.find((tab) => tab.type === 'history')
-
-    if (historyTab) {
-      makeTabActive(historyTab.id)
-      return
-    }
-
-    const newTab = await createTab<TabHistory>({
-      title: 'History',
-      icon: '',
-      type: 'history'
-    })
-
-    makeTabActive(newTab.id)
-  }, 200)
-
->>>>>>> db8d8238
   const createOasisDiscoveryTab = async () => {
     log.debug('Creating new oasis discovery tab')
     const newTab = await createTab<TabOasisDiscovery>({
