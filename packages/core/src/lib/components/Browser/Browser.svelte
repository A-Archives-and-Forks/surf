--- conflicted
+++ resolved
@@ -766,16 +766,8 @@
       // horizontalTabs = !horizontalTabs
       debounceToggleHorizontalTabs()
       log.debug('horizontalTabs', horizontalTabs)
-<<<<<<< HEAD
-    } else if (isModKeyAndKeyPressed(e, 'h')) {
+    } else if (isModKeyAndKeyPressed(e, 'b')) {
       handleSidebarchange()
-=======
-    } else if (isModKeyAndKeyPressed(e, 'b')) {
-      showTabs = !showTabs
-      log.debug('showTabs', showTabs)
-      // @ts-ignore
-      window.api.updateTrafficLightsVisibility(showTabs)
->>>>>>> 49d1435c
     } else if (isModKeyAndKeyPressed(e, 'n')) {
       // this creates a new electron window
     } else if (isModKeyAndKeyPressed(e, 'r')) {
@@ -2489,70 +2481,8 @@
               }}
               let:index
             >
-<<<<<<< HEAD
               {#if $pinnedTabs.length === 0}
                 <div class="">Drop Tabs here to pin them.</div>
-=======
-              {#if horizontalTabs}
-                <DragDropList
-                  id="tabs"
-                  type={HorizontalDropZone}
-                  itemSize={Math.min(400, Math.max(200, tabSize))}
-                  itemClass="h-fit mx-0.5 my-auto"
-                  itemCount={$unpinnedTabs.length}
-                  on:drop={async (event) => {
-                    onDrop(event, 'unpin')
-                  }}
-                  let:index
-                >
-                  {#if $activeTabId === $unpinnedTabs[index].id}
-                    <TabItem
-                      showClose
-                      tab={$unpinnedTabs[index]}
-                      {activeTabId}
-                      {spaces}
-                      bookmarkingInProgress={$bookmarkingInProgress}
-                      bookmarkingSuccess={$bookmarkingSuccess}
-                      pinned={false}
-                      enableEditing
-                      bind:this={activeTabComponent}
-                      on:select={() => {}}
-                      on:remove-from-sidebar={handleRemoveFromSidebar}
-                      on:drop={handleDrop}
-                      on:delete-tab={handleDeleteTab}
-                      on:input-enter={handleBlur}
-                      on:unarchive-tab={handleUnarchiveTab}
-                      on:bookmark={handleBookmark}
-                      on:create-live-space={handleCreateLiveSpace}
-                      on:save-resource-in-space={handleSaveResourceInSpace}
-                    />
-                  {:else}
-                    <LinkPreview.Root openDelay={4000} closeDelay={10}>
-                      <LinkPreview.Trigger>
-                        <TabItem
-                          showClose
-                          tab={$unpinnedTabs[index]}
-                          {activeTabId}
-                          pinned={false}
-                          on:select={handleTabSelect}
-                          on:remove-from-sidebar={handleRemoveFromSidebar}
-                          on:drop={handleDrop}
-                          on:delete-tab={handleDeleteTab}
-                          on:input-enter={handleBlur}
-                          on:unarchive-tab={handleUnarchiveTab}
-                        />
-                      </LinkPreview.Trigger>
-                      <LinkPreview.Content transitionConfig={{ duration: 150, y: -8 }}>
-                        <img
-                          src="https://via.placeholder.com/300x200"
-                          alt="placeholder"
-                          class="link-preview-content"
-                        />
-                      </LinkPreview.Content>
-                    </LinkPreview.Root>
-                  {/if}
-                </DragDropList>
->>>>>>> 49d1435c
               {:else}
                 {#key $pinnedTabs[index]}
                   {#if $activeTabId == $pinnedTabs[index].id}
