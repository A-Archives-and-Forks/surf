<svelte:options immutable={true} />

<script lang="ts">
  import { afterUpdate, onMount, setContext, tick } from 'svelte'
  import { slide } from 'svelte/transition'
  import { tooltip } from '@svelte-plugins/tooltips'
  import { popover } from '../Atoms/Popover/popover'
  import SplashScreen from '../SplashScreen.svelte'
  import { writable, derived, get } from 'svelte/store'
  import { type WebviewWrapperEvents } from './WebviewWrapper.svelte'
  import { useLogScope } from '../../utils/log'
  import { Icon } from '@horizon/icons'
  import { generateID } from '../../utils/id'
  import { parseStringIntoBrowserLocation } from '../../utils/url'
  import {
    isModKeyAndKeyPressed,
    isModKeyAndKeysPressed,
    isModKeyAndShiftKeyAndKeyPressed,
    isModKeyPressed
  } from '../../utils/keyboard'
  import { wait, writableAutoReset } from '../../utils/time'
  import { Telemetry } from '../../service/telemetry'
  import { useDebounce } from '@horizon/core/src/lib/utils/debounce'
  import { processDrop } from '../../service/mediaImporter'
  import SidebarPane from './SidebarPane.svelte'

  import DragDropList, {
    VerticalDropZone,
    HorizontalDropZone,
    HorizontalCenterDropZone
  } from 'svelte-dnd-list'
  import { PaneGroup, Pane, PaneResizer, type PaneAPI } from 'paneforge'

  import { ResourceTag, createResourceManager } from '../../service/resources'

  import { type Space, type SpaceSource } from '../../types'

  import { HorizonsManager } from '../../service/horizon'
  import { API } from '../../service/api'
  import BrowserTab, { type BrowserTabNewTabEvent } from './BrowserTab.svelte'
  import Horizon from '../Horizon/Horizon.svelte'
  import BrowserHomescreen from './BrowserHomescreen.svelte'
  import OasisSidebar from '../Oasis/OasisSidebar.svelte'
  import TabItem from './Tab.svelte'
  import TabSearch from './TabSearch.svelte'
  import { type ShortcutMenuEvents } from '../Shortcut/ShortcutMenu.svelte'
  import ShortcutSaveItem from '../Shortcut/ShortcutSaveItem.svelte'
  import '../../../app.css'

  import '../Horizon/index.scss'
  import type {
    AIChatMessageParsed,
    PageMagic,
    Tab,
    TabChat,
    TabEmpty,
    TabHorizon,
    TabImporter,
    TabPage,
    TabSpace,
    TabOasisDiscovery,
    AIChatMessageRole,
    DroppedTab,
    TabHistory
  } from './types'
  import { DEFAULT_SEARCH_ENGINE, SEARCH_ENGINES } from '../Cards/Browser/searchEngines'
  import type { Drawer } from '@horizon/drawer'
  import Chat from './Chat.svelte'
  import { HorizonDatabase } from '../../service/storage'
  import type {
    Download,
    DownloadDoneMessage,
    DownloadRequestMessage,
    DownloadUpdatedMessage,
    Optional
  } from '../../types'
  import { useLocalStorageStore } from '../../utils/localstorage'
  import { WebParser } from '@horizon/web-parser'
  import Importer from './Importer.svelte'
  import OasisDiscovery from './OasisDiscovery.svelte'
  import { parseChatResponseSources } from '../../service/ai'
  import MagicSidebar from './MagicSidebar.svelte'
  import AppSidebar from './AppSidebar.svelte'
  import {
    ResourceTagsBuiltInKeys,
    WebViewEventReceiveNames,
    type AnnotationCommentData,
    type ResourceDataAnnotation,
    type WebViewEventAnnotation
  } from '@horizon/types'
  import { scrollToTextCode } from './inline'
  import { SFFS } from '../../service/sffs'
  import OasisResourceModalWrapper from '../Oasis/OasisResourceModalWrapper.svelte'
  import { provideOasis } from '../../service/oasis'
  import OasisSpace from '../Oasis/OasisSpace.svelte'

  import AnnotationsSidebar from './AnnotationsSidebar.svelte'
  import ToastsProvider from '../Toast/ToastsProvider.svelte'
  import { provideToasts, type Toast, type ToastItem } from '../../service/toast'
  import {
    PromptIDs,
    getPrompt,
    getPrompts,
    resetPrompt,
    updatePrompt
  } from '../../service/prompts'
  import { LinkPreview, Tabs, Tooltip } from 'bits-ui'
  import BrowserHistory from './BrowserHistory.svelte'
  import NewTabButton from './NewTabButton.svelte'
  import { flyAndScale } from '../../utils'

  let activeTabComponent: TabItem | null = null
  let drawer: Drawer
  let observer: IntersectionObserver
  let addressBarFocus = false
  let showTabSearch = false
  let showLeftSidebar = true
  let showRightSidebar = false
  let rightPane: PaneAPI | undefined = undefined
  let sidebarComponent: SidebarPane | null = null
  let annotationsSidebar: AnnotationsSidebar
  let isFirstButtonVisible = true
  let newTabButton: Element
  let containerRef: Element

  let telemetryAPIKey = ''
  let telemetryActive = false
  if (import.meta.env.PROD) {
    telemetryAPIKey = import.meta.env.R_VITE_TELEMETRY_API_KEY
    telemetryActive = true
  }

  const telemetry = new Telemetry({
    apiKey: telemetryAPIKey,
    active: telemetryActive,
    trackHostnames: false
  })

  const api = new API()
  const resourceManager = createResourceManager(telemetry)
  const horizonManager = new HorizonsManager(api, resourceManager, telemetry)
  const storage = new HorizonDatabase()
  const sffs = new SFFS()
  const oasis = provideOasis(resourceManager)
  const toasts = provideToasts()

  const tabsDB = storage.tabs
  const horizons = horizonManager.horizons
  const historyEntriesManager = horizonManager.historyEntriesManager
  const spaces = oasis.spaces
  const selectedSpace = oasis.selectedSpace

  const masterHorizon = derived(horizons, (horizons) => horizons[0])

  const log = useLogScope('Browser')

  const tabs = writable<Tab[]>([])
  const addressValue = writable('')
  const activeTabId = useLocalStorageStore<string>('activeTabId', '')
  const activeChatId = useLocalStorageStore<string>('activeChatId', '')
  const loadingOrganize = writable(false)
  const visorSearchTerm = writable('')
  const sidebarTab = writable<'active' | 'archive' | 'oasis'>('active')
  const browserTabs = writable<Record<string, BrowserTab>>({})
  const bookmarkingInProgress = writable(false)
  const magicInputValue = writable('')
  const activeTabMagic = writable<PageMagic>()
  const activeAppSidebarContext = writable<string>('') // TODO: support multiple contexts in the future
  const bookmarkingSuccess = writableAutoReset(false, 1000)
  const showURLBar = writable(false)
  const showResourceDetails = writable(false)
  const resourceDetailsModalSelected = writable<string | null>(null)
  const showAnnotationsSidebar = writable(false)
  const activeTabsHistory = writable<string[]>([])
  const isCreatingLiveSpace = writable(false)
  const activeAppId = writable<string>('')
  const showAppSidebar = writable(false)
<<<<<<< HEAD
  const activatedTabs = writable<Set<string>>(new Set()) // for lazy loading
=======
  const downloadResourceMap = new Map<string, Download>()
  const downloadToastsMap = new Map<string, ToastItem>()
>>>>>>> f184b7b9

  // Set global context
  setContext('selectedFolder', 'all')

  const activeTabs = derived([tabs], ([tabs]) => {
    return tabs
      .filter((tab) => !tab.archived)
      .sort((a, b) => new Date(b.createdAt).getTime() - new Date(a.createdAt).getTime())
  })

  const pinnedTabs = derived([activeTabs], ([tabs]) => {
    return tabs.filter((tab) => tab.pinned).sort((a, b) => a.index - b.index)
  })

  const unpinnedTabs = derived([activeTabs], ([tabs]) => {
    return tabs.filter((tab) => !tab.pinned && !tab.magic).sort((a, b) => a.index - b.index)
  })

  const magicTabs = derived([activeTabs], ([tabs]) => {
    return tabs.filter((tab) => tab.magic).sort((a, b) => a.index - b.index)
  })

  const activeTab = derived([tabs, activeTabId], ([tabs, activeTabId]) => {
    return tabs.find((tab) => tab.id === activeTabId)
  })

  const activeTabLocation = derived(activeTab, (activeTab) => {
    if (activeTab?.type === 'page') {
      if (activeTab.currentLocation) {
        return activeTab.currentLocation
      }

      const currentEntry = historyEntriesManager.getEntry(
        activeTab.historyStackIds[activeTab.currentHistoryIndex]
      )

      return currentEntry?.url ?? null
    }

    return null
  })

  const activeBrowserTab = derived([browserTabs, activeTabId], ([browserTabs, activeTabId]) => {
    activatedTabs.update((tabs) => {
      tabs.add(activeTabId)
      return tabs
    })
    return browserTabs[activeTabId]
  })

  $: canGoBack = $activeTab?.type === 'page' && $activeTab?.currentHistoryIndex > 0
  $: canGoForward =
    $activeTab?.type === 'page' &&
    $activeTab?.currentHistoryIndex < $activeTab.historyStackIds.length - 1

  $: if ($activeTab?.archived !== ($sidebarTab === 'archive')) {
    log.debug('Active tab is not in view, resetting')
    makePreviousTabActive()
  }

  activeTab.subscribe((tab) => {
    if (!tab) return

    if (tab?.type === 'horizon') {
      const horizon = $horizons.find((horizon) => horizon.id === tab.horizonId)
      if (horizon) {
        addressValue.set(horizon.data.name)
      } else {
        log.warn('Horizon not found', tab.horizonId)
      }
    } else if (tab?.type === 'page') {
      if (tab.currentLocation) {
        addressValue.set(tab.currentLocation)
      } else {
        const currentEntry = historyEntriesManager.getEntry(
          tab.historyStackIds[tab.currentHistoryIndex]
        )
        addressValue.set(currentEntry?.url ?? tab.initialLocation)
      }
    } else if (tab?.type === 'chat') {
      addressValue.set(tab.title)
    } else {
      addressValue.set('')
    }

    persistTabChanges(tab?.id, tab)
  })

  sidebarTab.subscribe((tab) => {
    const tabsInView = $tabs.filter((tab) =>
      $sidebarTab === 'active' ? !tab.archived : tab.archived
    )

    if (tabsInView.length === 0) {
      log.debug('No tabs in view')
      return
    }

    if (tab === 'archive' && !$activeTab?.archived) {
      makeTabActive(tabsInView[0].id)
    } else if (tab === 'active' && $activeTab?.archived) {
      makeTabActive(tabsInView[0].id)
    }
  })

  $: if ($activeBrowserTab) $activeBrowserTab.focus()

  const openResourceDetailsModal = (resourceId: string) => {
    resourceDetailsModalSelected.set(resourceId)
    showResourceDetails.set(true)
  }

  const closeResourceDetailsModal = () => {
    showResourceDetails.set(false)
    resourceDetailsModalSelected.set(null)
  }

  const getSpace = (id: string) => {
    return $spaces.find((space) => space.id === id)
  }

  const makeTabActive = (tabId: string) => {
    const browserTab = $browserTabs[tabId]

    const activeElement = document.activeElement
    if (activeElement && typeof activeElement.blur === 'function') {
      activeElement.blur()
    }

    if (browserTab) {
      if (typeof browserTab.focus === 'function') {
        browserTab.focus()
      }
    }

    activeTabId.set(tabId)
    addToActiveTabsHistory(tabId)
    if ($showAppSidebar) {
      showAppSidebar.set(false)
      handleToggleAppSidebar()
    } else {
      activeAppId.set('')
      showAppSidebar.set(false)
    }
  }

  const makePreviousTabActive = (currentIndex?: number) => {
    if ($activeTabs.length === 0) {
      log.debug('No tabs in view')
      return
    }

    const previousTab = $activeTabsHistory[$activeTabsHistory.length - 1]
    const nextTabIndex = currentIndex
      ? currentIndex + 1
      : $activeTabs.findIndex((tab) => tab.id === $activeTabId)

    log.debug('xx Previous tab', previousTab, 'Next tab index', nextTabIndex, $activeTabsHistory)

    if (previousTab) {
      makeTabActive(previousTab)
    } else if (nextTabIndex >= $activeTabs.length && $activeTabs[0]) {
      makeTabActive($activeTabs[0].id)
    } else if ($activeTabs[nextTabIndex]) {
      makeTabActive($activeTabs[nextTabIndex].id)
    } else {
      // go to last tab
      makeTabActive($unpinnedTabs[$unpinnedTabs.length - 1].id)
    }
  }

  const createTab = async <T extends Tab>(
    tab: Optional<T, 'id' | 'createdAt' | 'updatedAt' | 'archived' | 'pinned' | 'index' | 'magic'>
  ) => {
    const newTab = await tabsDB.create({
      archived: false,
      pinned: false,
      magic: false,
      index: Date.now(),
      ...tab
    })
    log.debug('Created tab', newTab)
    tabs.update((tabs) => [...tabs, newTab])

    return newTab
  }

  function setupObserver() {
    observer = new IntersectionObserver(
      ([entry]) => {
        isFirstButtonVisible = entry.isIntersecting
      },
      {
        root: null,
        threshold: 0.01 // 1% visibility threshold
      }
    )

    if (newTabButton) {
      observer.observe(newTabButton)
    }
  }

  const archiveTab = async (tabId: string) => {
    const tab = $tabs.find((tab) => tab.id === tabId)
    if (!tab) {
      log.error('Tab not found', tabId)
      return
    }

    const activeTabIndex = $activeTabs.findIndex((tab) => tab.id === tabId)

    updateTab(tabId, { archived: true })

    // remove tab from active tabs history
    activeTabsHistory.update((history) => history.filter((id) => id !== tabId))

    await tick()

    if ($activeTabId === tabId) {
      makePreviousTabActive(activeTabIndex)
    }
  }

  const unarchiveTab = async (tabId: string) => {
    const tab = $tabs.find((tab) => tab.id === tabId)
    if (!tab) {
      log.error('Tab not found', tabId)
      return
    }

    log.debug('Unarchiving tab', tabId)

    // Mark tab as unarchived and update the creation date to now to make it appear at the bottom
    updateTab(tabId, { archived: false })

    sidebarTab.set('active')

    await tick()

    setTimeout(() => {
      makeTabActive(tabId)
    }, 50)
  }

  const handleUnarchiveTab = async (e: CustomEvent<string>) => {
    await unarchiveTab(e.detail)
  }

  const handleDeleteTab = async (e: CustomEvent<string>) => {
    await deleteTab(e.detail)
  }

  const deleteTab = async (tabId: string) => {
    const tab = $tabs.find((tab) => tab.id === tabId)
    if (!tab) {
      log.error('Tab not found', tabId)
      return
    }

    const activeTabIndex = $activeTabs.findIndex((tab) => tab.id === tabId)

    tabs.update((tabs) => tabs.filter((tab) => tab.id !== tabId))
    activeTabsHistory.update((history) => history.filter((id) => id !== tabId))

    await tick()

    if ($activeTabId === tabId) {
      makePreviousTabActive(activeTabIndex)
    }

    await tabsDB.delete(tabId)

    observer.unobserve(newTabButton)
    observer.observe(newTabButton)
  }

  const persistTabChanges = async (tabId: string, updates: Partial<Tab>) => {
    await tabsDB.update(tabId, updates)
  }

  const bulkUpdateTabsStore = async (items: { id: string; updates: Partial<Tab> }[]) => {
    await tabsDB.bulkUpdate(items)
  }

  const updateTab = async (tabId: string, updates: Partial<Tab>) => {
    log.debug('Updating tab', tabId, updates)
    tabs.update((tabs) => {
      const updatedTabs = tabs.map((tab) => {
        if (tab.id === tabId) {
          return {
            ...tab,
            ...updates
          } as Tab
        }

        return tab
      })

      return updatedTabs
    })
    await persistTabChanges(tabId, updates)
  }

  const closeActiveTab = async () => {
    if (!$activeTab) {
      log.error('No active tab')
      return
    }
    await deleteTab($activeTab.id)

    /*
    if ($activeTab.archived) {
      await deleteTab($activeTab.id)
    } else {
      await archiveTab($activeTab.id)
    }
    */

    // if ($activeTab.type === 'page') {
    //   const currentEntry = historyEntriesManager.getEntry(
    //     $activeTab.historyStackIds[$activeTab.currentHistoryIndex]
    //   )

    //   if (currentEntry) {
    //     archiveTab(currentEntry.id)
    //   }
    // }

    // await deleteTab($activeTab.id)
  }

  const setActiveTabAsPinnedTab = async () => {
    if (!$activeTab) {
      log.error('No active tab')
      return
    }

    await updateTab($activeTab.id, { pinned: !$activeTab.pinned })
  }

  const updateActiveTab = (updates: Partial<Tab>) => {
    if (!$activeTab) {
      log.error('No active tab')
      return
    }

    updateTab($activeTab.id, updates)
  }

  const handeCreateResourceFromOasis = async (e: CustomEvent<string>) => {
    const newTab = await createPageTab(e.detail, true)

    // Since we dont have the webview available right here, we need to wait a bit before we can handle the bookmark
    await wait(10000)

    if (newTab) {
      await handleBookmark()
    }
  }

  const toggleOasis = () => {
    if (drawer.isShown()) {
      drawer.close()
    } else {
      drawer.open()
    }
  }

  const getNavigationURL = (value: string) => {
    const url = parseStringIntoBrowserLocation(value)
    if (!url) {
      log.debug('Invalid URL, using search engine')

      const queryParts = value.split(' ')

      let matchedPart = null
      const matchingSearchEngine = SEARCH_ENGINES.find((engine) =>
        queryParts.some((part) =>
          engine.shortcuts.some((s) => {
            if (part.length > 2) {
              const match = s.includes(part)
              if (match) {
                matchedPart = part
              }
              return match
            } else {
              const match = s === part
              if (match) {
                matchedPart = part
              }
            }
          })
        )
      )

      if (!matchingSearchEngine) {
        const defaultSearchEngine = SEARCH_ENGINES.find(
          (engine) => engine.key === DEFAULT_SEARCH_ENGINE
        )!

        log.debug('Using default search engine', defaultSearchEngine.key)
        const searchURL = defaultSearchEngine.getUrl(encodeURIComponent(value))
        return searchURL
      }

      log.debug('Using search engine', matchingSearchEngine.key)

      const query = matchedPart ? value.replace(matchedPart, '').trim() : value
      const searchURL = matchingSearchEngine?.getUrl(encodeURIComponent(query))
      return searchURL
    }

    return url
  }

  let blockBlurHandler = false
  const handleBlur = () => {
    if (blockBlurHandler) {
      return
    }

    blockBlurHandler = true
    setTimeout(() => {
      blockBlurHandler = false
    }, 300)

    addressBarFocus = false

    let addressVal = activeTabComponent && get(activeTabComponent?.inputUrl)
    log.debug('Address bar blur', addressVal)

    if (!addressVal) {
      return
    }

    if ($activeTab?.type === 'horizon') {
      const horizon = $horizons.find((horizon) => horizon.id === $activeTab.horizonId)
      if (horizon) {
        horizon.updateData({ name: addressVal })

        updateActiveTab({ title: addressVal })
      }
    } else if ($activeTab?.type === 'page') {
      log.debug('Navigating to address from page', addressVal)
      const url = getNavigationURL(addressVal)
      $activeBrowserTab.navigate(url)

      if (url === $activeTabLocation) {
        $activeBrowserTab.reload()
      } else {
        updateActiveTab({ initialLocation: url })
      }
    } else if ($activeTab?.type === 'empty') {
      log.debug('Navigating to address from empty tab', addressVal)
      const url = getNavigationURL(addressVal)
      log.debug('Converting empty tab to page', url)
      updateActiveTab({
        type: 'page',
        initialLocation: url,
        historyStackIds: [],
        currentHistoryIndex: -1
      })
    } else if ($activeTab?.type === 'chat') {
      log.debug('Renaming chat tab', addressVal)
      updateActiveTab({ title: addressVal })
    }
  }

  const handleFocus = () => {
    addressBarFocus = true
    activeTabComponent?.editAddress()
  }

  const handleCopyLocation = useDebounce(() => {
    if ($activeTabLocation) {
      log.debug('Copying location to clipboard', $activeTabLocation)
      // @ts-ignore
      window.api.copyToClipboard($activeTabLocation)
      toasts.success('Copied to Clipboard!')
    }
  }, 200)

  const createHistoryTab = useDebounce(async () => {
    log.debug('Creating new history tab')

    // check if there already exists a history tab, if yes we just change to it

    const historyTab = $tabs.find((tab) => tab.type === 'history')

    if (historyTab) {
      makeTabActive(historyTab.id)
      return
    }

    const newTab = await createTab<TabHistory>({
      title: 'History',
      icon: '',
      type: 'history'
    })

    makeTabActive(newTab.id)
  }, 200)

  let keyBuffer = ''
  let index: number
  let keyTimeout: any
  const KEY_TIMEOUT = 120
  const MAX_TABS = 99

  let horizontalTabs = localStorage.getItem('horizontalTabs') === 'true' || false

  const handleCollapseRight = () => {
    if (sidebarComponent) {
      sidebarComponent.collapseRight()
    }

    if (showRightSidebar) {
      showRightSidebar = false
    }

    if ($activeTabMagic.showSidebar) {
      handleToggleMagicSidebar()
    }
  }

  const handleExpandRight = () => {
    if (sidebarComponent) {
      sidebarComponent.expandRight()
    }
  }

  const handleRightPaneUpdate = (event: CustomEvent<PaneAPI>) => {
    rightPane = event.detail
  }

  const handleRightSidebarChange = () => {
    if (showRightSidebar) {
      handleCollapseRight()
      showRightSidebar = false
    } else {
      handleExpandRight()
      showRightSidebar = true
    }
  }

  const handleCollapse = () => {
    log.debug('Collapsing sidebar')
    if (sidebarComponent) {
      sidebarComponent.collapseLeft()
      changeTraficLightsVisibility(false)
    }
  }

  const handleExpand = () => {
    log.debug('Expanding sidebar')
    if (sidebarComponent) {
      sidebarComponent.expandLeft()
      changeTraficLightsVisibility(true)
    }
  }

  const changeTraficLightsVisibility = (visible: boolean) => {
    // @ts-ignore
    window.api.updateTrafficLightsVisibility(visible)
  }

  const handleSidebarchange = () => {
    if (showLeftSidebar) {
      handleCollapse()
      showLeftSidebar = false
    } else {
      handleExpand()
      showLeftSidebar = true
    }
  }

  // fix the syntax error
  const handleKeyDown = (e: KeyboardEvent) => {
    if (e.key === 'Escape' && rightPane?.isExpanded()) {
      handleCollapseRight()
    } else if (e.key === 'Enter' && addressBarFocus) {
      handleBlur()
      activeTabComponent?.blur()
    } else if (isModKeyPressed(e) && e.shiftKey && e.key === 'c') {
      handleCopyLocation()
    } else if (isModKeyPressed(e) && e.key === 't') {
      debouncedCreateNewEmptyTab()
    } else if (isModKeyAndKeyPressed(e, 'w')) {
      closeActiveTab()
      // } else if (isModKeyAndKeyPressed(e, 'p')) {
      // setActiveTabAsPinnedTab()
    } else if (isModKeyAndKeyPressed(e, 'd')) {
      handleBookmark()
    } else if (isModKeyAndShiftKeyAndKeyPressed(e, 'b')) {
      // horizontalTabs = !horizontalTabs
      debounceToggleHorizontalTabs()
      log.debug('horizontalTabs', horizontalTabs)
    } else if (isModKeyAndKeyPressed(e, 'b')) {
      handleSidebarchange()
    } else if (isModKeyAndKeyPressed(e, 'n')) {
      // this creates a new electron window
    } else if (isModKeyAndKeyPressed(e, 'r')) {
      $activeBrowserTab?.reload()
    } else if (e.ctrlKey && e.key === 'Tab') {
      debouncedCycleActiveTab(e.shiftKey)
    } else if (isModKeyAndKeyPressed(e, 'l')) {
      activeTabComponent?.editAddress()
      handleFocus()
    } else if (isModKeyAndKeyPressed(e, 'j')) {
      showTabSearch = !showTabSearch
    } else if (isModKeyAndKeyPressed(e, 'y')) {
      createHistoryTab()
    } else if (isModKeyAndKeyPressed(e, '+')) {
      $activeBrowserTab?.zoomIn()
    } else if (isModKeyAndKeyPressed(e, '-')) {
      $activeBrowserTab?.zoomOut()
    } else if (isModKeyAndKeyPressed(e, '0')) {
      $activeBrowserTab?.resetZoom()
    } else if (isModKeyAndKeysPressed(e, ['0', '1', '2', '3', '4', '5', '6', '7', '8', '9'])) {
      keyBuffer = (keyBuffer || '') + e.key
      clearTimeout(keyTimeout)

      keyTimeout = setTimeout(() => {
        index = parseInt(keyBuffer, 10)

        if (index > 99) {
          index /= 10
        }
        keyBuffer = '' // Reset buffer

        if (!isNaN(index) && index >= 0 && index <= MAX_TABS) {
          const tabs = [...$pinnedTabs, ...$unpinnedTabs]
          if (index > tabs.length) {
            return
          }
          if (index <= tabs.length) {
            makeTabActive(tabs[index - 1].id)
          }
        }
      }, KEY_TIMEOUT)
    } else if (e.key === 'ArrowLeft' && e.metaKey) {
      if (canGoBack) {
        $activeBrowserTab?.goBack()
      }
    } else if (e.key === 'ArrowRight' && e.metaKey) {
      if (canGoForward) {
        $activeBrowserTab?.goForward()
      }
    }
  }

  const handleToggleHorizontalTabs = () => {
    horizontalTabs = !horizontalTabs
    localStorage.setItem('horizontalTabs', horizontalTabs.toString())
  }

  const debounceToggleHorizontalTabs = useDebounce(handleToggleHorizontalTabs, 100)

  const handleAddressBarKeyDown = (e: KeyboardEvent) => {
    if (e.key === 'Enter') {
      showURLBar.set(!showURLBar)
    }
  }

  const handleNewHorizon = async () => {
    log.debug('Creating new horizon')

    const newHorizon = await horizonManager.createHorizon('New Horizon ' + $horizons.length + 1)
    log.debug('New Horizon', newHorizon)

    newHorizon.tint.set('#' + Math.floor(Math.random() * 16777215).toString(16) + '80')

    await horizonManager.switchHorizon(newHorizon.id)

    await tick()

    const newTab = await createTab<TabHorizon>({
      horizonId: newHorizon.id,
      title: newHorizon.data.name,
      icon: '',
      type: 'horizon'
    })

    makeTabActive(newTab.id)
    addressValue.set(newHorizon.data.name)
  }

  const createNewEmptyTab = async () => {
    log.debug('Creating new tab')

    // check if there already exists an empty tab, if yes we just change to it
    const emptyTab = $tabs.find((tab) => tab.type === 'empty')

    if (emptyTab) {
      makeTabActive(emptyTab.id)
      return
    }

    const newTab = await createTab<TabEmpty>({ title: 'New Tab', icon: '', type: 'empty' })
    makeTabActive(newTab.id)
  }

  const debouncedCreateNewEmptyTab = useDebounce(createNewEmptyTab, 100)

  const createPageTab = async (url: string, active = true): Promise<Tab> => {
    log.debug('Creating new page tab')
    const newTab = await createTab<TabPage>({
      title: url,
      icon: '',
      type: 'page',
      initialLocation: url,
      historyStackIds: [],
      currentHistoryIndex: -1,
      index: 0,
      pinned: false
    })

    if (active) {
      makeTabActive(newTab.id)
    }

    return newTab
  }

  const createChatTab = async (query: string, active = true) => {
    log.debug('Creating new chat tab')
    const newTab = await createTab<TabChat>({ title: query, icon: '', type: 'chat', query: query })

    if (active) {
      makeTabActive(newTab.id)
    }
  }

  const createImporterTab = async () => {
    log.debug('Creating new importer tab')
    const newTab = await createTab<TabImporter>({
      title: 'Importer',
      icon: '',
      type: 'importer',
      index: 0,
      pinned: false,
      magic: false
    })

    makeTabActive(newTab.id)
  }

  const createOasisDiscoveryTab = async () => {
    log.debug('Creating new oasis discovery tab')
    const newTab = await createTab<TabOasisDiscovery>({
      title: 'Oasis Discovery',
      icon: '',
      type: 'oasis-discovery',
      magic: false
    })
    makeTabActive(newTab.id)
  }

  const handleNewTab = (e: CustomEvent<BrowserTabNewTabEvent>) => {
    const { url, active } = e.detail

    if (url) {
      createPageTab(url, active)
    } else {
      createNewEmptyTab()
    }
  }

  const cycleActiveTab = (previous: boolean) => {
    if ($tabs.length === 0) {
      log.debug('No tabs in view')
      return
    }
    let ordered = [
      ...$magicTabs.sort((a, b) => a.index - b.index),
      ...$unpinnedTabs.sort((a, b) => a.index - b.index),
      ...$pinnedTabs.sort((a, b) => a.index - b.index)
    ].filter((tab) => !tab.archived)

    const activeTabIndex = ordered.findIndex((tab) => tab.id === $activeTabId)
    if (!previous) {
      const nextTabIndex = activeTabIndex + 1
      if (nextTabIndex >= ordered.length) {
        makeTabActive(ordered[0].id)
      } else {
        makeTabActive(ordered[nextTabIndex].id)
      }
    } else {
      const previousTabIndex = activeTabIndex - 1
      if (previousTabIndex < 0) {
        makeTabActive(ordered[ordered.length - 1].id)
      } else {
        makeTabActive(ordered[previousTabIndex].id)
      }
    }
  }
  const debouncedCycleActiveTab = useDebounce(cycleActiveTab, 100)

  const openUrlHandler = (url: string) => {
    log.debug('open url', url)

    createPageTab(url, true)
  }

  const handleTabNavigation = (e: CustomEvent<string>) => {
    log.debug('Navigating to', e.detail)
    updateActiveTab({
      type: 'page',
      initialLocation: e.detail,
      historyStackIds: [],
      currentHistoryIndex: -1
    })
  }

  const addToActiveTabsHistory = (tabId: string) => {
    activeTabsHistory.update((history) => {
      if (history[history.length - 1] !== tabId) {
        // remove tab from history if it already exists and add it to the end
        return [...history.filter((id) => id !== tabId), tabId]
      }

      return history
    })
  }

  const handleTabSelect = (event: CustomEvent<string>) => {
    const newId = event.detail
    log.debug('Active Tab ID:', newId)

    makeTabActive(newId)
  }

  async function handleBookmark() {
    try {
      if (!$activeTabLocation || $activeTab?.type !== 'page') return

      bookmarkingInProgress.set(true)

      if ($activeTab.resourceBookmark) {
        log.debug(
          'checking if existing bookmark still valid for url',
          $activeTabLocation,
          $activeTab.resourceBookmark
        )

        const existingResource = await resourceManager.getResource($activeTab.resourceBookmark)
        if (existingResource) {
          const existingCanonical = (existingResource?.tags ?? []).find(
            (tag) => tag.name === ResourceTagsBuiltInKeys.CANONICAL_URL
          )

          log.debug('existing canonical', existingCanonical)

          if (existingCanonical?.value === $activeTabLocation) {
            log.debug('already bookmarked, removing silent tag', $activeTab.resourceBookmark)

            // mark resource as not silent since the user is explicitely bookmarking it
            await resourceManager.deleteResourceTag(
              $activeTab.resourceBookmark,
              ResourceTagsBuiltInKeys.SILENT
            )

            bookmarkingSuccess.set(true)

            // if (openAfter) {
            //   openResource($activeTab.resourceBookmark)
            // }

            updateTab($activeTabId, { resourceBookmarkedManually: true })

            return $activeTab.resourceBookmark
          }
        }
      }

      const resource = await $activeBrowserTab.bookmarkPage(false)

      // automatically resets after some time
      toasts.success('Bookmarked Page!')
      bookmarkingSuccess.set(true)

      // if (openAfter) {
      //   openResource(resource.id)
      // }

      return resource.id
    } catch (e) {
      log.error('error creating resource', e)
    } finally {
      bookmarkingInProgress.set(false)
    }
  }

  async function handleWebviewTabNavigation(
    e: CustomEvent<WebviewWrapperEvents['navigation']>,
    tab: Tab
  ) {
    const { url, oldUrl } = e.detail
    log.debug('webview navigation', { url, oldUrl }, tab)

    if (tab.type !== 'page') return

    if (url === oldUrl) {
      log.debug('webview navigation same url')
      return
    }

    if (tab.resourceBookmark) {
      log.debug('tab url changed, removing bookmark')
      updateTab(tab.id, { resourceBookmark: null, chatResourceBookmark: null })
    }
  }

  function handleCreateChat(e: CustomEvent<string>) {
    log.debug('create chat', e.detail)

    updateActiveTab({ type: 'chat', query: e.detail, title: e.detail, icon: '' })
  }

  function handleRag(e: CustomEvent<string>) {
    log.debug('rag search', e.detail)

    updateActiveTab({ type: 'chat', query: e.detail, title: e.detail, icon: '', ragOnly: true })
  }

  function updateActiveMagicPage(updates: Partial<PageMagic>) {
    log.debug('updating active magic page', updates)
    activeTabMagic.update((magic) => {
      return {
        ...magic,
        ...updates
      }
    })
  }

  function addPageMagicResponse(response: AIChatMessageParsed) {
    activeTabMagic.update((magic) => {
      return {
        ...magic,
        responses: [...magic.responses, response]
      }
    })
  }

  function updatePageMagicResponse(responseId: string, updates: Partial<AIChatMessageParsed>) {
    activeTabMagic.update((magic) => {
      return {
        ...magic,
        responses: magic.responses.map((response) => {
          if (response.id === responseId) {
            return {
              ...response,
              ...updates
            }
          }

          return response
        })
      }
    })
  }

  const getTextElementsFromHtml = (html: string): string[] => {
    let textElements: string[] = []
    const body = new DOMParser().parseFromString(html, 'text/html').body
    body.querySelectorAll('p').forEach((p) => {
      textElements.push(p.textContent?.trim() ?? '')
    })
    return textElements
  }

  // this is a separate function as it will be easier to easily change what it means for tabs to be in chat context
  const getTabsInChatContext = () => {
    return $magicTabs
  }

  const highlightWebviewText = async (
    resourceId: string,
    answerText: string,
    sourceHash?: string
  ) => {
    log.info('highlighting text', resourceId, answerText, sourceHash)
    for (const tab of getTabsInChatContext()) {
      const t = tab as TabPage
      if (t.resourceBookmark === resourceId) {
        const browserTab = $browserTabs[t.id]
        if (!browserTab) {
          log.error('Browser tab not found', t.id)
          return
        }
        makeTabActive(t.id)
        if (answerText === '') {
          if (sourceHash) {
            const source = await sffs.getAIChatDataSource(sourceHash)
            if (source) {
              answerText = source.content
            } else {
              return
            }
          } else {
            return
          }
        }
        const detectedResource = await browserTab.detectResource()
        if (!detectedResource) {
          log.error('no resource detected')
          alert('Error: no resource detected')
          return
        }
        const content = WebParser.getResourceContent(detectedResource.type, detectedResource.data)
        if (!content || !content.html) {
          log.debug('no content found from web parser')
          alert('Error: no content found form web parser')
          return
        }
        const textElements = getTextElementsFromHtml(content.html)
        if (!textElements) {
          log.debug('no text elements found')
          alert('Error: could not find any relevant text in the page')
          return
        }
        const docsSimilarity = await sffs.getAIDocsSimilarity(answerText, textElements, 0.6)
        if (!docsSimilarity || docsSimilarity.length === 0) {
          log.debug('no docs similarity found')
          alert('Error: could not find any relevant text in the page')
          return
        }
        const texts = []
        for (const docSimilarity of docsSimilarity) {
          if (docSimilarity.doc.includes(' ')) {
            texts.push(docSimilarity.doc)
          }
        }
        browserTab.sendWebviewEvent(WebViewEventReceiveNames.HighlightText, {
          texts: texts
        })
        return
      }
    }
    log.error('No tab in chat context found for resource', resourceId)
    alert('Error: No tab in chat context found for resource')
  }

  const handleSeekToTimestamp = async (resourceId: string, timestamp: number) => {
    for (const tab of getTabsInChatContext()) {
      const t = tab as TabPage
      if (t.resourceBookmark === resourceId) {
        const browserTab = $browserTabs[t.id]
        if (!browserTab) {
          log.error('Browser tab not found', t.id)
          alert('Error: Browser tab not found')
          return
        }
        makeTabActive(t.id)
        browserTab.sendWebviewEvent(WebViewEventReceiveNames.SeekToTimestamp, {
          timestamp: timestamp
        })
        return
      }
    }
    log.error('No tab in chat context found for resource', resourceId)
    alert('Error: No tab in chat context found for resource')
  }

  const scrollWebviewToText = async (tabId: string, text: string) => {
    const browserTab = $browserTabs[tabId]
    if (!browserTab) {
      log.error('Browser tab not found', tabId)
      return
    }

    const html = await browserTab.executeJavaScript(scrollToTextCode(text))

    log.debug('HTML', html)
  }

  const sendSidebarChatMessage = async (
    tabsInContext: Tab[],
    magicPage: PageMagic,
    prompt: string,
    role: AIChatMessageRole = 'user',
    query?: string
  ) => {
    if (tabsInContext.length === 0) {
      log.debug('No tabs in context, general chat:')
    }
    const chatId = $activeChatId
    if (!chatId) {
      alert('Error: Existing chat not found')
      return
    }

    let response: AIChatMessageParsed | null = null

    try {
      log.debug('Magic button clicked')
      const resourceIds: string[] = []
      for (const tab of tabsInContext) {
        const t = tab as TabPage
        if (t.chatResourceBookmark) {
          resourceIds.push(t.chatResourceBookmark)
        }
      }
      response = {
        id: generateID(),
        role: role,
        query: query ?? prompt,
        status: 'pending',
        content: '',
        citations: {}
      } as AIChatMessageParsed

      updateActiveMagicPage({ running: true })
      addPageMagicResponse(response)

      log.debug('calling the AI')
      let step = 'idle'
      let content = ''

      await sffs.sendAIChatMessage(
        chatId!,
        prompt,
        (chunk: string) => {
          if (step === 'idle') {
            log.debug('sources chunk', chunk)

            content += chunk

            if (content.includes('</sources>')) {
              const sources = parseChatResponseSources(content)
              log.debug('Sources', sources)

              step = 'sources'
              content = ''

              updatePageMagicResponse(response?.id ?? '', {
                sources
              })
            }
          } else {
            content += chunk
            updatePageMagicResponse(response?.id!, {
              content: content
                // .replace('<answer>', '')
                // .replace('</answer>', '')
                // .replace('<citation>', '')
                // .replace('</citation>', '')
                .replace('<br>', '\n')
            })
          }
        },
        {
          limit: 30,
          resourceIds: resourceIds,
          general: resourceIds.length === 0
        }
      )

      updatePageMagicResponse(response.id, { status: 'success' })
    } catch (e) {
      log.error('Error doing magic', e)
      if (response) {
        updatePageMagicResponse(response.id, {
          content: (e as any).message ?? 'Failed to generate response.',
          status: 'error'
        })
      }

      throw e
    } finally {
      updateActiveMagicPage({ running: false })
    }
  }

  const handleMagicSidebarPromptSubmit = async (e: CustomEvent<PromptIDs>) => {
    try {
      const promptType = e.detail
      log.debug('Magic button clicked')

      const prompt = await getPrompt(promptType)

      if (!$activeTabMagic) {
        log.error('No active magic page')
        return
      }

      await sendSidebarChatMessage(
        getTabsInChatContext(),
        $activeTabMagic,
        prompt.content,
        'system',
        prompt.title
      )
    } catch (e) {
      log.error('Error doing magic', e)
    }
  }

  const handleChatSubmit = async (magicPage: PageMagic) => {
    const savedInputValue = $magicInputValue

    try {
      $magicInputValue = ''
      log.debug('Magic button clicked')

      if (!savedInputValue) {
        log.debug('No input value')
        return
      }
      await sendSidebarChatMessage(getTabsInChatContext(), magicPage, savedInputValue)
    } catch (e) {
      log.error('Error doing magic', e)
      $magicInputValue = savedInputValue
    }
  }

  const deleteChatsForPageChat = async () => {
    for (const tab of getTabsInChatContext()) {
      if (tab.type === 'page' && tab.chatId) {
        await sffs.deleteAIChat(tab.chatId)
      }
    }
  }

  const deleteAppIdsForAppSidebar = async () => {
    for (const tab of getTabsInChatContext()) {
      if (tab.type === 'page' && tab.appId) {
        await sffs.deleteAIChat(tab.appId)
      }
    }
  }

  const updateChatIdsForPageChat = (newChatId: string) => {
    for (const tab of getTabsInChatContext()) {
      if (tab.type === 'page') {
        updateTab(tab.id, { chatId: newChatId })
      }
    }
  }

  const updateAppIdsForAppSidebar = (newAppId: string) => {
    for (const tab of getTabsInChatContext()) {
      if (tab.type === 'page') {
        updateTab(tab.id, { appId: newAppId })
      }
    }
  }

  const handleChatClear = async (createNewChat: boolean) => {
    log.debug('clearing chat')
    let pageMagic = $activeTabMagic
    if (!pageMagic) return

    try {
      let chatId: string = ''
      await deleteChatsForPageChat()
      if (createNewChat) {
        const newChatId = await sffs.createAIChat('')
        if (!newChatId) {
          log.error('Failed to create new chat aftering clearing the old one')
          return
        }
        chatId = newChatId
      }
      pageMagic.responses = []
      updateChatIdsForPageChat(chatId)
      activeChatId.set(chatId)
    } catch (e) {
      log.error('Error clearing chat:', e)
    }
  }

  const handleAppSidebarClear = async (createNewAppId: boolean) => {
    log.debug('clearing app sidebar')
    try {
      let appId: string | null = null
      await sffs.deleteAIChat($activeAppId)
      //await deleteAppIdsForAppSidebar()
      if (createNewAppId) {
        appId = await sffs.createAIChat('')
        if (!appId) {
          log.error('Failed to create new app id aftering clearing the old one')
          return
        }
      }
      //updateAppIdsForAppSidebar(appId!)
      activeAppId.set(appId!)
      updateTab($activeTabId, { appId: appId })
    } catch (e) {
      log.error('Error clearing app sidebar:', e)
    }
  }

  const bookmarkPageTabsInContext = async () => {
    log.debug('Bookmarking all page tabs in context')
    for (const tab of getTabsInChatContext()) {
      if (tab.type === 'page' && !tab.resourceBookmark) {
        try {
          log.debug('Bookmarking page tab', tab)
          const browserTab = $browserTabs[tab.id]
          await browserTab.bookmarkPage(true)
        } catch (e) {
          log.warn('Error bookmarking page tab', tab, e)
        }
      }
    }
  }

  const handleToggleMagicSidebar = async () => {
    showAppSidebar.set(false)
    const tab = $activeTab as TabPage | null

    if (!$activeTabMagic) return
    if (!tab) return

    if (!$activeTabMagic.showSidebar) {
      if (!$activeChatId) {
        const chatId = await sffs.createAIChat('')
        if (!chatId) {
          log.error('Failed to create chat')
          return
        }
        updateChatIdsForPageChat(chatId)
        activeChatId.set(chatId)
      }
      await bookmarkPageTabsInContext()
    }
    activeTabMagic.update((magic) => {
      return {
        ...magic,
        showSidebar: !magic.showSidebar
      }
    })
    toggleTabsMagic($activeTabMagic.showSidebar)
  }

  const handleToggleAppSidebar = async () => {
    const tab = $activeTab as TabPage | null
    if (!tab) return

    let appId = tab.appId
    if (!$showAppSidebar && !appId) {
      // TODO: a different way to create app id? not sure yet, single chat id should be fine
      appId = await sffs.createAIChat('')
      if (!appId) {
        log.error('Failed to create an app id')
        alert('Error: Failed to create an pp id')
        return
      }
      updateTab(tab.id, { appId: appId })
      // updateAppIdsForAppSidebar(appId)
      // await bookmarkPageTabsInContext()
    }
    /*
    const detectedResource = await $activeBrowserTab.detectResource()
    if (!detectedResource) {
      log.error('no resource detected')
      alert('Create App not supported currently for this page')
      return
    }
    const content = WebParser.getResourceContent(detectedResource.type, detectedResource.data)
    if (!content || !content.html) {
      log.debug('no content found from web parser')
      alert('Error: no content found form web parser')
      return
    }
    */
    const content = await $activeBrowserTab.executeJavaScript('document.body.outerHTML.toString()')
    if (!content) {
      log.debug('no content found from javscript execution')
      alert('Error: failed to parse content for create app context')
      return
    }
    let cleaned = content
      .replace(/style="[^"]*"/g, '') // remove inline styles
      .replace(/script="[^"]*"/g, '') // remove inline scripts
      .replace(/<style([\s\S]*?)<\/style>/gi, '') // remove style tags
      .replace(/<script([\s\S]*?)<\/script>/gi, '') // remove script tags

    // @ts-ignore
    cleaned = window.api.minifyHtml(cleaned, {
      collapseBooleanAttributes: true,
      collapseWhitespace: true,
      collapseInlineTagWhitespace: true,
      continueOnParseError: true,
      decodeEntities: true,
      minifyCSS: true,
      minifyJS: true,
      removeComments: true,
      removeAttributeQuotes: true,
      removeEmptyAttributes: true,
      removeEmptyElements: true,
      removeOptionalTags: true,
      removeRedundantAttributes: true,
      removeScriptTypeAttributes: true,
      removeStyleLinkTypeAttributes: true
    })
    cleaned = activeAppSidebarContext.set(cleaned)
    activeAppId.set(appId!)
    showAppSidebar.set(!$showAppSidebar)
  }

  const handleExecuteAppSidebarCode = async (appId: string, code: string) => {
    const t = $activeTab as TabPage
    if (t.appId != appId) {
      log.error('App ID does not match active tab')
      return
    }
    if (!$activeBrowserTab) {
      log.debug('No active browser tab')
      return
    }
    await $activeBrowserTab.executeJavaScript(code)
  }

  const saveTextFromPage = async (
    text: string,
    html?: string,
    tags?: string[],
    source?: AnnotationCommentData['source']
  ) => {
    if ($activeTab?.type !== 'page') return

    const url = $activeTabLocation ?? $activeTab?.initialLocation

    const data = {
      type: 'comment',
      anchor: null,
      data: {
        url: url,
        content_plain: text,
        content_html: html ?? text,
        tags: tags ?? [],
        source: source
      } as AnnotationCommentData
    } as ResourceDataAnnotation

    let bookmarkedResource = $activeTab.resourceBookmark

    if (!bookmarkedResource) {
      log.debug('no bookmarked resource')

      const resource = await $activeBrowserTab.bookmarkPage(true)
      bookmarkedResource = resource.id
    }

    log.debug('creating annotation', data)
    const annotation = await resourceManager.createResourceAnnotation(data, { sourceURI: url }, [
      ResourceTag.canonicalURL(url),
      ResourceTag.annotates(bookmarkedResource),
      ...(tags?.map((tag) => ResourceTag.hashtag(tag)) ?? [])
    ])

    toasts.success('Saved to Oasis!')

    return annotation
  }

  const openResource = async (id: string) => {
    openResourceDetailsModal(id)
  }

  const reloadAnnotationsSidebar = (showLoading?: boolean) => {
    if (annotationsSidebar) {
      annotationsSidebar.reload(showLoading)
    }
  }

  const handleAnnotationScrollTo = (e: CustomEvent<WebViewEventAnnotation>) => {
    log.debug('Annotation scroll to', e.detail)
    $activeBrowserTab.sendWebviewEvent(WebViewEventReceiveNames.ScrollToAnnotation, e.detail)
  }

  const handleAnnotationSidebarCreate = async (
    e: CustomEvent<{ text: string; html: string; tags: string[] }>
  ) => {
    log.debug('Annotation sidebar create', e.detail)

    const annotation = await saveTextFromPage(e.detail.text, e.detail.html, e.detail.tags, 'user')

    log.debug('created annotation', annotation)
    annotationsSidebar.reload()
  }

  const handleAnnotationSidebarReload = () => {
    log.debug('Annotation sidebar reload')
    if ($activeBrowserTab) {
      $activeBrowserTab.reload()
    }
  }

  const handleCreateTabFromSpace = async (e: CustomEvent<Tab>) => {
    const tab = e.detail

    log.debug('create tab from sidebar', tab)

    await createTab(tab)

    toasts.success('Space added to your Tabs!')
  }

  const handleCreateTabFromPopover = async (e: CustomEvent<Space>) => {
    const space = e.detail

    log.debug('create tab from space', space)

    try {
      await oasis.updateSpaceData(space.id, {
        showInSidebar: true
      })

      const existingTab = $unpinnedTabs.find(
        (tab) => tab.type === 'space' && tab.spaceId === space.id
      )
      if (existingTab) {
        makeTabActive(existingTab.id)
        return
      }

      const tab = {
        title: space.name.folderName,
        icon: '',
        spaceId: space.id,
        type: 'space',
        colors: space.name.colors,
        index: 0,
        pinned: false,
        archived: false
      } as TabSpace

      const newTab = await createTab(tab)

      makeTabActive(newTab.id)

      await tick()
    } catch (error) {
      log.error('Failed to delete folder:', error)
    }

    toasts.success('Space added to your Tabs!')
  }

  const handleSaveResourceInSpace = async (e: CustomEvent<Space>) => {
    log.debug('add resource to space', e.detail)

    const toast = toasts.loading('Adding resource to space...')

    try {
      const resourceId = await handleBookmark()
      log.debug('bookmarked resource', resourceId)

      if (resourceId) {
        log.debug('will add item', resourceId, 'to space', e.detail.id)
        await resourceManager.addItemsToSpace(e.detail.id, [resourceId])
      }

      toast.success('Resource added to space!')
    } catch (e) {
      log.error('Failed to add resource to space:', e)
      toast.error('Failed to add resource to space')
    }
  }

  const handleCreateNewSpace = async (e: CustomEvent<ShortcutMenuEvents['create-new-space']>) => {
    const { name, processNaturalLanguage } = e.detail
    const toast = toasts.loading(
      processNaturalLanguage ? 'Creating Space with AI...' : 'Creating Space...'
    )

    try {
      log.debug('Create new Space with Name', name, processNaturalLanguage)

      const newSpace = await oasis.createSpace({
        folderName: name,
        colors: ['#FFBA76', '#FB8E4E'],
        showInSidebar: false,
        liveModeEnabled: false,
        hideViewed: false,
        smartFilterQuery: processNaturalLanguage ? name : null
      })

      log.debug('New Folder:', newSpace)

      if (processNaturalLanguage) {
        const userPrompt = JSON.stringify(name)

        const response = await resourceManager.getResourcesViaPrompt(userPrompt)

        log.debug(`Automatic Folder Generation request`, response)

        const results = response.embedding_search_query
          ? response.embedding_search_results
          : response.sql_query_results
        log.debug('Automatic Folder generated with', results)

        if (!results) {
          log.warn('No results found for', userPrompt, response)
          return
        }

        await oasis.addResourcesToSpace(newSpace.id, results)
      }

      if (newSpace) {
        const tab = await createTab({
          title: newSpace.name.folderName,
          icon: '',
          spaceId: newSpace.id,
          type: 'space',
          colors: newSpace.name.colors,
          index: 0,
          pinned: false,
          archived: false
        } as TabSpace)

        makeTabActive(tab.id)
      }

      toast.success('Space created!')
    } catch (error) {
      log.error('Failed to create new space:', error)
      toast.error(
        processNaturalLanguage
          ? 'Failed to create new space with AI, try again with a different name'
          : 'Failed to create new space'
      )
    }
  }

  const handleCreateLiveSpace = async (_e?: MouseEvent) => {
    try {
      if ($activeTab?.type !== 'page' || !$activeTab.currentDetectedApp?.rssFeedUrl) {
        log.debug('No RSS feed detected')
        return
      }

      const app = $activeTab.currentDetectedApp

      log.debug('create live space out of app', app)

      isCreatingLiveSpace.set(true)
      const toast = toasts.loading('Creating Live Space...')

      const spaceSource = {
        id: generateID(),
        name: $activeTab.title ?? app.appName ?? 'Unknown',
        type: 'rss',
        url: app.rssFeedUrl,
        last_fetched_at: null
      } as SpaceSource

      // create new space
      const space = await oasis.createSpace({
        folderName: $activeTab.title ?? app.appName ?? 'Live Space',
        showInSidebar: true,
        colors: ['#FFD700', '#FF8C00'],
        sources: [spaceSource],
        liveModeEnabled: true,
        hideViewed: false,
        smartFilterQuery: null
      })

      log.debug('created space', space)

      const tab = await createTab({
        title: space.name.folderName,
        icon: '',
        spaceId: space.id,
        type: 'space',
        colors: space.name.colors,
        index: 0,
        pinned: false,
        archived: false
      } as TabSpace)

      makeTabActive(tab.id)

      toast.success('Live Space created!')
    } catch (e) {
      log.error('Error creating live space', e)
    } finally {
      isCreatingLiveSpace.set(false)
    }
  }

  const handleDeletedSpace = (e: CustomEvent<string>) => {
    const spaceId = e.detail
    log.debug('Deleted space', spaceId)

    const tab = $tabs.find((tab) => tab.type === 'space' && tab.spaceId === spaceId)
    if (tab) {
      log.debug('Deleting tab', tab.id)
      deleteTab(tab.id)
    }
  }

  let maxWidth = window.innerWidth

  $: tabSize = (maxWidth - 600) / $unpinnedTabs.length

  const handleResize = () => {
    maxWidth = window.innerWidth
    tabSize = (maxWidth - 600) / $unpinnedTabs.length
  }

  onMount(async () => {
    window.addEventListener('resize', handleResize)

    const horizonId = await horizonManager.init()
    log.debug('initialized', horizonId)

    // @ts-expect-error
    window.api.registerMainNewWindowHandler((details: { url: string }) =>
      openUrlHandler(details.url)
    )
    // @ts-expect-error
    window.api.onOpenURL((url: string) => openUrlHandler(url))

    // @ts-expect-error
    window.api.onGetPrompts(() => {
      return getPrompts()
    })

    // @ts-expect-error
    window.api.onUpdatePrompt((id: PromptIDs, content: string) => {
      return updatePrompt(id, content)
    })

    // @ts-expect-error
    window.api.onResetPrompt((id: PromptIDs) => {
      return resetPrompt(id)
    })

    // truncate filename if it's too long but make sure the extension is preserved
    const shortenFilename = (raw: string, max = 30) => {
      const extension = raw.slice(raw.lastIndexOf('.'))
      const name = raw.slice(0, raw.lastIndexOf('.'))

      return name.length > max ? `${name.slice(0, max)}[...]${extension}` : raw
    }

    // @ts-ignore
    window.api.onRequestDownloadPath(async (data: DownloadRequestMessage) => {
      await tick()

      const existingDownload = downloadResourceMap.get(data.id)
      if (existingDownload) {
        log.debug('download already in progress', data)
        return existingDownload.savePath
      }

      const downloadData: Download = {
        id: data.id,
        url: data.url,
        filename: shortenFilename(data.filename),
        mimeType: data.mimeType,
        startTime: data.startTime,
        totalBytes: data.totalBytes,
        contentDisposition: data.contentDisposition,
        savePath: '',
        resourceId: ''
      }

      downloadResourceMap.set(data.id, downloadData)

      log.debug('new download request', downloadData)

      const toast = toasts.loading(`Downloading "${downloadData.filename}"...`)

      downloadToastsMap.set(data.id, toast)

      // TODO: add metadata/tags here
      const resource = await resourceManager.createResource(
        data.mimeType,
        undefined,
        {
          name: data.filename,
          sourceURI: data.url
        },
        [ResourceTag.download()]
      )

      log.debug('resource for download created', downloadData, resource)

      downloadData.resourceId = resource.id
      downloadData.savePath = resource.path
      downloadResourceMap.set(data.id, downloadData)

      return downloadData.savePath
    })

    // @ts-ignore
    window.api.onDownloadUpdated((data: DownloadUpdatedMessage) => {
      log.debug('download updated', data)

      const downloadData = downloadResourceMap.get(data.id)
      if (!downloadData) {
        log.error('download data not found', data)
        return
      }

      const toast = downloadToastsMap.get(data.id)
      if (!toast) {
        log.error('toast not found', data)
        return
      }

      if (data.state === 'progressing') {
        const progress = data.receivedBytes / data.totalBytes
        toast.update(`Downloading "${downloadData.filename}" (${Math.round(progress * 100)}%)...`)
      } else if (data.state === 'interrupted') {
        toast.error(`Download of "${downloadData.filename}" interrupted`)
      } else if (data.isPaused) {
        toast.info(`Download of "${downloadData.filename}" paused`)
      }
    })

    // @ts-ignore
    window.api.onDownloadDone((data: DownloadDoneMessage) => {
      // TODO: trigger the post-processing call here
      log.debug('download done', data)

      const downloadData = downloadResourceMap.get(data.id)
      if (!downloadData) {
        log.error('download data not found', data)
        return
      }

      // if (data.state === 'completed') {
      //   resourceManager.reloadResource(downloadData.resourceId)
      // }

      const toast = downloadToastsMap.get(data.id)
      if (!toast) {
        log.error('toast not found', data)
        return
      }

      if (data.state === 'completed') {
        toast.success(`"${downloadData.filename}" saved to Oasis!`)
      } else if (data.state === 'interrupted') {
        toast.error(`Download of "${downloadData.filename}" interrupted`)
      } else if (data.state === 'cancelled') {
        toast.error(`Download of "${downloadData.filename}" cancelled`)
      }

      downloadResourceMap.delete(data.id)
    })

    const tabsList = await tabsDB.all()
    tabs.update((currentTabs) => currentTabs.sort((a, b) => a.index - b.index))
    tabs.set(tabsList)
    log.debug('Tabs loaded', tabsList)

    log.debug('Loading spaces')
    const spacesList = await oasis.loadSpaces()

    // add spaces to tabs if missing
    // spacesList.forEach((space) => {
    //   if (!tabsList.find((tab) => tab.type === 'space' && tab.spaceId === space.id)) {
    //     createTab<TabSpace>({
    //       type: 'space',
    //       spaceId: space.id,
    //       title: space.name,
    //       icon: ''
    //     })
    //   }
    // })

    // TODO: for safety we wait a bit before we tell the app that we are ready, we need a better way to do this
    setTimeout(() => {
      // @ts-expect-error
      window.api.appIsReady()
    }, 2000)

    const activeTabs = tabsList.filter((tab) => !tab.archived)

    if (activeTabs.length === 0) {
      createNewEmptyTab()
    } else if (!$activeTabId) {
      makeTabActive(activeTabs[activeTabs.length - 1].id)
    }

    // activeTabs.forEach((tab, index) => {
    //   updateTab(tab.id, { index: index })
    // })

    // if we have some magicTabs, make them unpinned
    turnMagicTabsIntoUnpinned()

    tabs.update((tabs) => tabs.sort((a, b) => a.index - b.index))

    log.debug('tabs', $tabs)

    setupObserver()

    // ON DESTROY!!
  })

  const turnMagicTabsIntoUnpinned = async () => {
    const magicTabsArray = get(magicTabs)
    const unpinnedTabsArray = get(unpinnedTabs)

    if (magicTabsArray.length === 0) {
      // No magic tabs to process
      return
    }

    // Turn magic tabs into unpinned tabs
    magicTabsArray.forEach((magicTab) => {
      magicTab.magic = false
      unpinnedTabsArray.push(magicTab)
    })

    // Clear the magic tabs array
    magicTabsArray.length = 0

    // Update indices of unpinned tabs
    const updatedUnpinnedTabs = unpinnedTabsArray.map((tab, index) => ({ ...tab, index }))

    // Update the tabs store
    tabs.update((x) => {
      return x.map((tab) => {
        const updatedTab = updatedUnpinnedTabs.find((t) => t.id === tab.id)
        if (updatedTab) {
          tab.index = updatedTab.index
          tab.magic = false
          tab.pinned = false
        }
        return tab
      })
    })

    // Update the store with the changed tabs
    await bulkUpdateTabsStore(
      updatedUnpinnedTabs.map((tab) => ({
        id: tab.id,
        updates: { pinned: false, magic: false, index: tab.index }
      }))
    )

    log.debug('Magic tabs turned into unpinned tabs successfully')
  }

  const createChatResourceBookmark = async (tab: TabPage) => {
    let resource_id: string

    if (tab.resourceBookmark) {
      resource_id = tab.resourceBookmark
    } else {
      const detectedResource = await $activeBrowserTab.detectResource()
      log.debug('extracted resource data', detectedResource)

      if (!detectedResource) {
        log.debug('no resource detected')
        return
      }

      // strip &t from url suffix
      let url = $activeTabLocation ?? ''
      let youtubeHostnames = [
        'youtube.com',
        'youtu.be',
        'youtube.de',
        'www.youtube.com',
        'www.youtu.be',
        'www.youtube.de'
      ]
      if (youtubeHostnames.includes(new URL(url).host)) {
        url = url.replace(/&t.*/g, '')
      }

      const resource = await resourceManager.createResourceOther(
        new Blob([JSON.stringify(detectedResource.data)], {
          type: `${detectedResource.type}`
        }),
        { name: $activeTab?.title ?? '', sourceURI: url, alt: '' },
        [ResourceTag.canonicalURL(url)]
      )
      resource_id = resource.id

      log.debug('created resource', resource)
    }

    updateTab(tab.id, { chatResourceBookmark: resource_id })
    return resource_id
  }

  const handleDrop = async (event: CustomEvent) => {
    const tab = event.detail?.tab

    event.preventDefault()

    const mediaResults = await processDrop(event.detail.event)

    const resourceItems = mediaResults.filter((r) => r.type === 'resource')

    if (resourceItems.length > 0) {
      await resourceManager.addItemsToSpace(
        tab.spaceId,
        resourceItems.map((r) => r.data as string)
      )
      log.debug(`Resources dropped into folder ${tab.title}`)

      toasts.success('Resources added to folder!')
    } else {
      log.debug('No resources found in drop event')
    }
  }

  const handleRemoveFromSidebar = async (e: CustomEvent) => {
    const tabId = e.detail

    // Find the tab with the given ID
    const tab = get(tabs).find((t) => t.id === tabId)

    if (!tab) {
      log.error('Tab not found', tabId)
      return
    }

    // Ensure the tab is of type 'space'
    if (tab.type !== 'space') {
      log.error('Tab is not of type space', tabId)
      return
    }

    const spaceId = tab.spaceId
    log.debug('spaceid', spaceId)

    try {
      const space = $spaces.find((space) => space.id === spaceId)
      if (space) {
        await oasis.updateSpaceData(space.id, {
          showInSidebar: false
        })

        await tick()

        // await archiveTab(tabId)

        await deleteTab(tabId)
      } else {
        // await archiveTab(tabId)
        await deleteTab(tabId)
      }

      toasts.success('Space removed from sidebar!')
    } catch (error) {
      log.error('Failed to remove space from sidebar:', error)
    }
  }

  const handleExcludeOtherTabsFromMagic = (e: CustomEvent<string>) => {
    const tabId = e.detail

    // exclude all other tabs from magic
    tabs.update((x) => {
      return x.map((tab) => {
        if (tab.id !== tabId) {
          return {
            ...tab,
            magic: false
          }
        }
        return tab
      })
    })
  }

  const toggleTabsMagic = async (on: boolean) => {
    const magicTabsArray = get(magicTabs)
    const unpinnedTabsArray = get(unpinnedTabs)
    const pinnedTabsArray = get(pinnedTabs)

    // Update the indices of the tabs in all lists
    const updateIndices = (tabs: Tab[]) => tabs.map((tab, index) => ({ ...tab, index }))
    let newUnpinnedTabsArray: Tab[] = []

    if (on) {
      unpinnedTabsArray.forEach((tab) => {
        tab.magic = true
      })
      newUnpinnedTabsArray = []
    } else {
      // Revert each magic tab to its previous state
      magicTabsArray.forEach((magicTab) => {
        magicTab.magic = false

        if (magicTab.pinned) {
          pinnedTabsArray.push(magicTab)
        } else {
          unpinnedTabsArray.push(magicTab)
        }
      })
      // Reset magic tabs array
      magicTabsArray.length = 0
      newUnpinnedTabsArray = updateIndices(unpinnedTabsArray)
    }

    const newPinnedTabsArray = updateIndices(pinnedTabsArray)
    const newMagicTabsArray = updateIndices(magicTabsArray)

    // combine all lists back together
    const newTabs = [...newUnpinnedTabsArray, ...newPinnedTabsArray, ...newMagicTabsArray]

    log.debug('Toggled tabs magic', newTabs)

    // only update the tabs that were changed (archived stay unaffected)
    tabs.update((x) => {
      return x.map((tab) => {
        const newTab = newTabs.find((t) => t.id === tab.id)
        if (newTab) {
          tab.index = newTab.index
          tab.pinned = newTab.pinned
          tab.magic = newTab.magic
        }
        return tab
      })
    })

    // Update the store with the changed tabs
    await bulkUpdateTabsStore(
      newTabs.map((tab) => ({
        id: tab.id,
        updates: { pinned: tab.pinned, magic: tab.magic, index: tab.index }
      }))
    )

    log.debug('Tabs reset successfully')
  }

  const onDrop = async (event: CustomEvent<DroppedTab>, action: string) => {
    const { from, to } = event.detail
    if (!to || (from.dropZoneID === to.dropZoneID && from.index === to.index)) return

    // Get all the tab arrays
    let unpinnedTabsArray = get(unpinnedTabs)
    let pinnedTabsArray = get(pinnedTabs)
    let magicTabsArray = get(magicTabs)

    // Determine source and target lists
    let fromTabs: Tab[]
    let targetTabsArray: Tab[]

    if (from.dropZoneID === 'tabs') {
      fromTabs = unpinnedTabsArray
    } else if (from.dropZoneID === 'pinned-tabs') {
      fromTabs = pinnedTabsArray
    } else {
      fromTabs = magicTabsArray
    }

    if (to.dropZoneID === 'tabs') {
      targetTabsArray = unpinnedTabsArray
    } else if (to.dropZoneID === 'pinned-tabs') {
      targetTabsArray = pinnedTabsArray
    } else {
      targetTabsArray = magicTabsArray
    }

    const movedTab = fromTabs[from.index]
    const shouldChangeSection = from.dropZoneID !== to.dropZoneID

    log.debug('Moving tab', movedTab, from, to)

    // Remove the tab from its original position in the source list
    fromTabs.splice(from.index, 1)

    // Update pinned or magic state of the tab
    if (to.dropZoneID === 'pinned-tabs') {
      movedTab.pinned = true
      movedTab.magic = false
    } else if (to.dropZoneID === 'magic-tabs') {
      movedTab.pinned = false
      movedTab.magic = true
    } else {
      movedTab.pinned = false
      movedTab.magic = false
    }

    // Add the tab to the new position
    targetTabsArray.splice(to.index, 0, movedTab)

    // Update the indices of the tabs in all lists
    const updateIndices = (tabs: Tab[]) => tabs.map((tab, index) => ({ ...tab, index }))

    unpinnedTabsArray = updateIndices(unpinnedTabsArray)
    pinnedTabsArray = updateIndices(pinnedTabsArray)
    magicTabsArray = updateIndices(magicTabsArray)

    // Combine all lists back together
    const newTabs = [...unpinnedTabsArray, ...pinnedTabsArray, ...magicTabsArray]

    log.debug('New tabs', newTabs)

    // Only update the tabs that were changed (archived stay unaffected)
    tabs.update((x) => {
      return x.map((tab) => {
        const newTab = newTabs.find((t) => t.id === tab.id)
        if (newTab) {
          tab.index = newTab.index
          tab.pinned = newTab.pinned
          tab.magic = newTab.magic
        }
        return tab
      })
    })

    // Update the store with the changed tabs
    await bulkUpdateTabsStore(
      newTabs.map((tab) => ({
        id: tab.id,
        updates: { pinned: tab.pinned, magic: tab.magic, index: tab.index }
      }))
    )

    log.debug('State updated successfully')
  }

  function checkVisibility() {
    if (newTabButton && containerRef) {
      const containerRect = containerRef.getBoundingClientRect()
      const buttonRect = newTabButton.getBoundingClientRect()
      isFirstButtonVisible =
        buttonRect.top >= containerRect.top &&
        buttonRect.left >= containerRect.left &&
        buttonRect.bottom <= containerRect.bottom &&
        buttonRect.right <= containerRect.right
    }
  }

  afterUpdate(() => {
    checkVisibility()
  })
</script>

<SplashScreen />

<svelte:window on:keydown={handleKeyDown} />

<ToastsProvider service={toasts} />

<div class="antialiased w-screen h-screen will-change-auto transform-gpu relative">
  <TabSearch
    {historyEntriesManager}
    bind:showTabSearch
    activeTabs={$activeTabs}
    on:activate-tab={handleTabSelect}
    on:close-active-tab={closeActiveTab}
    on:bookmark={handleBookmark}
    on:toggle-sidebar={() => handleSidebarchange()}
    on:toggle-horizontal-tabs={debounceToggleHorizontalTabs}
    on:reload-window={() => $activeBrowserTab?.reload()}
    on:zoom={() => {
      $activeBrowserTab?.zoomIn()
    }}
    on:zoom-out={() => {
      $activeBrowserTab?.zoomOut()
    }}
    on:reset-zoom={() => {
      $activeBrowserTab?.resetZoom()
    }}
    on:open-url={(e) => {
      createPageTab(e.detail, true)
    }}
    on:open-resource={(e) => {
      openResource(e.detail)
    }}
  />

  <SidebarPane
    {horizontalTabs}
    bind:this={sidebarComponent}
    on:collapsed-left-sidebar={() => {
      log.debug('collapsed left sidebar')
      showLeftSidebar = false
      changeTraficLightsVisibility(false)
    }}
    on:expanded-left-sidebar={() => {
      showLeftSidebar = true
      changeTraficLightsVisibility(true)
    }}
    on:collapsed-right-sidebar={() => {
      showRightSidebar = false
    }}
    on:expanded-right-sidebar={() => {
      showRightSidebar = true
    }}
    bind:rightPaneItem={rightPane}
    on:pane-update-right={handleRightPaneUpdate}
    rightSidebarHidden={!showRightSidebar}
    leftSidebarHidden={!showLeftSidebar}
  >
    <div
      slot="sidebar"
      class="flex-grow {horizontalTabs ? 'w-full h-full py-1' : 'h-full'}"
      class:magic={$magicTabs.length === 0 && $activeTabMagic?.showSidebar}
      style="z-index: 5000;"
    >
      {#if $sidebarTab !== 'oasis'}
        <div
          class="flex {!horizontalTabs
            ? 'flex-col w-full py-3 space-y-4 px-2 h-full'
            : 'flex-row items-center h-full ml-24 space-x-4 mr-4'} relative"
        >
          <div
            class="flex flex-row items-center flex-shrink-0 {!horizontalTabs &&
              'w-full justify-end'}"
          >
            <Tooltip.Root openDelay={400} closeDelay={10}>
              <Tooltip.Trigger>
                <button
                  class="transform active:scale-95 appearance-none border-0 group margin-0 flex items-center justify-center p-2 hover:bg-sky-200 transition-colors duration-200 rounded-xl text-sky-800 cursor-pointer"
                  on:click={handleSidebarchange}
                >
                  <span
                    class="inline-block {canGoBack &&
                      'group-hover:skew-x-2'} transition-transform ease-in-out duration-200"
                  >
                    <Icon name="sidebar.left" />
                  </span>
                </button>
              </Tooltip.Trigger>
              <Tooltip.Content
                transition={flyAndScale}
                transitionConfig={{ y: 8, duration: 150 }}
                sideOffset={8}
              >
                <div class="bg-neutral-100">
                  <Tooltip.Arrow class="rounded-[2px] border-l border-t border-dark-10" />
                </div>
                <div
                  class="flex items-center justify-center rounded-input border border-dark-10 bg-neutral-100 rounded-xl p-3 text-sm font-medium shadow-md outline-none"
                >
                  Toggle Sidebar (⌘ + B)
                </div>
              </Tooltip.Content>
            </Tooltip.Root>

            <Tooltip.Root openDelay={400} closeDelay={10}>
              <Tooltip.Trigger>
                <button
                  class="transform active:scale-95 appearance-none border-0 group margin-0 flex items-center justify-center p-2 hover:bg-sky-200 transition-colors duration-200 rounded-xl text-sky-800 {!canGoBack
                    ? 'opacity-30 cursor-not-allowed'
                    : 'cursor-pointer'}"
                  disabled={!canGoBack}
                  on:click={$activeBrowserTab?.goBack}
                >
                  <span
                    class="inline-block translate-x-0 {canGoBack &&
                      'group-hover:-translate-x-1'} transition-transform ease-in-out duration-200"
                  >
                    <Icon name="arrow.left" />
                  </span>
                </button>
              </Tooltip.Trigger>
              <Tooltip.Content
                transition={flyAndScale}
                transitionConfig={{ y: 8, duration: 150 }}
                sideOffset={8}
              >
                <div class="bg-neutral-100">
                  <Tooltip.Arrow class="rounded-[2px] border-l border-t border-dark-10" />
                </div>
                <div
                  class="flex items-center justify-center rounded-input border border-dark-10 bg-neutral-100 rounded-xl p-3 text-sm font-medium shadow-md outline-none"
                >
                  Go back (⌘ + ←)
                </div>
              </Tooltip.Content>
            </Tooltip.Root>

            <Tooltip.Root openDelay={400} closeDelay={10}>
              <Tooltip.Trigger>
                <button
                  class="transform active:scale-95 appearance-none border-0 group margin-0 flex items-center justify-center p-2 hover:bg-sky-200 transition-colors duration-200 rounded-xl text-sky-800 {!canGoForward
                    ? 'opacity-30 cursor-not-allowed'
                    : 'cursor-pointer'}"
                  disabled={!canGoForward}
                  on:click={$activeBrowserTab?.goForward}
                >
                  <span
                    class="inline-block translate-x-0 {canGoForward &&
                      'group-hover:translate-x-1'} transition-transform ease-in-out duration-200"
                  >
                    <Icon name="arrow.right" />
                  </span>
                </button>
              </Tooltip.Trigger>
              <Tooltip.Content
                transition={flyAndScale}
                transitionConfig={{ y: 8, duration: 150 }}
                sideOffset={8}
              >
                <div class="bg-neutral-100">
                  <Tooltip.Arrow class="rounded-[2px] border-l border-t border-dark-10" />
                </div>
                <div
                  class="flex items-center justify-center rounded-input border border-dark-10 bg-neutral-100 rounded-xl p-3 text-sm font-medium shadow-md outline-none"
                >
                  Go forward (⌘ + →)
                </div>
              </Tooltip.Content>
            </Tooltip.Root>

            <Tooltip.Root openDelay={400} closeDelay={10}>
              <Tooltip.Trigger>
                <button
                  class="transform active:scale-95 appearance-none border-0 margin-0 group flex items-center justify-center p-2 hover:bg-sky-200 transition-colors duration-200 rounded-xl text-sky-800 cursor-pointer"
                  on:click={$activeBrowserTab?.reload}
                >
                  <span
                    class="group-hover:rotate-180 transition-transform ease-in-out duration-200"
                  >
                    <Icon name="reload" />
                  </span>
                </button>
              </Tooltip.Trigger>
              <Tooltip.Content
                transition={flyAndScale}
                transitionConfig={{ y: 8, duration: 150 }}
                sideOffset={8}
              >
                <div class="bg-neutral-100">
                  <Tooltip.Arrow class="rounded-[2px] border-l border-t border-dark-10" />
                </div>
                <div
                  class="flex items-center justify-center rounded-input border border-dark-10 bg-neutral-100 rounded-xl p-3 text-sm font-medium shadow-md outline-none"
                >
                  Reload Page (⌘ + R)
                </div>
              </Tooltip.Content>
            </Tooltip.Root>
          </div>

          <div
            class="bg-sky-50 my-auto p-2 rounded-xl shadow-md flex-shrink-0 overflow-x-scroll no-scrollbar"
          >
            <DragDropList
              id="pinned-tabs"
              zoneClass="flex items-center space-x-2 w-full"
              type={HorizontalCenterDropZone}
              itemSize={$pinnedTabs.length === 0 ? 256 : 30}
              itemCount={$pinnedTabs.length || 1}
              on:drop={async (event) => {
                onDrop(event, 'pin')
              }}
              let:index
            >
              {#if $pinnedTabs.length === 0}
                <div class="">Drop Tabs here to pin them.</div>
              {:else}
                {#key $pinnedTabs[index]}
                  {#if $activeTabId == $pinnedTabs[index].id}
                    <TabItem
                      tab={$pinnedTabs[index]}
                      {activeTabId}
                      pinned={true}
                      isAlreadyOpen={false}
                      on:unarchive-tab={handleUnarchiveTab}
                      on:delete-tab={handleDeleteTab}
                      on:select={() => {}}
                      on:remove-from-sidebar={handleRemoveFromSidebar}
                    />
                  {:else}
                    <LinkPreview.Root openDelay={4000} closeDelay={10}>
                      <LinkPreview.Trigger>
                        <TabItem
                          tab={$pinnedTabs[index]}
                          {activeTabId}
                          pinned={true}
                          on:unarchive-tab={handleUnarchiveTab}
                          on:delete-tab={handleDeleteTab}
                          on:select={handleTabSelect}
                          on:remove-from-sidebar={handleRemoveFromSidebar}
                        />
                      </LinkPreview.Trigger>
                      <LinkPreview.Content transitionConfig={{ duration: 150, y: -8 }}>
                        <img
                          src="https://via.placeholder.com/300x200"
                          alt="placeholder"
                          class="link-preview-content"
                        />
                      </LinkPreview.Content>
                    </LinkPreview.Root>
                  {/if}
                {/key}
              {/if}
            </DragDropList>
          </div>

          {#if $activeTabMagic}
            {#if $activeTabMagic.showSidebar}
              <div
                class="relative group {horizontalTabs
                  ? 'max-w-[512px] no-scrollbar h-[47px]'
                  : 'w-full'}"
              >
                <div
                  style="opacity: 0.2"
                  class="absolute -inset-0.5 bg-gradient-to-r from-pink-600 to-purple-600 rounded-xl blur opcaity-20 group-hover:opacity-10 transition duration-1000 group-hover:duration-200 animate-tilt"
                ></div>
                <div
                  class="relative bg-sky-100/50 rounded-2xl overflow-auto no-scrollbar
              {horizontalTabs ? 'h-full' : 'w-full'}"
                >
                  <div
                    class={horizontalTabs ? 'p-1 pt-[2px]' : 'p-2'}
                    class:magic={$magicTabs.length > 0}
                  >
                    {#if horizontalTabs}
                      <DragDropList
                        id="magic-tabs"
                        type={HorizontalDropZone}
                        itemSize={256}
                        itemCount={$magicTabs.length || 1}
                        on:drop={async (event) => {
                          onDrop(event, 'unpin')
                        }}
                        let:index
                      >
                        {#if $magicTabs.length === 0}
                          <div class="flex flex-row items-center">
                            <div class="ai-wrapper">
                              <Icon name="ai" size={24 + 'px'} />
                            </div>
                            <span class="text-xs text-sky-800/50">
                              General mode, drop tabs here!
                            </span>
                          </div>
                        {:else}
                          <TabItem
                            showClose
                            tab={$magicTabs[index]}
                            {activeTabId}
                            pinned={false}
                            showButtons={false}
                            showExcludeOthersButton
                            on:delete-tab={handleDeleteTab}
                            on:unarchive-tab={handleUnarchiveTab}
                            on:select={handleTabSelect}
                            on:remove-from-sidebar={handleRemoveFromSidebar}
                            on:exclude-other-tabs={handleExcludeOtherTabsFromMagic}
                          />
                        {/if}
                      </DragDropList>
                    {:else}
                      {#if $magicTabs.length > 0}
                        <div
                          class="flex flex-row gap-2 px-4 py-2 leading-5 items-center justify-center mb-1 mx-2"
                        >
                          <Icon name="sparkles" size="18" class="text-sky-800" />
                          <span class="text-sm text-sky-800"
                            >Chat with {$magicTabs.length === 1
                              ? 'this tab'
                              : $magicTabs.length === 2
                                ? 'two tabs'
                                : `${$magicTabs.length} tabs`}</span
                          >
                        </div>
                      {/if}
                      <DragDropList
                        id="magic-tabs"
                        type={VerticalDropZone}
                        itemSize={$magicTabs.length === 0 ? 72 : 42}
                        itemCount={$magicTabs.length || 1}
                        on:drop={async (event) => {
                          onDrop(event, 'unpin')
                        }}
                        let:index
                      >
                        {#if $magicTabs.length === 0}
                          <div class="flex flex-col items-center">
                            <div class="ai-wrapper">
                              <Icon name="ai" size={24 + 'px'} />
                            </div>
                            <span class="text-xs text-sky-800">General mode, drop tabs here!</span>
                          </div>
                        {:else}
                          <TabItem
                            showClose
                            tab={$magicTabs[index]}
                            {activeTabId}
                            pinned={false}
                            showButtons={false}
                            showExcludeOthersButton
                            on:unarchive-tab={handleUnarchiveTab}
                            on:delete-tab={handleDeleteTab}
                            on:select={handleTabSelect}
                            on:remove-from-sidebar={handleRemoveFromSidebar}
                            on:exclude-other-tabs={handleExcludeOtherTabsFromMagic}
                          />
                        {/if}
                      </DragDropList>
                    {/if}
                  </div>
                </div>
              </div>

              <div
                class="{!horizontalTabs
                  ? 'w-1/2 mx-auto h-0.5'
                  : 'h-4 w-0.5'} rounded-xl bg-sky-200"
              ></div>
            {/if}
          {/if}

          <div
            class="overflow-x-scroll no-scrollbar relative flex-grow"
            class:space-x-2={horizontalTabs}
            class:items-center={horizontalTabs}
            bind:this={containerRef}
          >
            {#if horizontalTabs}
              <DragDropList
                id="tabs"
                type={HorizontalDropZone}
                itemSize={Math.min(400, Math.max(200, tabSize))}
                itemCount={$unpinnedTabs.length}
                on:drop={async (event) => {
                  onDrop(event, 'unpin')
                }}
                let:index
              >
                {#if $activeTabId === $unpinnedTabs[index].id}
                  <TabItem
                    showClose
                    tab={$unpinnedTabs[index]}
                    {activeTabId}
                    bookmarkingInProgress={$bookmarkingInProgress}
                    bookmarkingSuccess={$bookmarkingSuccess}
                    pinned={false}
                    {spaces}
                    enableEditing
                    bind:this={activeTabComponent}
                    on:select={() => {}}
                    on:remove-from-sidebar={handleRemoveFromSidebar}
                    on:drop={handleDrop}
                    on:delete-tab={handleDeleteTab}
                    on:input-enter={handleBlur}
                    on:unarchive-tab={handleUnarchiveTab}
                    on:bookmark={handleBookmark}
                    on:create-live-space={handleCreateLiveSpace}
                    on:save-resource-in-space={handleSaveResourceInSpace}
                  />
                {:else}
                  <LinkPreview.Root openDelay={7000} closeDelay={10}>
                    <LinkPreview.Trigger>
                      <TabItem
                        showClose
                        tab={$unpinnedTabs[index]}
                        {activeTabId}
                        pinned={false}
                        on:select={handleTabSelect}
                        on:remove-from-sidebar={handleRemoveFromSidebar}
                        on:drop={handleDrop}
                        on:delete-tab={handleDeleteTab}
                        on:input-enter={handleBlur}
                        on:unarchive-tab={handleUnarchiveTab}
                      />
                    </LinkPreview.Trigger>
                    <LinkPreview.Content transitionConfig={{ duration: 150, y: -8 }}>
                      <img
                        src="https://via.placeholder.com/300x200"
                        alt="placeholder"
                        class="link-preview-content"
                      />
                    </LinkPreview.Content>
                  </LinkPreview.Root>
                {/if}
              </DragDropList>
            {:else}
              <DragDropList
                id="tabs"
                type={VerticalDropZone}
                itemSize={45}
                itemCount={$unpinnedTabs.length}
                on:drop={async (event) => {
                  onDrop(event, 'unpin')
                }}
                let:index
              >
                <!-- check if this tab is active -->
                {#if $activeTabId === $unpinnedTabs[index].id}
                  <TabItem
                    showClose
                    tab={$unpinnedTabs[index]}
                    {activeTabId}
                    {spaces}
                    bookmarkingInProgress={$bookmarkingInProgress}
                    bookmarkingSuccess={$bookmarkingSuccess}
                    pinned={false}
                    enableEditing
                    bind:this={activeTabComponent}
                    on:select={() => {}}
                    on:remove-from-sidebar={handleRemoveFromSidebar}
                    on:drop={handleDrop}
                    on:delete-tab={handleDeleteTab}
                    on:input-enter={handleBlur}
                    on:unarchive-tab={handleUnarchiveTab}
                    on:bookmark={handleBookmark}
                    on:create-live-space={handleCreateLiveSpace}
                    on:save-resource-in-space={handleSaveResourceInSpace}
                  />
                {:else}
                  <LinkPreview.Root openDelay={4000} closeDelay={10}>
                    <LinkPreview.Trigger>
                      <TabItem
                        showClose
                        tab={$unpinnedTabs[index]}
                        {activeTabId}
                        pinned={false}
                        on:select={handleTabSelect}
                        on:remove-from-sidebar={handleRemoveFromSidebar}
                        on:drop={handleDrop}
                        on:delete-tab={handleDeleteTab}
                        on:input-enter={handleBlur}
                        on:unarchive-tab={handleUnarchiveTab}
                      />
                    </LinkPreview.Trigger>
                    <LinkPreview.Content transitionConfig={{ duration: 150, y: -8 }}>
                      <img
                        src="https://via.placeholder.com/300x200"
                        alt="placeholder"
                        class="link-preview-content"
                      />
                    </LinkPreview.Content>
                  </LinkPreview.Root>
                {/if}
              </DragDropList>
            {/if}
            <div
              style="position: absolute; top: {!horizontalTabs
                ? 45 * $unpinnedTabs.length
                : 0}px; left: {horizontalTabs
                ? Math.min(400, Math.max(240, tabSize)) * $unpinnedTabs.length
                : 0}px; right: 0;"
              class:w-fit={horizontalTabs}
              class:h-full={horizontalTabs}
              class="select-none flex items-center justify-center"
              class:opacity-100={isFirstButtonVisible}
              class:opacity-0={!isFirstButtonVisible}
              class:pointer-events-auto={isFirstButtonVisible}
              class:pointer-events-none={!isFirstButtonVisible}
            >
              <button
                bind:this={newTabButton}
                class="transform select-none active:scale-95 space-x-2 {horizontalTabs
                  ? 'w-fit rounded-xl p-2'
                  : 'w-full rounded-2xl px-4 py-3'} appearance-none border-0 margin-0 group flex items-center p-2 hover:bg-sky-200 transition-colors duration-200 text-sky-800 cursor-pointer"
                on:click|preventDefault={() => createNewEmptyTab()}
              >
                <Icon name="add" />
                {#if !horizontalTabs}
                  <span class="label">New Tab</span>
                {/if}
              </button>
            </div>
          </div>

          <div class="flex {horizontalTabs ? 'flex-row items-center' : 'flex-col'} flex-shrink-0">
            <button
              class="transform select-none active:scale-95 space-x-2 {horizontalTabs
                ? 'w-fit rounded-xl p-2'
                : 'w-full rounded-2xl px-4 py-3'} appearance-none border-0 margin-0 group flex items-center p-2 hover:bg-sky-200 transition-colors duration-200 text-sky-800 cursor-pointer"
              on:click|preventDefault={() => createNewEmptyTab()}
              class:opacity-100={!isFirstButtonVisible}
              class:opacity-0={isFirstButtonVisible}
              class:pointer-events-auto={!isFirstButtonVisible}
              class:pointer-events-none={isFirstButtonVisible}
            >
              <Icon name="add" />
              {#if !horizontalTabs}
                <span class="label">New Tab</span>
              {/if}
            </button>
            <div class="flex flex-row flex-shrink-0 items-center space-x-4 mx-auto">
              <button
                class="transform active:scale-95 appearance-none disabled:opacity-40 disabled:cursor-not-allowed border-0 margin-0 group flex items-center justify-center p-2 hover:bg-sky-200 transition-colors duration-200 rounded-xl text-sky-800 cursor-pointer"
                on:click={() => handleRightSidebarChange()}
              >
                {#if showRightSidebar}
                  <Icon name="close" />
                {:else}
                  <Icon name="sidebar.right" />
                {/if}
              </button>
              <NewTabButton
                {resourceManager}
                {spaces}
                on:create-tab-from-space={handleCreateTabFromPopover}
                on:create-new-space={handleCreateNewSpace}
                on:create-new-history-tab={createHistoryTab}
                on:create-new-tab={debouncedCreateNewEmptyTab}
              />
            </div>
          </div>
        </div>
      {:else}
        <OasisSidebar on:createTab={handleCreateTabFromSpace} />
      {/if}
    </div>

    <div
      slot="content"
      class="h-full shadow-lg flex space-x-4 relative flex-row {horizontalTabs
        ? 'px-1.5'
        : 'py-1.5'}"
    >
      <!-- {horizontalTabs ? `pb-1.5 ${showTabs && 'pt-1.5'}` : `pr-1.5 ${showTabs && 'pl-1.5'}`}  -->
      <div
        class="w-full h-full overflow-hidden flex-grow"
        class:pb-1.5={horizontalTabs}
        class:pt-1.5={horizontalTabs && !showLeftSidebar}
        style="z-index: 0;"
        class:hasNoTab={!$activeBrowserTab}
        class:sidebarHidden={!showLeftSidebar}
      >
        {#if $sidebarTab === 'oasis'}
          <div class="browser-window active" style="--scaling: 1;">
            <OasisSpace
              spaceId={$selectedSpace}
              active
              on:create-resource-from-oasis={handeCreateResourceFromOasis}
              on:deleted={handleDeletedSpace}
              on:new-tab={handleNewTab}
            />
          </div>
        {/if}

        {#if $showResourceDetails && $resourceDetailsModalSelected}
          <OasisResourceModalWrapper
            resourceId={$resourceDetailsModalSelected}
            on:close={() => closeResourceDetailsModal()}
            on:new-tab={handleNewTab}
          />
        {/if}

        {#each $activeTabs as tab (tab.id)}
          <div
            class="browser-window will-change-contents transform-gpu"
            style="--scaling: 1; {$activatedTabs.has(tab.id) ? '' : 'display: none;'}"
            class:active={$activeTabId === tab.id && $sidebarTab !== 'oasis'}
            class:magic-glow-big={$activeTabId === tab.id && $activeTabMagic?.running}
          >
            <!-- {#if $sidebarTab === 'oasis'}
              {#if $masterHorizon}
                <DrawerWrapper
                  bind:drawer={drawer}
                  horizon={$masterHorizon}
                  {resourceManager}
                  {selectedFolder}
                />
              {:else}
                <div>Should not happen error: Failed to load main Horizon</div>
              {/if} -->
            {#if tab.type === 'page'}
              <BrowserTab
                active={$activeTabId === tab.id}
                {historyEntriesManager}
                pageMagic={$activeTabMagic}
                bind:this={$browserTabs[tab.id]}
                bind:tab={$tabs[$tabs.findIndex((t) => t.id === tab.id)]}
                on:new-tab={handleNewTab}
                on:navigation={(e) => handleWebviewTabNavigation(e, tab)}
                on:update-tab={(e) => updateTab(tab.id, e.detail)}
                on:open-resource={(e) => openResource(e.detail)}
                on:reload-annotations={(e) => reloadAnnotationsSidebar(e.detail)}
                on:update-page-magic={(e) => updateActiveMagicPage(e.detail)}
                on:keydown={(e) => handleKeyDown(e.detail)}
              />
            {:else if tab.type === 'horizon'}
              {@const horizon = $horizons.find((horizon) => horizon.id === tab.horizonId)}
              {#if horizon}
                <Horizon
                  {horizon}
                  active={$activeTabId === tab.id}
                  {visorSearchTerm}
                  inOverview={false}
                  {resourceManager}
                />
              {:else}
                <div>no horizon found</div>
              {/if}
            {:else if tab.type === 'chat'}
              <Chat
                {tab}
                {resourceManager}
                db={storage}
                on:navigate={(e) => createPageTab(e.detail.url, e.detail.active)}
                on:updateTab={(e) => updateTab(tab.id, e.detail)}
                on:openResource={(e) => openResource(e.detail)}
              />
            {:else if tab.type === 'importer'}
              <Importer {resourceManager} />
            {:else if tab.type === 'oasis-discovery'}
              <OasisDiscovery {resourceManager} />
            {:else if tab.type === 'space'}
              <OasisSpace
                spaceId={tab.spaceId}
                active={$activeTabId === tab.id}
                on:create-resource-from-oasis={handeCreateResourceFromOasis}
                on:deleted={handleDeletedSpace}
                on:new-tab={handleNewTab}
              />
            {:else if tab.type === 'history'}
              <BrowserHistory {tab} active={$activeTabId === tab.id} on:new-tab={handleNewTab} />
            {:else}
              <BrowserHomescreen
                {historyEntriesManager}
                active={$activeTabId === tab.id}
                on:navigate={handleTabNavigation}
                on:chat={handleCreateChat}
                on:rag={handleRag}
                on:create-tab-from-space={handleCreateTabFromSpace}
                on:new-tab={handleNewTab}
              />
            {/if}
          </div>
        {/each}

        {#if !$activeTabs && !$activeTab}
          <div class="" style="--scaling: 1;">
            <BrowserHomescreen
              {historyEntriesManager}
              active
              on:navigate={handleTabNavigation}
              on:chat={handleCreateChat}
              on:rag={handleRag}
              on:new-tab={handleNewTab}
            />
          </div>
        {/if}
      </div>
    </div>

    <Tabs.Root
      onValueChange={(e) => {
        if (e === 'magicTabs') {
          handleToggleMagicSidebar()
          return
        }
        if ($activeTabMagic.showSidebar) {
          handleToggleMagicSidebar()
        }

        if (e === 'go-wild') {
          handleToggleAppSidebar()
          return
        }

        if ($showAppSidebar) {
          handleToggleAppSidebar()
        }
      }}
      value="annotations"
      class="h-full flex flex-col relative"
      slot="right-sidebar"
    >
      <Tabs.List
        class="grid w-full grid-cols-3 gap-1 rounded-9px bg-dark-10 px-3 py-4 text-sm font-semibold leading-[0.01em] border-b-2 border-sky-100"
      >
        <Tabs.Trigger
          value="magicTabs"
          class="transform active:scale-95 appearance-none disabled:opacity-40 disabled:cursor-not-allowed border-0 margin-0 group flex items-center justify-center p-2 hover:bg-sky-200 transition-colors duration-200 rounded-xl text-sky-800 cursor-pointer"
          disabled={!$activeTabMagic}
          >{#if !$activeTabMagic}
            <Icon name="message" />
          {:else if $activeTabMagic.running}
            <Icon name="spinner" />
          {:else}
            <Icon name="message" />
          {/if}</Tabs.Trigger
        >
        <Tabs.Trigger
          value="annotations"
          class="transform active:scale-95 appearance-none disabled:opacity-40 disabled:cursor-not-allowed border-0 margin-0 group flex items-center justify-center p-2 hover:bg-sky-200 transition-colors duration-200 rounded-xl text-sky-800 cursor-pointer"
          disabled={$activeTab?.type !== 'page'}
        >
          <Icon name="marker" /></Tabs.Trigger
        >

        <Tabs.Trigger
          value="go-wild"
          class="transform active:scale-95 appearance-none disabled:opacity-40 disabled:cursor-not-allowed border-0 margin-0 group flex items-center justify-center p-2 hover:bg-sky-200 transition-colors duration-200 rounded-xl text-sky-800 cursor-pointer"
          disabled={$activeTab?.type !== 'page'}
        >
          <Icon name="sparkles" /></Tabs.Trigger
        >
      </Tabs.List>
      <Tabs.Content value="magicTabs" class="pt-3 h-full">
        {#if $activeTab && $activeTabMagic}
          <MagicSidebar
            magicPage={$activeTabMagic}
            bind:inputValue={$magicInputValue}
            on:highlightText={(e) => scrollWebviewToText(e.detail.tabId, e.detail.text)}
            on:highlightWebviewText={(e) =>
              highlightWebviewText(e.detail.resourceId, e.detail.answerText)}
            on:seekToTimestamp={(e) =>
              handleSeekToTimestamp(e.detail.resourceId, e.detail.timestamp)}
            on:navigate={(e) => {
              $browserTabs[$activeTabId].navigate(e.detail.url)
            }}
            on:saveText={(e) => saveTextFromPage(e.detail, undefined, undefined, 'chat_ai')}
            on:chat={() => handleChatSubmit($activeTabMagic)}
            on:clearChat={() => handleChatClear(true)}
            on:prompt={handleMagicSidebarPromptSubmit}
          />
        {:else}
          <div class="w-full h-full flex items-center justify-center flex-col opacity-50">
            <Icon name="info" />
            <span>Magic chat not available</span>
          </div>
        {/if}
      </Tabs.Content>
      <Tabs.Content value="annotations" class="pt-3 h-full">
        {#if $activeTab && $activeTab.type === 'page'}
          <AnnotationsSidebar
            bind:this={annotationsSidebar}
            resourceId={$activeTab.resourceBookmark}
            on:scrollTo={handleAnnotationScrollTo}
            on:create={handleAnnotationSidebarCreate}
            on:reload={handleAnnotationSidebarReload}
          />
        {:else}
          <div class="w-full h-full flex items-center justify-center flex-col opacity-50">
            <Icon name="info" />
            <span>No page info available.</span>
          </div>
        {/if}
      </Tabs.Content>
      <Tabs.Content value="go-wild" class="pt-3 h-full">
        {#if $activeTab && $activeTab.type === 'page' && $showAppSidebar}
          <AppSidebar
            {sffs}
            appId={$activeAppId}
            tabContext={$activeAppSidebarContext}
            on:clearAppSidebar={() => handleAppSidebarClear(true)}
            on:executeAppSidebarCode={(e) =>
              handleExecuteAppSidebarCode(e.detail.appId, e.detail.code)}
          />
        {:else}
          <div class="w-full h-full flex items-center justify-center flex-col opacity-50">
            <Icon name="info" />
            <span>Go wild not available.</span>
          </div>
        {/if}
      </Tabs.Content>
    </Tabs.Root>
    <!-- {#if $activeTab && $activeTab.type === 'page' && $activeTabMagic && $activeTabMagic?.showSidebar}
        <div
          transition:slide={{ axis: 'x' }}
          class="bg-neutral-50/80 backdrop-blur-sm rounded-xl w-[440px] h-auto mb-1.5 {!showLeftSidebar &&
            'mt-1.5'} flex-shrink-0"
        >
          <MagicSidebar
            magicPage={$activeTabMagic}
            bind:inputValue={$magicInputValue}
            on:highlightText={(e) => scrollWebviewToText(e.detail.tabId, e.detail.text)}
            on:highlightWebviewText={(e) =>
              highlightWebviewText(e.detail.resourceId, e.detail.answerText)}
            on:seekToTimestamp={(e) =>
              handleSeekToTimestamp(e.detail.resourceId, e.detail.timestamp)}
            on:navigate={(e) => {
              $browserTabs[$activeTabId].navigate(e.detail.url)
            }}
            on:saveText={(e) => saveTextFromPage(e.detail, undefined, undefined, 'chat_ai')}
            on:chat={() => handleChatSubmit($activeTabMagic)}
            on:clearChat={() => handleChatClear(true)}
            on:prompt={handleMagicSidebarPromptSubmit}
          />
        </div>
      {:else if $showAppSidebar}
        <div
          transition:slide={{ axis: 'x' }}
          class="bg-neutral-50/80 backdrop-blur-sm rounded-xl w-[440px] h-auto mb-1.5 {!showLeftSidebar &&
            'mt-1.5'} flex-shrink-0"
        >
          <AppSidebar
            {sffs}
            appId={$activeAppId}
            tabContext={$activeAppSidebarContext}
            on:clearAppSidebar={() => handleAppSidebarClear(true)}
            on:executeAppSidebarCode={(e) =>
              handleExecuteAppSidebarCode(e.detail.appId, e.detail.code)}
          />
        </div>
      {:else if $showAnnotationsSidebar && $activeTab?.type === 'page'}
        <div
          transition:slide={{ axis: 'x' }}
          class="bg-neutral-50/80 backdrop-blur-sm rounded-xl w-[440px] h-auto mb-1.5 {!showLeftSidebar &&
            'mt-1.5'} flex-shrink-0"
        >
          <AnnotationsSidebar
            bind:this={annotationsSidebar}
            resourceId={$activeTab.resourceBookmark}
            on:scrollTo={handleAnnotationScrollTo}
            on:create={handleAnnotationSidebarCreate}
            on:reload={handleAnnotationSidebarReload}
          />
        </div>
      {/if} -->
  </SidebarPane>
</div>

<style lang="scss">
  .messi {
    backdrop-filter: blur(10px);
  }
  .hide-btn {
    display: none !important;
    background-color: transparent;
  }

  .sidebar {
    &.magic {
      background: linear-gradient(0deg, #ffeffd 0%, #ffe5fb 4.18%),
        linear-gradient(180deg, #fef4fe 0%, #fff0fa 10.87%),
        radial-gradient(41.69% 35.32% at 16.92% 87.63%, rgba(255, 208, 232, 0.85) 0%, #fee6f5 100%),
        linear-gradient(129deg, #fef7fd 0.6%, #ffe8ef 44.83%, #ffe3f4 100%), #fff;
      background: linear-gradient(
          0deg,
          color(display-p3 0.9922 0.9412 0.9879) 0%,
          color(display-p3 0.9843 0.902 0.9775 / 0) 4.18%
        ),
        linear-gradient(
          180deg,
          color(display-p3 0.9892 0.9569 0.9922) 0%,
          color(display-p3 0.9922 0.9451 0.9796 / 0) 10.87%
        ),
        radial-gradient(
          41.69% 35.32% at 16.92% 87.63%,
          color(display-p3 0.9735 0.8222 0.9054 / 0.85) 0%,
          color(display-p3 0.9804 0.9059 0.958 / 0) 100%
        ),
        linear-gradient(
          129deg,
          color(display-p3 0.9922 0.9686 0.9906) 0.6%,
          color(display-p3 0.9922 0.9137 0.9373) 44.83%,
          color(display-p3 0.9882 0.8941 0.9522) 100%
        ),
        color(display-p3 1 1 1);
      box-shadow: 0px 0.933px 2.8px 0px rgba(0, 0, 0, 0.1);
      box-shadow: 0px 0.933px 2.8px 0px color(display-p3 0 0 0 / 0.1);
    }
  }

  .sidebar-magic-toggle {
    z-index: 100000;
    background: rgba(175, 238, 238, 0.292);
    border-radius: 8px;
    padding: 0.7rem;
    cursor: pointer;
    border-top: 1px solid #e4e2d4;
    border-bottom: 1px solid #e4e2d4;
    border-left: 1px solid #e4e2d4;
  }

  .sidebar-annotations-toggle {
    right: 0.45rem;
    z-index: 100000;
    background: rgba(175, 238, 238, 0.292);
    border-radius: 8px;
    padding: 0.7rem;
    cursor: pointer;
    border-top: 1px solid #e4e2d4;
    border-bottom: 1px solid #e4e2d4;
    border-left: 1px solid #e4e2d4;
  }

  .sidebar-magic {
    flex: 1;
    width: 300px;
    z-index: 1;
    height: 96%;
  }

  .browser-window-wrapper {
    flex: 1;
    padding: 0rem 0.4rem 0.4rem 0.4rem;
    height: 100vh;
    position: relative;

    &.sidebarHidden {
      padding: 0.4rem;
    }
  }

  .browser-window {
    height: 100%;
    width: 100%;
    border-radius: 0.5rem;
    box-shadow: 0 0 10px rgba(0, 0, 0, 0.1);
    position: absolute;
    top: 0;
    opacity: 0;

    &.active {
      z-index: 1;
      position: relative;
      opacity: 100%;
    }

    :global(webview) {
      height: 100%;
      width: 100%;
      border-radius: 0.5rem;
      overflow: hidden;
    }
  }
  .link-preview-content {
    padding: 0.4rem;
    border-radius: 0.375rem;
    background-color: paleturquoise;
    box-shadow:
      0 10px 15px -3px rgba(0, 0, 0, 0.1),
      0 4px 6px -2px rgba(0, 0, 0, 0.05);
  }

  .address-bar-wrapper {
    border-radius: 12px;
    padding: 0.5rem;
    background: paleturquoise;
    display: flex;
    flex-direction: column;
    box-shadow:
      0 10px 15px -3px rgba(0, 0, 0, 0.1),
      0 4px 6px -2px rgba(0, 0, 0, 0.05);
    gap: 15px;
    position: relative;
    z-index: 50000;
  }

  .address-bar-content {
    display: flex;
    align-items: center;
    gap: 10px;
  }

  .popover-content {
    background-color: red;
    width: 100vh;
    height: 100vh;
  }

  .bar-wrapper {
    width: 100%;
    margin-top: 0.5rem;

    .hitarea {
      position: absolute;
      z-index: 30000;
      top: -1rem;
      width: 100%;
      height: 5rem;
      background: red;
    }

    button {
      appearance: none;
      border: none;
      margin: 0;
      display: flex;
      align-items: center;
      justify-content: center;
      gap: 5px;
      border-radius: 5px;
      cursor: pointer;

      background-color: #fff;
      padding: 10px;

      &:hover {
        background: #eeece0;
      }
    }
  }

  input {
    flex: 1;
    width: 400px;
    padding: 10px;
    border: 1px solid transparent;
    border-radius: 5px;
    font-size: 1rem;
    background-color: rgb(218, 239, 239);
    color: #3f3f3f;

    &:hover {
      background: #eeece0;
    }

    &:focus {
      outline: none;
      border-color: #f73b95;
      color: #000;
      background-color: rgb(218, 239, 239);
    }
  }

  .hide {
    display: none;
  }

  .hover-line {
    position: relative;
    display: flex;
    justify-content: center;
    align-items: center;
    height: 15px;
    z-index: 10000;
    width: 100%;
    transition: height 0.2s ease-in-out;
    &:after {
      content: '';
      position: absolute;
      bottom: -5px;
      left: 50%;
      transform: translateX(-50%);
      height: 10px;
      border-radius: 5px;
      /* background-color: #f73b95; */
      width: 30rem;
    }

    .line {
      height: 5px;
      border-radius: 5px;
      background-color: #ccc;
      width: 4rem;
    }
  }

  .tabs {
    position: relative;
    flex: 1;
    overflow: auto;
    gap: 0.5rem;
    display: flex;
    flex-direction: row;
    align-items: center;
    margin-left: 8rem;
    width: 100%;
    h2 {
      font-size: 1.1rem;
      font-weight: 500;
      margin-top: 15px;
      margin-bottom: 10px;
      color: #a9a9a9;
    }

    #tabs {
      overflow-x: auto;
    }

    .unpinned-tabs-wrapper {
      display: flex;
      flex-direction: row;
      align-items: center;
      overflow-y: hidden;
      -ms-overflow-style: none;
      scrollbar-width: none;
      position: relative;
      max-width: calc(100% - 120px);
    }

    .unpinned-tabs-wrapper::-webkit-scrollbar {
      display: none;
    }

    .magic-tabs-wrapper {
      border-radius: 12px;
      // padding: 0.5rem;
      border: 1px dashed rgba(88, 81, 48, 0.4);

      &.magic {
        background: linear-gradient(0deg, #ffeffd 0%, #ffe5fb 4.18%),
          linear-gradient(180deg, #fef4fe 0%, #fff0fa 10.87%),
          radial-gradient(
            41.69% 35.32% at 16.92% 87.63%,
            rgba(255, 208, 232, 0.85) 0%,
            #fee6f5 100%
          ),
          linear-gradient(129deg, #fef7fd 0.6%, #ffe8ef 44.83%, #ffe3f4 100%), #fff;
        background: linear-gradient(
            0deg,
            color(display-p3 0.9922 0.9412 0.9879) 0%,
            color(display-p3 0.9843 0.902 0.9775 / 0) 4.18%
          ),
          linear-gradient(
            180deg,
            color(display-p3 0.9892 0.9569 0.9922) 0%,
            color(display-p3 0.9922 0.9451 0.9796 / 0) 10.87%
          ),
          radial-gradient(
            41.69% 35.32% at 16.92% 87.63%,
            color(display-p3 0.9735 0.8222 0.9054 / 0.85) 0%,
            color(display-p3 0.9804 0.9059 0.958 / 0) 100%
          ),
          linear-gradient(
            129deg,
            color(display-p3 0.9922 0.9686 0.9906) 0.6%,
            color(display-p3 0.9922 0.9137 0.9373) 44.83%,
            color(display-p3 0.9882 0.8941 0.9522) 100%
          ),
          color(display-p3 1 1 1);
        box-shadow: 0px 0.933px 2.8px 0px rgba(0, 0, 0, 0.1);
        box-shadow: 0px 0.933px 2.8px 0px color(display-p3 0 0 0 / 0.1);
      }
    }

    .add-tab-button {
      display: flex;
      gap: 0.75rem;
      padding: 1rem 1.125rem;
      border: 0;
      background: transparent;
      border-radius: 12px;

      &:hover {
        background-color: #d1dae0;
      }
      .label {
        flex: 1;
        text-align: left;
        white-space: nowrap;
        overflow: hidden;
        text-overflow: ellipsis;
        font-size: 1.1rem;
        color: #7d7448;
        font-weight: 500;
        letter-spacing: 0.0025em;
        font-smooth: always;
        -webkit-font-smoothing: antialiased;
        -moz-osx-font-smoothing: grayscale;
      }
    }
  }

  .pinned-tabs-wrapper {
    position: relative;
    gap: 1rem;

    background: #f7f7f7;
    border-radius: 18px;
    padding: 0.2rem;
    gap: 1rem;

    background: #f7f7f7;
    border-radius: 12px;
    overflow-y: visible;
    box-shadow:
      0px 0px 32px -1px rgba(0, 0, 0, 0.05),
      0px 14px 4px 0px #000,
      0px 9px 3px 0px rgba(0, 0, 0, 0.01),
      0px 5px 3px 0px rgba(0, 0, 0, 0.03),
      0px 2px 2px 0px rgba(0, 0, 0, 0.06),
      0px 1px 1px 0px rgba(0, 0, 0, 0.07);

    box-shadow:
      0px 0px 32px -1px color(display-p3 0 0 0 / 0.05),
      0px 14px 4px 0px color(display-p3 0 0 0 / 0),
      0px 9px 3px 0px color(display-p3 0 0 0 / 0.01),
      0px 5px 3px 0px color(display-p3 0 0 0 / 0.03),
      0px 2px 2px 0px color(display-p3 0 0 0 / 0.06),
      0px 1px 1px 0px color(display-p3 0 0 0 / 0.07);

    .description-text {
      opacity: 0.4;
    }
  }

  .divider {
    margin: 10px 8px;
    border-bottom: 1px solid #cacaca;
  }

  .icon-wrapper {
    width: 20px;
    height: 20px;
    display: block;
  }

  .tab {
    display: flex;
    align-items: center;
    padding: 10px;
    border-radius: 5px;
    cursor: pointer;
    gap: 10px;
    position: relative;
    color: #7d7448;
    font-weight: 500;
    letter-spacing: 0.0025em;
    font-smooth: always;
    -webkit-font-smoothing: antialiased;
    -moz-osx-font-smoothing: grayscale;

    .title {
      flex: 1;
      white-space: nowrap;
      overflow: hidden;
      text-overflow: ellipsis;
      font-size: 1.1rem;
    }

    .close {
      display: none;
      align-items: center;
      justify-content: center;
      appearance: none;
      border: none;
      padding: 0;
      margin: 0;
      height: min-content;
      background: none;
      color: #a9a9a9;
      cursor: pointer;
    }

    &:hover .close {
      display: flex;
    }

    &.selected {
      color: #585130;
      background-color: #fff;
    }
  }

  .actions {
    display: flex;
    align-items: center;
    gap: 5px;
    width: 100%;

    button {
      appearance: none;
      border: none;
      margin: 0;
      display: flex;
      align-items: center;
      justify-content: center;
      gap: 5px;
      border-radius: 5px;
      cursor: pointer;

      &:not(.nav-button) {
        flex: 1;
        background-color: transparent;
        padding: 10px;
      }

      &.nav-button {
        padding: 5px;
        background: none;
        color: #5e5e5e;

        &:disabled {
          color: #a9a9a9;
        }
      }

      &:hover {
        background: #eeece0;
      }
    }
  }

  .nav-buttons {
    position: absolute;
    z-index: 10000;
    top: 50%;
    transform: translateY(-50%);
    right: 3.5rem;
    width: min-content;
    margin: 0;
  }

  .page-actions {
    display: flex;
    align-items: center;
    gap: 0.5rem;
    padding: 10px;
    background-color: #fdf2f7;
    border-radius: 5px;
  }

  .icon-button {
    cursor: pointer;
    display: flex;
    align-items: center;
    gap: 0.25rem;
    appearance: none;
    background: none;
    outline: none;
    border: none;
  }

  .tabs-list {
    display: flex;
    align-items: center;
    gap: 1rem;
  }

  .tab-selector {
    width: 100%;
    display: flex;
    align-items: center;
    justify-content: flex-end;
    z-index: 10;
    padding-top: 5px;
    padding-bottom: 5px;

    button {
      flex: 1;
      appearance: none;
      border: none;
      background: none;
      margin: 0;
      display: flex;
      align-items: center;
      justify-content: center;
      gap: 5px;
      cursor: pointer;
      font-size: 1rem;
      color: #777777;
      padding: 10px;

      &.active {
        color: #000;
        font-weight: 500;
      }

      &:hover {
        color: #000;
      }
    }
  }

  .action-back-to-tabs {
    flex: none !important;
    flex-shrink: 0;
    padding-right: 1rem !important;

    .label {
      letter-spacing: 0.04rem;
    }
  }

  // :global(citation) {
  //   display: inline-flex;
  //   align-items: center;
  //   justify-content: center;
  //   width: 1.75rem;
  //   height: 1.75rem;
  //   font-size: 0.9rem;
  //   font-weight: 500;
  //   background: rgb(226 240 255);
  //   border: 1px solid rgb(183 198 218);
  //   border-radius: 100%;
  //   user-select: none;
  //   cursor: pointer;
  //   overflow: hidden;
  // }

  :global(div[data-dnd-zone]) {
    overflow: visible !important;
    background: transparent !important;
  }

  .tab-bar-selector {
    display: flex;
    flex-direction: row;
  }

  :global(.magic-tabs-wrapper [data-dnd-zone]) {
    min-height: 4rem !important;
    height: fit-content !important;
  }

  .debug {
    display: flex;
    align-items: center;
    span {
      background: transparent;
      font-weight: 500;
      outline: none;
      width: fit-content;
    }
  }

  .ai-wrapper {
    position: relative;
    display: flex;
    align-items: center;
    justify-content: center;
    width: calc(48px);
    height: calc(48px);
    background-repeat: no-repeat;
    background-position: center center;
    background-size: 86%;
    background-image: url('../../../../../core/public/assets/ai.png');
    z-index: 10;
    &:before {
      content: '';
      position: absolute;
      width: 60%;
      height: 60%;
      z-index: -1;
      border-radius: 50%;
      mix-blend-mode: soft-light;
      background: #ffffff;
    }
    &:after {
      content: '';
      position: absolute;
      width: 60%;
      height: 60%;
      z-index: -1;
      opacity: 0.8;
      border-radius: 50%;
      mix-blend-mode: soft-light;
      background: #ffffff;
    }
  }

  .create-space-btn {
    background: #f73b95;
    color: white;
    border: none;
    border-radius: 8px;
    padding: 10px;
    cursor: pointer;
    margin-top: 1rem;
    font-size: 1rem;
    font-weight: 500;
    display: flex;
    align-items: center;
    justify-content: center;
    gap: 5px;
  }
</style><|MERGE_RESOLUTION|>--- conflicted
+++ resolved
@@ -175,12 +175,9 @@
   const isCreatingLiveSpace = writable(false)
   const activeAppId = writable<string>('')
   const showAppSidebar = writable(false)
-<<<<<<< HEAD
   const activatedTabs = writable<Set<string>>(new Set()) // for lazy loading
-=======
   const downloadResourceMap = new Map<string, Download>()
   const downloadToastsMap = new Map<string, ToastItem>()
->>>>>>> f184b7b9
 
   // Set global context
   setContext('selectedFolder', 'all')
