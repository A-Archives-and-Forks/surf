<script lang="ts">
  import { onMount, tick } from 'svelte'
  import SplashScreen from '../SplashScreen.svelte'
  import { writable, derived } from 'svelte/store'
  import WebviewWrapper from '../Cards/Browser/WebviewWrapper.svelte'
  import { HistoryEntriesManager } from '../../service/history'
  import { useLogScope } from '../../utils/log'
  import { Icon } from '@horizon/icons'
  import { generateID } from '../../utils/id'
  import { parseStringIntoBrowserLocation, parseStringIntoUrl } from '../../utils/url'
  import { isModKeyAndKeyPressed, isModKeyPressed } from '../../utils/keyboard'
  import { copyToClipboard } from '../../utils/clipboard'
  import { getChatData } from './examples'
  import { writableAutoReset } from '../../utils/time'
  import { Telemetry } from '../../service/telemetry'
  import { ResourceManager, type ResourceObject } from '../../service/resources'
  import { type Horizon as HorizonClass, HorizonsManager } from '../../service/horizon'
  import { API } from '../../service/api'
  import BrowserTab, { type NewTabEvent } from './BrowserTab.svelte'
  import Horizon from '../Horizon/Horizon.svelte'
  import BrowserHomescreen from './BrowserHomescreen.svelte'

  import '../Horizon/index.scss'
  import type { Tab, TabChat, TabEmpty, TabHorizon, TabPage } from './types'
  import { DEFAULT_SEARCH_ENGINE, SEARCH_ENGINES } from '../Cards/Browser/searchEngines'
  import DrawerWrapper from '../Horizon/DrawerWrapper.svelte'
  import type { Drawer } from '@horizon/drawer'
  import Chat from './Chat.svelte'
  import { HorizonDatabase } from '../../service/storage'
  import type { Optional } from '../../types'
  import { useLocalStorageStore } from '../../utils/localstorage'
  import Image from '../Atoms/Image.svelte'
  import { tooltip } from '@svelte-plugins/tooltips'

  let addressInputElem: HTMLInputElement
  let drawer: Drawer
  let addressBarFocus = false

  let telemetryAPIKey = ''
  let telemetryActive = false
  if (import.meta.env.PROD) {
    telemetryAPIKey = import.meta.env.R_VITE_TELEMETRY_API_KEY
    telemetryActive = true
  }

  const telemetry = new Telemetry({
    apiKey: telemetryAPIKey,
    active: telemetryActive,
    trackHostnames: false
  })

  const api = new API()
  const resourceManager = new ResourceManager(telemetry)
  const horizonManager = new HorizonsManager(api, resourceManager, telemetry)
  const storage = new HorizonDatabase()

  const tabsDB = storage.tabs
  const horizons = horizonManager.horizons
  const historyEntriesManager = horizonManager.historyEntriesManager

  const masterHorizon = derived(horizons, (horizons) => horizons[0])

  const log = useLogScope('Browser')

  const tabs = writable<Tab[]>([])

  const addressValue = writable('')
  const activeTabId = useLocalStorageStore<string>('activeTabId', '')
  const loadingOrganize = writable(false)
  const visorSearchTerm = writable('')
  const sidebarTab = writable<'active' | 'archive'>('active')
  const browserTabs = writable<Record<string, BrowserTab>>({})
  const bookmarkingInProgress = writable(false)

  const bookmarkingSuccess = writableAutoReset(false, 1000)

  const activeTabs = derived([tabs], ([tabs]) => {
    return tabs
      .filter((tab) => !tab.archived)
      .sort((a, b) => new Date(b.createdAt).getTime() - new Date(a.createdAt).getTime())
  })

  const tabsInView = derived([tabs, sidebarTab], ([tabs, sidebarTab]) => {
    if (sidebarTab === 'active') {
      return tabs
        .filter((tab) => !tab.archived)
        .sort((a, b) => new Date(b.createdAt).getTime() - new Date(a.createdAt).getTime())
    } else {
      return tabs
        .filter((tab) => tab.archived)
        .sort((a, b) => new Date(b.updatedAt).getTime() - new Date(a.updatedAt).getTime())
    }
  })

  const activeTab = derived([tabs, activeTabId], ([tabs, activeTabId]) => {
    return tabs.find((tab) => tab.id === activeTabId)
  })

  const activeTabLocation = derived(activeTab, (activeTab) => {
    if (activeTab?.type === 'page') {
      const currentEntry = historyEntriesManager.getEntry(
        activeTab.historyStackIds[activeTab.currentHistoryIndex]
      )

      return currentEntry?.url ?? null
    }

    return null
  })

  const activeBrowserTab = derived([browserTabs, activeTabId], ([browserTabs, activeTabId]) => {
    return browserTabs[activeTabId]
  })

  $: canGoBack = $activeTab?.type === 'page' && $activeTab?.currentHistoryIndex > 0
  $: canGoForward =
    $activeTab?.type === 'page' &&
    $activeTab?.currentHistoryIndex < $activeTab.historyStackIds.length - 1

  $: if ($activeTab?.archived !== ($sidebarTab === 'archive')) {
    log.debug('Active tab is not in view, resetting')
    resetActiveTab()
  }

  activeTab.subscribe((tab) => {
    if (!tab) return

    if (tab?.type === 'horizon') {
      const horizon = $horizons.find((horizon) => horizon.id === tab.horizonId)
      if (horizon) {
        addressValue.set(horizon.data.name)
      } else {
        log.warn('Horizon not found', tab.horizonId)
      }
    } else if (tab?.type === 'page') {
      const currentEntry = historyEntriesManager.getEntry(
        tab.historyStackIds[tab.currentHistoryIndex]
      )
      addressValue.set(currentEntry?.url ?? tab.initialLocation)
    } else if (tab?.type === 'chat') {
      addressValue.set(tab.title)
    } else {
      addressValue.set('')
    }

    persistTabChanges(tab?.id, tab)
  })

  sidebarTab.subscribe((tab) => {
    log.debug('Sidebar tab', tab)

    const tabsInView = $tabs.filter((tab) =>
      $sidebarTab === 'active' ? !tab.archived : tab.archived
    )

    if (tabsInView.length === 0) {
      log.debug('No tabs in view')
      return
    }

    if (tab === 'archive' && !$activeTab?.archived) {
      activeTabId.set(tabsInView[0].id)
    } else if (tab === 'active' && $activeTab?.archived) {
      activeTabId.set(tabsInView[0].id)
    }
  })

  $: log.debug('Active Tab', $activeTab?.createdAt)
  $: log.debug(
    'Tabs',
    $tabs.find((tab) => tab.id === $activeTabId)
  )

  const resetActiveTab = () => {
    const tabsInView = $tabs.filter((tab) =>
      $sidebarTab === 'active' ? !tab.archived : tab.archived
    )
<<<<<<< HEAD
    if (tabsInView.length === 0) {
      log.debug('No tabs in view')
      activeTabId.set('')
      return
    }
    const newActiveTabId = tabsInView[0]?.id
=======
    const newActiveTabId = tabsInView[0]?.id
    if (!newActiveTabId) {
      log.error('No active tab found')
      return
    }
>>>>>>> f6cfafe4
    log.debug('Resetting active tab', newActiveTabId)
    activeTabId.set(newActiveTabId)
  }

  const createTab = async <T extends Tab>(
    tab: Optional<T, 'id' | 'createdAt' | 'updatedAt' | 'archived'>
  ) => {
    const newTab = await tabsDB.create({ archived: false, ...tab })
    log.debug('Created tab', newTab)
    tabs.update((tabs) => [...tabs, newTab])

    return newTab
  }

  const archiveTab = async (tabId: string) => {
    const tab = $tabs.find((tab) => tab.id === tabId)
    if (!tab) {
      log.error('Tab not found', tabId)
      return
    }

    updateTab(tabId, { archived: true })

    await tick()

    if ($activeTabId === tabId) {
      resetActiveTab()
    }
  }

  const unarchiveTab = async (tabId: string) => {
    const tab = $tabs.find((tab) => tab.id === tabId)
    if (!tab) {
      log.error('Tab not found', tabId)
      return
    }

    log.debug('Unarchiving tab', tabId)

    // Mark tab as unarchived and update the creation date to now to make it appear at the bottom
    updateTab(tabId, { archived: false })

    sidebarTab.set('active')

    await tick()

    setTimeout(() => {
      activeTabId.set(tabId)
    }, 50)
  }

  const deleteTab = async (tabId: string) => {
    const tab = $tabs.find((tab) => tab.id === tabId)
    if (!tab) {
      log.error('Tab not found', tabId)
      return
    }

    tabs.update((tabs) => tabs.filter((tab) => tab.id !== tabId))

    if ($activeTabId === tabId) {
      resetActiveTab()
    }

    await tabsDB.delete(tabId)
  }

  const persistTabChanges = async (tabId: string, updates: Partial<Tab>) => {
    await tabsDB.update(tabId, updates)
  }

  const updateTab = async (tabId: string, updates: Partial<Tab>) => {
    await persistTabChanges(tabId, updates)
    tabs.update((tabs) => {
      const updatedTabs = tabs.map((tab) => {
        if (tab.id === tabId) {
          return {
            ...tab,
            ...updates
          } as Tab
        }

        return tab
      })

      return updatedTabs
    })
  }

  const closeActiveTab = async () => {
    if (!$activeTab) {
      log.error('No active tab')
      return
    }

    if ($activeTab.archived) {
      await deleteTab($activeTab.id)
    } else {
      await archiveTab($activeTab.id)
    }

    // if ($activeTab.type === 'page') {
    //   const currentEntry = historyEntriesManager.getEntry(
    //     $activeTab.historyStackIds[$activeTab.currentHistoryIndex]
    //   )

    //   if (currentEntry) {
    //     archiveTab(currentEntry.id)
    //   }
    // }

    // await deleteTab($activeTab.id)
  }

  const updateActiveTab = (updates: Partial<Tab>) => {
    if (!$activeTab) {
      log.error('No active tab')
      return
    }

    updateTab($activeTab.id, updates)
  }

  const toggleOasis = () => {
    if (drawer.isShown()) {
      drawer.close()
    } else {
      drawer.open()
    }
  }

  const getNavigationURL = (value: string) => {
    const url = parseStringIntoBrowserLocation(value)
    if (!url) {
      log.debug('Invalid URL, using search engine')

      const queryParts = value.split(' ')

      let matchedPart = null
      const matchingSearchEngine = SEARCH_ENGINES.find((engine) =>
        queryParts.some((part) =>
          engine.shortcuts.some((s) => {
            if (part.length > 2) {
              const match = s.includes(part)
              if (match) {
                matchedPart = part
              }
              return match
            } else {
              const match = s === part
              if (match) {
                matchedPart = part
              }
            }
          })
        )
      )

      if (!matchingSearchEngine) {
        const defaultSearchEngine = SEARCH_ENGINES.find(
          (engine) => engine.key === DEFAULT_SEARCH_ENGINE
        )!

        log.debug('Using default search engine', defaultSearchEngine.key)
        const searchURL = defaultSearchEngine.getUrl(encodeURIComponent(value))
        return searchURL
      }

      log.debug('Using search engine', matchingSearchEngine.key)

      const query = matchedPart ? value.replace(matchedPart, '').trim() : value
      const searchURL = matchingSearchEngine?.getUrl(encodeURIComponent(query))
      return searchURL
    }

    return url
  }

  const handleBlur = () => {
    addressBarFocus = false

    if (!$addressValue) {
      return
    }

    if ($activeTab?.type === 'horizon') {
      const horizon = $horizons.find((horizon) => horizon.id === $activeTabId)
      if (horizon) {
        horizon.updateData({ name: $addressValue })

        updateTab(horizon.id, { title: $addressValue })
      }
    } else if ($activeTab?.type === 'page') {
      log.debug('Navigating to address', $addressValue)
      const url = getNavigationURL($addressValue)
      $activeBrowserTab.navigate(url)

      // if (url === $activeTabLocation) {
      //     $activeBrowserTab.reload()
      // } else {
      //     updateActiveTab({ initialLocation: url })
      // }
    } else if ($activeTab?.type === 'empty') {
      log.debug('Navigating to address', $addressValue)
      const url = getNavigationURL($addressValue)
      log.debug('Converting empty tab to page', url)
      updateActiveTab({
        type: 'page',
        initialLocation: url,
        historyStackIds: [],
        currentHistoryIndex: -1
      })
    } else if ($activeTab?.type === 'chat') {
      log.debug('Renaming chat tab', $addressValue)
      updateActiveTab({ title: $addressValue })
    }
  }

  const handleFocus = () => {
    addressBarFocus = true
    addressInputElem.select()
  }

  // fix the syntax error
  const handleKeyDown = (e: KeyboardEvent) => {
    log.debug('key down', e.key)
    if (e.key === 'Enter' && addressBarFocus) {
      handleBlur()
      addressInputElem.blur()
    } else if (isModKeyPressed(e) && e.shiftKey && e.key === 'c') {
      copyToClipboard($activeTabLocation ?? '')
    } else if (isModKeyPressed(e) && e.key === 't') {
      createNewEmptyTab()
    } else if (isModKeyAndKeyPressed(e, 'o')) {
      toggleOasis()
    } else if (isModKeyAndKeyPressed(e, 'w')) {
      closeActiveTab()
    } else if (isModKeyAndKeyPressed(e, 'd')) {
      handleBookmark()
    } else if (isModKeyAndKeyPressed(e, 'y')) {
      sidebarTab.set('archive')
    } else if (isModKeyAndKeyPressed(e, 'g')) {
      sidebarTab.set('active')
    } else if (isModKeyAndKeyPressed(e, 'n')) {
      handleNewHorizon()
    } else if (isModKeyAndKeyPressed(e, 'r')) {
      $activeBrowserTab?.reload()
    }
  }

  const handleNewHorizon = async () => {
    log.debug('Creating new horizon')

    const newHorizon = await horizonManager.createHorizon('New Horizon ' + $horizons.length + 1)
    log.debug('New Horizon', newHorizon)

    newHorizon.tint.set('#' + Math.floor(Math.random() * 16777215).toString(16) + '80')

    await horizonManager.switchHorizon(newHorizon.id)

    await tick()

    const newTab = await createTab<TabHorizon>({
      horizonId: newHorizon.id,
      title: newHorizon.data.name,
      icon: '',
      type: 'horizon'
    })

    activeTabId.set(newTab.id)
    addressValue.set(newHorizon.data.name)
  }

  const createNewEmptyTab = async () => {
    log.debug('Creating new tab')

    const newTab = await createTab<TabEmpty>({ title: 'New Tab', icon: '', type: 'empty' })
    activeTabId.set(newTab.id)

    addressInputElem.focus()
    addressValue.set('')
  }

  const createPageTab = async (url: string, active = true) => {
    log.debug('Creating new page tab')
    const newTab = await createTab<TabPage>({
      title: url,
      icon: '',
      type: 'page',
      initialLocation: url,
      historyStackIds: [],
      currentHistoryIndex: -1
    })

    if (active) {
      activeTabId.set(newTab.id)
    }
  }

  const createChatTab = async (query: string, active = true) => {
    log.debug('Creating new chat tab')
    const newTab = await createTab<TabChat>({ title: query, icon: '', type: 'chat', query: query })

    if (active) {
      activeTabId.set(newTab.id)
    }
  }

  const handleNewTab = (e: CustomEvent<NewTabEvent>) => {
    const { url, active } = e.detail

    if (url) {
      createPageTab(url, active)
    } else {
      createNewEmptyTab()
    }
  }

  const handleOrganize = async () => {
    try {
      loadingOrganize.set(true)
      log.debug('Organizing tabs', $tabs)

      const prompt = `You organize tabs given to you into as few sections as possible. Come up with simple and short but clear section names and move the tabs into the right sections. Try to not change existing sections unless necessary and avoid putting a single tab into its own section. The tabs are given to you are formatted as JSON array with each item having the tab title, url and optional section if it is part of it already. Respond with the sections as JSON keys and the tabs in each section as a list of tab IDs as the value. Only respond with JSON.`
      // @ts-ignore
      const response = await window.api.createAIChatCompletion(
        `Organize these tabs:\n${JSON.stringify(
          $tabs.map((tab) => ({
            id: tab.id,
            title: tab.title,
            url: tab.initialLocation,
            ...(tab.section !== '_all' && tab.section !== 'Unorganised'
              ? { section: tab.section }
              : {})
          })),
          null,
          2
        )}`,
        prompt
      )

      log.debug('Organize response', response)

      const json = JSON.parse(response)
      log.debug('Organize response JSON', json)

      tabs.update((tabs) => {
        const updatedTabs = tabs.map((tab) => {
          const section = Object.keys(json).find((section) => json[section].includes(tab.id))
          if (section) {
            return {
              ...tab,
              section
            }
          }
          return tab
        })

        return updatedTabs
      })
    } catch (err) {
      log.error('Error organizing tabs', err)
    } finally {
      loadingOrganize.set(false)
    }
  }

  const openUrlHandler = (url: string) => {
    log.debug('open url', url)

    createPageTab(url, true)
  }

  const handleTabNavigation = (e: CustomEvent<string>) => {
    log.debug('Navigating to', e.detail)
    updateActiveTab({
      type: 'page',
      initialLocation: e.detail,
      historyStackIds: [],
      currentHistoryIndex: -1
    })
  }

  async function handleBookmark() {
    try {
      if (!$activeTabLocation || $activeTab?.type !== 'page') return

      if ($activeTab.resourceBookmark) {
        log.debug('already bookmarked', $activeTab.resourceBookmark)
        drawer.openItem($activeTab.resourceBookmark)
        return
      }

      log.debug('bookmarking', $activeTabLocation)
      bookmarkingInProgress.set(true)

      const detectedResource = await $activeBrowserTab.detectResource()
      log.debug('extracted resource data', detectedResource)

      if (!detectedResource) {
        log.debug('no resource detected')
        return
      }

      const resource = await resourceManager.createResourceOther(
        new Blob([JSON.stringify(detectedResource.data)], { type: detectedResource.type }),
        { name: $activeTab?.title ?? '', sourceURI: $activeTabLocation, alt: '' }
      )

      log.debug('created resource', resource)

      if ($activeTab.type === 'page') updateActiveTab({ resourceBookmark: resource.id })

      // automatically resets after some time
      bookmarkingSuccess.set(true)
    } catch (e) {
      log.error('error creating resource', e)
    } finally {
      bookmarkingInProgress.set(false)
    }
  }

  function handleWebviewTabNavigation(e: CustomEvent<string>, tab: Tab) {
    log.debug('webview navigation', e.detail, tab)

    updateTab(tab.id, { resourceBookmark: null })
  }

  function handleCreateChat(e: CustomEvent<string>) {
    log.debug('create chat', e.detail)

    updateActiveTab({ type: 'chat', query: e.detail, title: e.detail, icon: '' })
  }

  onMount(async () => {
    const horizonId = await horizonManager.init()
    log.debug('initialized', horizonId)

    // @ts-expect-error
    window.api.registerMainNewWindowHandler((details: { url: string }) =>
      openUrlHandler(details.url)
    )
    // @ts-expect-error
    window.api.onOpenURL((url: string) => openUrlHandler(url))

    const tabsList = await tabsDB.all()
    tabs.set(tabsList)

    log.debug('Tabs loaded', tabsList)

    // TODO: for safety we wait a bit before we tell the app that we are ready, we need a better way to do this
    setTimeout(() => {
      // @ts-expect-error
      window.api.appIsReady()
    }, 2000)

    const activeTabs = tabsList.filter((tab) => !tab.archived)
    if (activeTabs.length === 0) {
      createNewEmptyTab()
    } else if (!$activeTabId) {
      activeTabId.set(activeTabs[activeTabs.length - 1].id)
    }

    // setTimeout(() => {
    //     async function runTabs() {
    //         for (const tab of $tabs) {
    //             activeTabId.set(tab.id)
    //             await wait(1000)
    //         }
    //     }

    //     runTabs()
    // }, 4000)
  })
</script>

<SplashScreen />

<svelte:window on:keydown={handleKeyDown} />

{#if $masterHorizon}
  <DrawerWrapper bind:drawer horizon={$masterHorizon} {resourceManager} />
{:else}
  <div>Should not happen error: Failed to load main Horizon</div>
{/if}

<div class="app-wrapper">
  <div class="sidebar">
    <!-- <h1>Horizon Browser</h1> -->

    <div class="tab-selector">
      <button
        on:click={() => ($sidebarTab = 'active')}
        class:active={$sidebarTab === 'active'}
        use:tooltip={{
          content: 'Active Tabs (⌘ + G)',
          action: 'hover',
          position: 'bottom',
          animation: 'fade',
          delay: 500
        }}
      >
        <Icon name="list" />
      </button>
      <button
        on:click={() => ($sidebarTab = 'archive')}
        class:active={$sidebarTab === 'archive'}
        use:tooltip={{
          content: 'Archived Tabs (⌘ + Y)',
          action: 'hover',
          position: 'bottom',
          animation: 'fade',
          delay: 500
        }}
      >
        <Icon name="archive" />
      </button>
    </div>

    {#if $activeBrowserTab}
      <div class="actions nav-buttons">
        <button
          class="nav-button"
          disabled={!canGoBack}
          on:click={$activeBrowserTab?.goBack}
          use:tooltip={{
            content: 'Go Back',
            action: 'hover',
<<<<<<< HEAD
            position: 'bottom',
=======
            position: 'top',
>>>>>>> f6cfafe4
            animation: 'fade',
            delay: 500
          }}
        >
          <Icon name="arrow.left" />
        </button>
        <button
          class="nav-button"
          disabled={!canGoForward}
          on:click={$activeBrowserTab?.goForward}
          use:tooltip={{
            content: 'Go Forward',
            action: 'hover',
<<<<<<< HEAD
            position: 'bottom',
=======
            position: 'top',
>>>>>>> f6cfafe4
            animation: 'fade',
            delay: 500
          }}
        >
          <Icon name="arrow.right" />
        </button>
        <button
          class="nav-button"
          on:click={$activeBrowserTab?.reload}
          use:tooltip={{
            content: 'Reload Page (⌘ + R)',
            action: 'hover',
<<<<<<< HEAD
            position: 'bottom',
=======
            position: 'top',
>>>>>>> f6cfafe4
            animation: 'fade',
            delay: 500
          }}
        >
          <Icon name="reload" />
        </button>
      </div>
    {/if}

<<<<<<< HEAD
    <div class="bar-wrapper">
      <div class="search">
        <input
          bind:this={addressInputElem}
          disabled={$activeTab?.type === 'empty'}
          bind:value={$addressValue}
          on:blur={handleBlur}
          on:focus={handleFocus}
          type="text"
          placeholder={$activeTab?.type === 'page'
            ? 'Search or Enter URL'
            : $activeTab?.type === 'chat'
              ? 'Chat Title'
              : 'Empty Tab'}
        />
      </div>

      {#if $activeTab?.type === 'page'}
        {#key $activeTab.resourceBookmark}
          <button
            on:click={handleBookmark}
            use:tooltip={{
              content: $activeTab?.resourceBookmark
                ? 'Open bookmark (⌘ + D)'
                : 'Bookmark this page (⌘ + D)',
              action: 'hover',
              position: 'right',
              animation: 'fade',
              delay: 500
            }}
          >
            {#if $bookmarkingInProgress}
              <Icon name="spinner" />
            {:else if $bookmarkingSuccess}
              <Icon name="check" />
            {:else if $activeTab?.resourceBookmark}
              <Icon name="bookmarkFilled" />
            {:else}
              <Icon name="bookmark" />
            {/if}
          </button>
        {/key}
      {/if}
    </div>

    <div class="actions">
      <!-- <button on:click|preventDefault={handleOrganize}>
                {#if $loadingOrganize}
                    <Icon name="spinner" />
                {:else}
                    <Icon name="sparkles" />
                {/if}
            </button> -->
      <button
        on:click|preventDefault={() => toggleOasis()}
        use:tooltip={{
          content: 'Oasis (⌘ + O)',
          action: 'hover',
          position: 'top',
          animation: 'fade',
          delay: 500
        }}
      >
        <Icon name="leave" />
      </button>
      <button
        on:click|preventDefault={handleNewHorizon}
        use:tooltip={{
          content: 'New Horizon (⌘ + N)',
          action: 'hover',
          position: 'top',
          animation: 'fade',
          delay: 500
        }}
      >
        <Icon name="layout-grid-add" />
      </button>
      <button
        on:click|preventDefault={() => createNewEmptyTab()}
        use:tooltip={{
          content: 'New Tab (⌘ + T)',
          action: 'hover',
          position: 'top',
          animation: 'fade',
          delay: 500
        }}
      >
        <Icon name="add" />
      </button>
    </div>

=======
>>>>>>> f6cfafe4
    <div class="tabs">
      <!-- {#each $tabs as tab, idx (tab.id)}
                svelte-ignore a11y-no-static-element-interactions a11y-click-events-have-key-events
                <div
                    class="tab"
                    class:selected={tab.id === $activeTabId}
                    on:click={() => ($activeTabId = tab.id)}
                >
                    <img src={tab.favicon} alt={tab.title} />
                    {tab.title}
                </div>
            {/each} -->

      {#each $tabsInView as tab (tab.id)}
        <!-- svelte-ignore a11y-no-static-element-interactions a11y-click-events-have-key-events -->
        <div
          class="tab"
          class:selected={tab.id === $activeTabId}
          on:click={() => ($activeTabId = tab.id)}
        >
          {#if tab.icon}
            <div class="icon-wrapper">
              <Image src={tab.icon} alt={tab.title} fallbackIcon="world" />
            </div>
          {:else if tab.type === 'chat'}
            <div class="icon-wrapper">
              <Icon name="sparkles" size="20px" />
            </div>
          {:else if tab.type === 'horizon'}
            <div class="icon-wrapper">
              <Icon name="grid" size="20px" />
            </div>
          {:else}
            <div class="icon-wrapper">
              <Icon name="world" size="20px" />
            </div>
          {/if}

          <div class="title">
            {tab.title}
          </div>

          {#if tab.archived}
            <button
              on:click|stopPropagation={() => unarchiveTab(tab.id)}
              class="close"
              use:tooltip={{
                content: 'Move back to active tabs',
                action: 'hover',
                position: 'left',
                animation: 'fade',
                delay: 500
              }}
            >
              <Icon name="arrowbackup" size="20px" />
            </button>
          {/if}

          <button
            on:click|stopPropagation={() => (tab.archived ? deleteTab(tab.id) : archiveTab(tab.id))}
            class="close"
            use:tooltip={{
              content: tab.archived ? 'Delete this tab (⌘ + W)' : 'Archive this tab (⌘ + W)',
              action: 'hover',
              position: 'left',
              animation: 'fade',
              delay: 500
            }}
          >
            {#if tab.archived}
              <Icon name="trash" size="20px" />
            {:else}
              <Icon name="close" size="20px" />
            {/if}
          </button>
        </div>
      {/each}
    </div>

<<<<<<< HEAD
    <div class="tab-selector">
      <button
        on:click={() => ($sidebarTab = 'active')}
        class:active={$sidebarTab === 'active'}
        use:tooltip={{
          content: 'Active Tabs (⌘ + G)',
=======
    <div class="actions">
      <!-- <button on:click|preventDefault={handleOrganize}>
                {#if $loadingOrganize}
                    <Icon name="spinner" />
                {:else}
                    <Icon name="sparkles" />
                {/if}
            </button> -->
      <button
        on:click|preventDefault={() => toggleOasis()}
        use:tooltip={{
          content: 'Oasis (⌘ + O)',
>>>>>>> f6cfafe4
          action: 'hover',
          position: 'top',
          animation: 'fade',
          delay: 500
        }}
      >
<<<<<<< HEAD
        <Icon name="list" />
      </button>
      <button
        on:click={() => ($sidebarTab = 'archive')}
        class:active={$sidebarTab === 'archive'}
        use:tooltip={{
          content: 'Archived Tabs (⌘ + Y)',
=======
        <Icon name="leave" />
      </button>
      <button
        on:click|preventDefault={handleNewHorizon}
        use:tooltip={{
          content: 'New Horizon (⌘ + N)',
>>>>>>> f6cfafe4
          action: 'hover',
          position: 'top',
          animation: 'fade',
          delay: 500
        }}
      >
<<<<<<< HEAD
        <Icon name="archive" />
      </button>
=======
        <Icon name="layout-grid-add" />
      </button>
      <button
        on:click|preventDefault={() => createNewEmptyTab()}
        use:tooltip={{
          content: 'New Tab (⌘ + T)',
          action: 'hover',
          position: 'top',
          animation: 'fade',
          delay: 500
        }}
      >
        <Icon name="add" />
      </button>
    </div>

    <div class="bar-wrapper">
      <div class="search">
        <input
          bind:this={addressInputElem}
          disabled={$activeTab?.type !== 'page' && $activeTab?.type !== 'chat'}
          bind:value={$addressValue}
          on:blur={handleBlur}
          on:focus={handleFocus}
          type="text"
          placeholder={$activeTab?.type === 'page'
            ? 'Search or Enter URL'
            : $activeTab?.type === 'chat'
              ? 'Chat Title'
              : 'Empty Tab'}
        />
      </div>

      {#if $activeTab?.type === 'page'}
        {#key $activeTab.resourceBookmark}
          <button
            on:click={handleBookmark}
            style="z-index: 100000;"
            use:tooltip={{
              content: $activeTab?.resourceBookmark
                ? 'Open bookmark (⌘ + D)'
                : 'Bookmark this page (⌘ + D)',
              action: 'hover',
              position: 'right',
              animation: 'fade',
              delay: 500
            }}
          >
            {#if $bookmarkingInProgress}
              <Icon name="spinner" />
            {:else if $bookmarkingSuccess}
              <Icon name="check" />
            {:else if $activeTab?.resourceBookmark}
              <Icon name="bookmarkFilled" />
            {:else}
              <Icon name="bookmark" />
            {/if}
          </button>
        {/key}
      {/if}
>>>>>>> f6cfafe4
    </div>

    <!-- <div class="page-actions">
            <button
              class="nav-button icon-button"
              on:click={handleBookmark}
            >
                {#if $bookmarkingInProgress}
                    <Icon name="spinner" size="15px" />
                {:else if $bookmarkingSuccess}
                    <Icon name="check" size="15px" />
                    <p>Saved to Oasis!</p>
                {:else}
                    <Icon name="bookmark" size="15px" />
                {/if}
            </button>
        </div> -->
  </div>

  <div class="browser-window-wrapper">
    {#each $activeTabs as tab (tab.id)}
      <div class="browser-window" style="--scaling: 1;" class:active={$activeTabId === tab.id}>
        {#if tab.type === 'page'}
          <BrowserTab
            bind:this={$browserTabs[tab.id]}
            bind:tab={$tabs[$tabs.findIndex((t) => t.id === tab.id)]}
            active={$activeTabId === tab.id}
            {historyEntriesManager}
            on:newTab={handleNewTab}
            on:navigation={(e) => handleWebviewTabNavigation(e, tab)}
          />
        {:else if tab.type === 'horizon'}
          {@const horizon = $horizons.find((horizon) => horizon.id === tab.horizonId)}
          {#if horizon}
            <Horizon
              {horizon}
              active={$activeTabId === tab.id}
              {visorSearchTerm}
              inOverview={false}
              {resourceManager}
            />
          {:else}
            <div>no horizon found</div>
          {/if}
        {:else if tab.type === 'chat'}
          <Chat
            {tab}
            {resourceManager}
            {drawer}
            db={storage}
            on:navigate={(e) => createPageTab(e.detail.url, e.detail.active)}
            on:updateTab={(e) => updateTab(tab.id, e.detail)}
          />
        {:else}
          <BrowserHomescreen
            {historyEntriesManager}
            on:navigate={handleTabNavigation}
            on:chat={handleCreateChat}
          />
        {/if}
      </div>
    {/each}

    {#if $activeTab && $activeTab?.archived}
      <div class="browser-window active" style="--scaling: 1;">
        {#if $activeTab?.type === 'page'}
          <BrowserTab
            bind:this={$browserTabs[$activeTabId]}
            tab={$activeTab}
            active
            {historyEntriesManager}
            on:newTab={handleNewTab}
            on:navigation={(e) => handleWebviewTabNavigation(e, $activeTab)}
          />
        {:else if $activeTab?.type === 'horizon'}
          {@const horizon = $horizons.find((horizon) => horizon.id === $activeTab?.horizonId)}
          {#if horizon}
            <Horizon {horizon} active {visorSearchTerm} inOverview={false} {resourceManager} />
          {:else}
            <div>no horizon found</div>
          {/if}
        {:else if $activeTab?.type === 'chat'}
          <Chat
            tab={$activeTab}
            {resourceManager}
            {drawer}
            db={storage}
            on:navigate={(e) => createPageTab(e.detail.url, e.detail.active)}
            on:updateTab={(e) => updateTab($activeTabId, e.detail)}
          />
        {:else}
          <BrowserHomescreen
            {historyEntriesManager}
            on:navigate={handleTabNavigation}
            on:chat={handleCreateChat}
          />
        {/if}
      </div>
    {/if}
<<<<<<< HEAD

    {#if !$activeTabs && !$activeTab}
      <div class="browser-window active" style="--scaling: 1;">
        <BrowserHomescreen
          {historyEntriesManager}
          on:navigate={handleTabNavigation}
          on:chat={handleCreateChat}
        />
      </div>
    {/if}
=======
>>>>>>> f6cfafe4
  </div>
</div>

<style lang="scss">
  .app-wrapper {
    display: flex;
    // flex-direction: row-reverse;
    width: 100%;
    height: 100%;
    overflow: hidden;
    background-color: #fcfcfc;
  }

  .sidebar {
    flex-shrink: 0;
    width: 320px;
    height: 100vh;
    padding: 0.5rem 0.75rem 0.75rem 0.75rem;
    overflow: hidden;
    display: flex;
    flex-direction: column;
  }

  .browser-window-wrapper {
    padding: 0.5rem;
    padding-left: 0;
    height: 100vh;
    width: 100%;
  }

  .browser-window {
    height: 100%;
    width: 100%;
    border-radius: 0.5rem;
    overflow: hidden;
    box-shadow: 0 0 10px rgba(0, 0, 0, 0.1);
    position: absolute;
    top: 0;
    opacity: 0;

    &.active {
      z-index: 1;
      position: relative;
      opacity: 100%;
    }
  }

  .bar-wrapper {
    display: flex;
    align-items: center;
    gap: 10px;
    margin-top: 0.75rem;

    button {
      appearance: none;
      border: none;
      margin: 0;
      display: flex;
      align-items: center;
      justify-content: center;
      gap: 5px;
      border-radius: 5px;
      cursor: pointer;

      background-color: #e4e4e4;
      padding: 10px;

      &:hover {
        background: rgb(220, 220, 220);
      }
    }
  }

  .search {
    flex: 1;
    width: 100%;
  }

  input {
    width: 100%;
    padding: 10px 100px 10px 10px;
    border: 1px solid transparent;
    border-radius: 5px;
    font-size: 1rem;
    background-color: #e4e4e4;
    color: #3f3f3f;

    &:hover {
      background: rgb(220, 220, 220);
    }

    &:focus {
      outline: none;
      border-color: #f73b95;
      color: #000;
      background-color: #ffffff;
    }
  }

  .tabs {
    flex: 1;
    overflow: auto;
<<<<<<< HEAD
    margin-top: 10px;
    padding-bottom: 5rem;
=======
    margin-top: 2rem;
    padding-bottom: 1rem;
    display: flex;
    flex-direction: column;
    justify-content: flex-start;
>>>>>>> f6cfafe4

    h2 {
      font-size: 1.1rem;
      font-weight: 500;
      margin-top: 15px;
      margin-bottom: 10px;
      color: #a9a9a9;
    }
  }

  .tab {
    display: flex;
    align-items: center;
    padding: 10px;
    border-radius: 5px;
    cursor: pointer;
    gap: 10px;
    position: relative;

    .icon-wrapper {
      width: 20px;
      height: 20px;
      display: block;
    }

    .title {
      flex: 1;
      white-space: nowrap;
      overflow: hidden;
      text-overflow: ellipsis;
      font-size: 1.1rem;
    }

    .close {
      display: none;
      align-items: center;
      justify-content: center;
      appearance: none;
      border: none;
      padding: 0;
      margin: 0;
      height: min-content;
      background: none;
      color: #a9a9a9;
      cursor: pointer;
    }

    &:hover .close {
      display: flex;
    }

    &.selected {
      background-color: #ffd6ed;
    }
  }

  .actions {
    margin-top: 10px;
    display: flex;
    align-items: center;
    gap: 5px;
    width: 100%;

    button {
      appearance: none;
      border: none;
      margin: 0;
      display: flex;
      align-items: center;
      justify-content: center;
      gap: 5px;
      border-radius: 5px;
      cursor: pointer;

      &:not(.nav-button) {
        flex: 1;
        background-color: #e4e4e4;
        padding: 10px;
      }

      &.nav-button {
        padding: 5px;
        background: none;
        color: #5e5e5e;

        &:disabled {
          color: #a9a9a9;
        }
      }

      &:hover {
        background: rgb(220, 220, 220);
      }
    }
  }

  .nav-buttons {
    position: absolute;
    z-index: 10000;
    bottom: 16px;
    left: 162px;
  }

  .page-actions {
    display: flex;
    align-items: center;
    gap: 0.5rem;
    padding: 10px;
    background-color: #e4e4e4;
    border-radius: 5px;
  }

  .icon-button {
    cursor: pointer;
    display: flex;
    align-items: center;
    gap: 0.25rem;
    appearance: none;
    background: none;
    outline: none;
    border: none;
  }

  .tab-selector {
    width: calc(100% + 10px);
    display: flex;
    align-items: center;
    margin-bottom: -22px;
    margin-left: -10px;
    padding-left: 16rem;

    button {
      flex: 1;
      appearance: none;
      border: none;
      background: none;
      margin: 0;
      display: flex;
      align-items: center;
      justify-content: center;
      gap: 5px;
      cursor: pointer;
      font-size: 1rem;
      color: #777777;
      padding: 10px;

      &.active {
        color: #000;
        font-weight: 500;
      }

      &:hover {
        color: #000;
      }
    }
  }
</style><|MERGE_RESOLUTION|>--- conflicted
+++ resolved
@@ -175,20 +175,12 @@
     const tabsInView = $tabs.filter((tab) =>
       $sidebarTab === 'active' ? !tab.archived : tab.archived
     )
-<<<<<<< HEAD
     if (tabsInView.length === 0) {
       log.debug('No tabs in view')
       activeTabId.set('')
       return
     }
     const newActiveTabId = tabsInView[0]?.id
-=======
-    const newActiveTabId = tabsInView[0]?.id
-    if (!newActiveTabId) {
-      log.error('No active tab found')
-      return
-    }
->>>>>>> f6cfafe4
     log.debug('Resetting active tab', newActiveTabId)
     activeTabId.set(newActiveTabId)
   }
@@ -717,11 +709,7 @@
           use:tooltip={{
             content: 'Go Back',
             action: 'hover',
-<<<<<<< HEAD
-            position: 'bottom',
-=======
             position: 'top',
->>>>>>> f6cfafe4
             animation: 'fade',
             delay: 500
           }}
@@ -735,11 +723,7 @@
           use:tooltip={{
             content: 'Go Forward',
             action: 'hover',
-<<<<<<< HEAD
-            position: 'bottom',
-=======
             position: 'top',
->>>>>>> f6cfafe4
             animation: 'fade',
             delay: 500
           }}
@@ -752,11 +736,7 @@
           use:tooltip={{
             content: 'Reload Page (⌘ + R)',
             action: 'hover',
-<<<<<<< HEAD
-            position: 'bottom',
-=======
             position: 'top',
->>>>>>> f6cfafe4
             animation: 'fade',
             delay: 500
           }}
@@ -766,50 +746,83 @@
       </div>
     {/if}
 
-<<<<<<< HEAD
-    <div class="bar-wrapper">
-      <div class="search">
-        <input
-          bind:this={addressInputElem}
-          disabled={$activeTab?.type === 'empty'}
-          bind:value={$addressValue}
-          on:blur={handleBlur}
-          on:focus={handleFocus}
-          type="text"
-          placeholder={$activeTab?.type === 'page'
-            ? 'Search or Enter URL'
-            : $activeTab?.type === 'chat'
-              ? 'Chat Title'
-              : 'Empty Tab'}
-        />
-      </div>
-
-      {#if $activeTab?.type === 'page'}
-        {#key $activeTab.resourceBookmark}
+    <div class="tabs">
+      <!-- {#each $tabs as tab, idx (tab.id)}
+                svelte-ignore a11y-no-static-element-interactions a11y-click-events-have-key-events
+                <div
+                    class="tab"
+                    class:selected={tab.id === $activeTabId}
+                    on:click={() => ($activeTabId = tab.id)}
+                >
+                    <img src={tab.favicon} alt={tab.title} />
+                    {tab.title}
+                </div>
+            {/each} -->
+
+      {#each $tabsInView as tab (tab.id)}
+        <!-- svelte-ignore a11y-no-static-element-interactions a11y-click-events-have-key-events -->
+        <div
+          class="tab"
+          class:selected={tab.id === $activeTabId}
+          on:click={() => ($activeTabId = tab.id)}
+        >
+          {#if tab.icon}
+            <div class="icon-wrapper">
+              <Image src={tab.icon} alt={tab.title} fallbackIcon="world" />
+            </div>
+          {:else if tab.type === 'chat'}
+            <div class="icon-wrapper">
+              <Icon name="sparkles" size="20px" />
+            </div>
+          {:else if tab.type === 'horizon'}
+            <div class="icon-wrapper">
+              <Icon name="grid" size="20px" />
+            </div>
+          {:else}
+            <div class="icon-wrapper">
+              <Icon name="world" size="20px" />
+            </div>
+          {/if}
+
+          <div class="title">
+            {tab.title}
+          </div>
+
+          {#if tab.archived}
+            <button
+              on:click|stopPropagation={() => unarchiveTab(tab.id)}
+              class="close"
+              use:tooltip={{
+                content: 'Move back to active tabs',
+                action: 'hover',
+                position: 'left',
+                animation: 'fade',
+                delay: 500
+              }}
+            >
+              <Icon name="arrowbackup" size="20px" />
+            </button>
+          {/if}
+
           <button
-            on:click={handleBookmark}
+            on:click|stopPropagation={() => (tab.archived ? deleteTab(tab.id) : archiveTab(tab.id))}
+            class="close"
             use:tooltip={{
-              content: $activeTab?.resourceBookmark
-                ? 'Open bookmark (⌘ + D)'
-                : 'Bookmark this page (⌘ + D)',
+              content: tab.archived ? 'Delete this tab (⌘ + W)' : 'Archive this tab (⌘ + W)',
               action: 'hover',
-              position: 'right',
+              position: 'left',
               animation: 'fade',
               delay: 500
             }}
           >
-            {#if $bookmarkingInProgress}
-              <Icon name="spinner" />
-            {:else if $bookmarkingSuccess}
-              <Icon name="check" />
-            {:else if $activeTab?.resourceBookmark}
-              <Icon name="bookmarkFilled" />
+            {#if tab.archived}
+              <Icon name="trash" size="20px" />
             {:else}
-              <Icon name="bookmark" />
+              <Icon name="close" size="20px" />
             {/if}
           </button>
-        {/key}
-      {/if}
+        </div>
+      {/each}
     </div>
 
     <div class="actions">
@@ -858,161 +871,11 @@
       </button>
     </div>
 
-=======
->>>>>>> f6cfafe4
-    <div class="tabs">
-      <!-- {#each $tabs as tab, idx (tab.id)}
-                svelte-ignore a11y-no-static-element-interactions a11y-click-events-have-key-events
-                <div
-                    class="tab"
-                    class:selected={tab.id === $activeTabId}
-                    on:click={() => ($activeTabId = tab.id)}
-                >
-                    <img src={tab.favicon} alt={tab.title} />
-                    {tab.title}
-                </div>
-            {/each} -->
-
-      {#each $tabsInView as tab (tab.id)}
-        <!-- svelte-ignore a11y-no-static-element-interactions a11y-click-events-have-key-events -->
-        <div
-          class="tab"
-          class:selected={tab.id === $activeTabId}
-          on:click={() => ($activeTabId = tab.id)}
-        >
-          {#if tab.icon}
-            <div class="icon-wrapper">
-              <Image src={tab.icon} alt={tab.title} fallbackIcon="world" />
-            </div>
-          {:else if tab.type === 'chat'}
-            <div class="icon-wrapper">
-              <Icon name="sparkles" size="20px" />
-            </div>
-          {:else if tab.type === 'horizon'}
-            <div class="icon-wrapper">
-              <Icon name="grid" size="20px" />
-            </div>
-          {:else}
-            <div class="icon-wrapper">
-              <Icon name="world" size="20px" />
-            </div>
-          {/if}
-
-          <div class="title">
-            {tab.title}
-          </div>
-
-          {#if tab.archived}
-            <button
-              on:click|stopPropagation={() => unarchiveTab(tab.id)}
-              class="close"
-              use:tooltip={{
-                content: 'Move back to active tabs',
-                action: 'hover',
-                position: 'left',
-                animation: 'fade',
-                delay: 500
-              }}
-            >
-              <Icon name="arrowbackup" size="20px" />
-            </button>
-          {/if}
-
-          <button
-            on:click|stopPropagation={() => (tab.archived ? deleteTab(tab.id) : archiveTab(tab.id))}
-            class="close"
-            use:tooltip={{
-              content: tab.archived ? 'Delete this tab (⌘ + W)' : 'Archive this tab (⌘ + W)',
-              action: 'hover',
-              position: 'left',
-              animation: 'fade',
-              delay: 500
-            }}
-          >
-            {#if tab.archived}
-              <Icon name="trash" size="20px" />
-            {:else}
-              <Icon name="close" size="20px" />
-            {/if}
-          </button>
-        </div>
-      {/each}
-    </div>
-
-<<<<<<< HEAD
-    <div class="tab-selector">
-      <button
-        on:click={() => ($sidebarTab = 'active')}
-        class:active={$sidebarTab === 'active'}
-        use:tooltip={{
-          content: 'Active Tabs (⌘ + G)',
-=======
-    <div class="actions">
-      <!-- <button on:click|preventDefault={handleOrganize}>
-                {#if $loadingOrganize}
-                    <Icon name="spinner" />
-                {:else}
-                    <Icon name="sparkles" />
-                {/if}
-            </button> -->
-      <button
-        on:click|preventDefault={() => toggleOasis()}
-        use:tooltip={{
-          content: 'Oasis (⌘ + O)',
->>>>>>> f6cfafe4
-          action: 'hover',
-          position: 'top',
-          animation: 'fade',
-          delay: 500
-        }}
-      >
-<<<<<<< HEAD
-        <Icon name="list" />
-      </button>
-      <button
-        on:click={() => ($sidebarTab = 'archive')}
-        class:active={$sidebarTab === 'archive'}
-        use:tooltip={{
-          content: 'Archived Tabs (⌘ + Y)',
-=======
-        <Icon name="leave" />
-      </button>
-      <button
-        on:click|preventDefault={handleNewHorizon}
-        use:tooltip={{
-          content: 'New Horizon (⌘ + N)',
->>>>>>> f6cfafe4
-          action: 'hover',
-          position: 'top',
-          animation: 'fade',
-          delay: 500
-        }}
-      >
-<<<<<<< HEAD
-        <Icon name="archive" />
-      </button>
-=======
-        <Icon name="layout-grid-add" />
-      </button>
-      <button
-        on:click|preventDefault={() => createNewEmptyTab()}
-        use:tooltip={{
-          content: 'New Tab (⌘ + T)',
-          action: 'hover',
-          position: 'top',
-          animation: 'fade',
-          delay: 500
-        }}
-      >
-        <Icon name="add" />
-      </button>
-    </div>
-
     <div class="bar-wrapper">
       <div class="search">
         <input
           bind:this={addressInputElem}
-          disabled={$activeTab?.type !== 'page' && $activeTab?.type !== 'chat'}
+          disabled={$activeTab?.type === 'empty'}
           bind:value={$addressValue}
           on:blur={handleBlur}
           on:focus={handleFocus}
@@ -1029,7 +892,6 @@
         {#key $activeTab.resourceBookmark}
           <button
             on:click={handleBookmark}
-            style="z-index: 100000;"
             use:tooltip={{
               content: $activeTab?.resourceBookmark
                 ? 'Open bookmark (⌘ + D)'
@@ -1052,7 +914,6 @@
           </button>
         {/key}
       {/if}
->>>>>>> f6cfafe4
     </div>
 
     <!-- <div class="page-actions">
@@ -1152,7 +1013,6 @@
         {/if}
       </div>
     {/if}
-<<<<<<< HEAD
 
     {#if !$activeTabs && !$activeTab}
       <div class="browser-window active" style="--scaling: 1;">
@@ -1163,8 +1023,6 @@
         />
       </div>
     {/if}
-=======
->>>>>>> f6cfafe4
   </div>
 </div>
 
@@ -1267,16 +1125,11 @@
   .tabs {
     flex: 1;
     overflow: auto;
-<<<<<<< HEAD
-    margin-top: 10px;
-    padding-bottom: 5rem;
-=======
     margin-top: 2rem;
     padding-bottom: 1rem;
     display: flex;
     flex-direction: column;
     justify-content: flex-start;
->>>>>>> f6cfafe4
 
     h2 {
       font-size: 1.1rem;
