<svelte:options immutable={true} />

<script lang="ts">
  import { afterUpdate, onMount, setContext, tick } from 'svelte'
  import { slide } from 'svelte/transition'
  import { tooltip } from '@svelte-plugins/tooltips'
  import { popover } from '../Atoms/Popover/popover'
  import SplashScreen from '../SplashScreen.svelte'
  import { writable, derived, get } from 'svelte/store'
  import { type WebviewWrapperEvents } from './WebviewWrapper.svelte'
  import { useLogScope } from '../../utils/log'
  import { Icon } from '@horizon/icons'
  import { generateID } from '../../utils/id'
  import { parseStringIntoBrowserLocation } from '../../utils/url'
  import {
    isModKeyAndKeyPressed,
    isModKeyAndKeysPressed,
    isModKeyAndShiftKeyAndKeyPressed,
    isModKeyPressed
  } from '../../utils/keyboard'
  import { wait, writableAutoReset } from '../../utils/time'
  import { createTelemetry, Telemetry } from '../../service/telemetry'
  import { useDebounce } from '@horizon/core/src/lib/utils/debounce'
  import {
    MEDIA_TYPES,
    createResourcesFromMediaItems,
    processDrop
  } from '../../service/mediaImporter'
  import SidebarPane from './SidebarPane.svelte'

  import { PaneGroup, Pane, PaneResizer, type PaneAPI } from 'paneforge'
  import { Resource, ResourceTag, createResourceManager } from '../../service/resources'

  import { type Space, type SpaceSource } from '../../types'

  import { HorizonsManager } from '../../service/horizon'
  import { API } from '../../service/api'
  import BrowserTab, { type BrowserTabNewTabEvent } from './BrowserTab.svelte'
  import Horizon from '../Horizon/Horizon.svelte'
  import BrowserHomescreen from './BrowserHomescreen.svelte'
  import SpacesView from '../Oasis/SpacesView.svelte'
  import TabItem from './Tab.svelte'
  import TabSearch from './TabSearch.svelte'
  import { type ShortcutMenuEvents } from '../Shortcut/ShortcutMenu.svelte'
  import ShortcutSaveItem from '../Shortcut/ShortcutSaveItem.svelte'
  import '../../../app.css'
  import { createDemoItems } from './demoitems'

  import '../Horizon/index.scss'
  import type {
    AIChatMessageParsed,
    PageMagic,
    Tab,
    TabChat,
    TabEmpty,
    TabHorizon,
    TabImporter,
    TabPage,
    TabSpace,
    TabOasisDiscovery,
    AIChatMessageRole,
    DroppedTab,
    TabHistory,
    CreateTabOptions,
    RightSidebarTab
  } from './types'
  import { DEFAULT_SEARCH_ENGINE, SEARCH_ENGINES } from '../Cards/Browser/searchEngines'
  import type { Drawer } from '@horizon/drawer'
  import Chat from './Chat.svelte'
  import { HorizonDatabase } from '../../service/storage'
  import type {
    Download,
    DownloadDoneMessage,
    DownloadRequestMessage,
    DownloadUpdatedMessage,
    Optional
  } from '../../types'
  import { useLocalStorageStore } from '../../utils/localstorage'
  import { WebParser } from '@horizon/web-parser'
  import Importer from './Importer.svelte'
  import OasisDiscovery from './OasisDiscovery.svelte'
  import { parseChatResponseSources } from '../../service/ai'
  import MagicSidebar from './MagicSidebar.svelte'
  import AppSidebar from './AppSidebar.svelte'
  import {
    ActivateTabEventTrigger,
    AddResourceToSpaceEventTrigger,
    CreateAnnotationEventTrigger,
    CreateSpaceEventFrom,
    CreateTabEventTrigger,
    DeleteTabEventTrigger,
    MoveTabEventAction,
    OpenResourceEventFrom,
    OpenSpaceEventTrigger,
    PageChatUpdateContextEventAction,
    ResourceTagsBuiltInKeys,
    ResourceTypes,
    SaveToOasisEventTrigger,
    WebViewEventReceiveNames,
    type AnnotationCommentData,
    type ResourceDataAnnotation,
    type UserConfig,
    type UserSettings,
    type WebViewEventAnnotation
  } from '@horizon/types'
  import { scrollToTextCode } from './inline'
  import { SFFS } from '../../service/sffs'
  import OasisResourceModalWrapper from '../Oasis/OasisResourceModalWrapper.svelte'
  import { provideOasis } from '../../service/oasis'
  import OasisSpace from '../Oasis/OasisSpace.svelte'

  import AnnotationsSidebar from './AnnotationsSidebar.svelte'
  import ToastsProvider from '../Toast/ToastsProvider.svelte'
  import { provideToasts, type Toast, type ToastItem } from '../../service/toast'
  import {
    PromptIDs,
    getPrompt,
    getPrompts,
    resetPrompt,
    updatePrompt
  } from '../../service/prompts'
  import { LinkPreview, Tabs, Tooltip } from 'bits-ui'
  import BrowserHistory from './BrowserHistory.svelte'
  import NewTabButton from './NewTabButton.svelte'
  import { flyAndScale } from '../../utils'
  import {
    HTMLDragZone,
    HTMLAxisDragZone,
    type DragOperation,
    type DragculaDragEvent
  } from '@horizon/dragcula'
  import NewTabOverlay from './NewTabOverlay.svelte'
  import CustomPopover from './CustomPopover.svelte'
  import { truncate } from '../../utils/text'
  import { provideConfig } from '../../service/config'
  //import '@horizon/dragcula/dist/styles.scss'

  let activeTabComponent: TabItem | null = null
  let drawer: Drawer
  let observer: IntersectionObserver
  let addressBarFocus = false
  let showLeftSidebar = true
  let showRightSidebar = false
  let rightPane: PaneAPI | undefined = undefined
  let sidebarComponent: SidebarPane | null = null
  let annotationsSidebar: AnnotationsSidebar
  let isFirstButtonVisible = true
  let newTabButton: Element
  let containerRef: Element

  let telemetryAPIKey = ''
  let telemetryActive = false
  if (import.meta.env.PROD || import.meta.env.R_VITE_TELEMETRY_ENABLED) {
    telemetryAPIKey = import.meta.env.R_VITE_TELEMETRY_API_KEY
    telemetryActive = true
  }

  const telemetry = createTelemetry({
    apiKey: telemetryAPIKey,
    active: telemetryActive,
    trackHostnames: false
  })

  const api = new API()
  const resourceManager = createResourceManager(telemetry)
  const horizonManager = new HorizonsManager(api, resourceManager, telemetry)
  const storage = new HorizonDatabase()
  const sffs = new SFFS()
  const oasis = provideOasis(resourceManager)
  const toasts = provideToasts()
  const config = provideConfig()

  const userConfigSettings = config.settings
  const tabsDB = storage.tabs
  const horizons = horizonManager.horizons
  const historyEntriesManager = horizonManager.historyEntriesManager
  const spaces = oasis.spaces
  const selectedSpace = oasis.selectedSpace

  const masterHorizon = derived(horizons, (horizons) => horizons[0])

  const log = useLogScope('Browser')

  const showNewTabOverlay = writable(false)
  const tabs = writable<Tab[]>([])
  const addressValue = writable('')
  const activeTabId = useLocalStorageStore<string>('activeTabId', '')
  const activeChatId = useLocalStorageStore<string>('activeChatId', '')
  const loadingOrganize = writable(false)
  const visorSearchTerm = writable('')
  const sidebarTab = writable<'active' | 'archive' | 'oasis'>('active')
  const browserTabs = writable<Record<string, BrowserTab>>({})
  const bookmarkingInProgress = writable(false)
  const magicInputValue = writable('')
  const activeTabMagic = writable<PageMagic>({
    running: false,
    showSidebar: false,
    responses: [],
    initializing: false
  })
  const activeAppSidebarContext = writable<string>('') // TODO: support multiple contexts in the future
  const bookmarkingSuccess = writableAutoReset(false, 1000)
  const showURLBar = writable(false)
  const showResourceDetails = writable(false)
  const resourceDetailsModalSelected = writable<string | null>(null)
  const showAnnotationsSidebar = writable(false)
  const activeTabsHistory = writable<string[]>([])
  const isCreatingLiveSpace = writable(false)
  const activeAppId = writable<string>('')
  const showAppSidebar = writable(false)
  const activatedTabs = writable<string[]>([]) // for lazy loading
  const rightSidebarTab = writable<RightSidebarTab>('chat')
  const showSplashScreen = writable(false)
  const cachedMagicTabs = new Set<string>()
  const downloadResourceMap = new Map<string, Download>()
  const downloadToastsMap = new Map<string, ToastItem>()

  $: log.debug('right sidebar tab', $rightSidebarTab)

  // Set global context
  setContext('selectedFolder', 'all')

  const activeTabs = derived([tabs], ([tabs]) => {
    return tabs
      .filter((tab) => !tab.archived)
      .sort((a, b) => new Date(b.createdAt).getTime() - new Date(a.createdAt).getTime())
  })

  const pinnedTabs = derived([activeTabs], ([tabs]) => {
    return tabs.filter((tab) => tab.pinned).sort((a, b) => a.index - b.index)
  })

  const unpinnedTabs = derived([activeTabs], ([tabs]) => {
    return tabs.filter((tab) => !tab.pinned && !tab.magic).sort((a, b) => a.index - b.index)
  })

  const magicTabs = derived([activeTabs], ([tabs]) => {
    return tabs.filter((tab) => tab.magic).sort((a, b) => a.index - b.index) as (
      | TabPage
      | TabSpace
    )[]
  })

  const activeTab = derived([tabs, activeTabId], ([tabs, activeTabId]) => {
    return tabs.find((tab) => tab.id === activeTabId)
  })

  const activeTabLocation = derived(activeTab, (activeTab) => {
    if (activeTab?.type === 'page') {
      if (activeTab.currentLocation) {
        return activeTab.currentLocation
      }

      const currentEntry = historyEntriesManager.getEntry(
        activeTab.historyStackIds[activeTab.currentHistoryIndex]
      )

      return currentEntry?.url ?? null
    }

    return null
  })

  const activeBrowserTab = derived([browserTabs, activeTabId], ([browserTabs, activeTabId]) => {
    return browserTabs[activeTabId]
  })

  const sidebarTools = derived(
    [activeTabMagic, activeTab, showAppSidebar],
    ([$activeTabMagic, $activeTab, $showAppSidebar]) => [
      {
        id: 'chat',
        name: 'Chat',
        type: 'tool',
        icon: $activeTabMagic ? ($activeTabMagic.running ? 'spinner' : 'message') : 'message',
        disabled: !$activeTabMagic,
        showCondition: $activeTab && $activeTabMagic,
        fallbackContent: {
          icon: 'info',
          message: 'Magic chat not available'
        }
      },
      {
        id: 'annotations',
        name: 'Annotate',
        type: 'tool',
        icon: 'marker',
        disabled: $activeTab?.type !== 'page',
        showCondition: $activeTab && $activeTab.type === 'page',
        fallbackContent: {
          icon: 'info',
          message: 'No page info available.'
        }
      },
      {
        id: 'go-wild',
        name: 'Go Wild',
        type: 'tool',
        icon: 'sparkles',
        disabled: $activeTab?.type !== 'page',
        showCondition: $activeTab && $activeTab.type === 'page' && $showAppSidebar,
        fallbackContent: {
          icon: 'info',
          message: 'Go wild not available.'
        }
      }
    ]
  )

  $: {
    handleRightSidebarTabsChange($rightSidebarTab)
  }

  $: canGoBack =
    $showNewTabOverlay === false &&
    $activeTab?.type === 'page' &&
    $activeTab?.currentHistoryIndex > 0
  $: canGoForward =
    $showNewTabOverlay === false &&
    $activeTab?.type === 'page' &&
    $activeTab?.currentHistoryIndex < $activeTab.historyStackIds.length - 1
  $: canReload = $showNewTabOverlay === false && $activeTab?.type === 'page'

  $: if ($activeTab?.archived !== ($sidebarTab === 'archive')) {
    log.debug('Active tab is not in view, resetting')
    makePreviousTabActive()
  }

  activeTab.subscribe((tab) => {
    if (!tab) return

    if (tab?.type === 'horizon') {
      const horizon = $horizons.find((horizon) => horizon.id === tab.horizonId)
      if (horizon) {
        addressValue.set(horizon.data.name)
      } else {
        log.warn('Horizon not found', tab.horizonId)
      }
    } else if (tab?.type === 'page') {
      if (tab.currentLocation) {
        addressValue.set(tab.currentLocation)
      } else {
        const currentEntry = historyEntriesManager.getEntry(
          tab.historyStackIds[tab.currentHistoryIndex]
        )
        addressValue.set(currentEntry?.url ?? tab.initialLocation)
      }
    } else if (tab?.type === 'chat') {
      addressValue.set(tab.title)
    } else {
      addressValue.set('')
    }

    persistTabChanges(tab?.id, tab)
  })

  sidebarTab.subscribe((tab) => {
    const tabsInView = $tabs.filter((tab) =>
      $sidebarTab === 'active' ? !tab.archived : tab.archived
    )

    if (tabsInView.length === 0) {
      log.debug('No tabs in view')
      return
    }

    if (tab === 'archive' && !$activeTab?.archived) {
      makeTabActive(tabsInView[0].id)
    } else if (tab === 'active' && $activeTab?.archived) {
      makeTabActive(tabsInView[0].id)
    }
  })

  $: if ($activeBrowserTab) $activeBrowserTab.focus()

  const openResourceDetailsModal = (resourceId: string, from?: OpenResourceEventFrom) => {
    resourceDetailsModalSelected.set(resourceId)
    showResourceDetails.set(true)

    resourceManager.getResource(resourceId, { includeAnnotations: false }).then((resource) => {
      if (resource) {
        resourceManager.telemetry.trackOpenResource(resource.type, from)
      }
    })
  }

  const closeResourceDetailsModal = () => {
    showResourceDetails.set(false)
    resourceDetailsModalSelected.set(null)
  }

  const getSpace = (id: string) => {
    return $spaces.find((space) => space.id === id)
  }

  const makeTabActive = (tabId: string, trigger?: ActivateTabEventTrigger) => {
    log.debug('Making tab active', tabId)
    const tab = $tabs.find((tab) => tab.id === tabId)
    if (!tab) {
      log.error('Tab not found', tabId)
      return
    }
    showNewTabOverlay.set(false)

    const browserTab = $browserTabs[tabId]

    const activeElement = document.activeElement
    if (activeElement && typeof (activeElement as any).blur === 'function') {
      ;(activeElement as any).blur()
    }

    if (browserTab) {
      if (typeof browserTab.focus === 'function') {
        browserTab.focus()
      }
    }

    activatedTabs.update((tabs) => {
      if (tabs.includes(tabId)) {
        return tabs
      }

      return [...tabs, tabId]
    })

    activeTabId.set(tabId)
    addToActiveTabsHistory(tabId)
    if ($showAppSidebar) {
      setAppSidebarState(true)
    } else {
      setAppSidebarState(false)
    }

    if (trigger) {
      telemetry.trackActivateTab(trigger, tab.type)
    }
  }

  const makePreviousTabActive = (currentIndex?: number) => {
    if ($activeTabs.length === 0) {
      log.debug('No tabs in view')
      return
    }

    const previousTab = $activeTabsHistory[$activeTabsHistory.length - 1]
    const nextTabIndex = currentIndex
      ? currentIndex + 1
      : $activeTabs.findIndex((tab) => tab.id === $activeTabId)

    log.debug('xx Previous tab', previousTab, 'Next tab index', nextTabIndex, $activeTabsHistory)

    if (previousTab) {
      makeTabActive(previousTab)
    } else if (nextTabIndex >= $activeTabs.length && $activeTabs[0]) {
      makeTabActive($activeTabs[0].id)
    } else if ($activeTabs[nextTabIndex]) {
      makeTabActive($activeTabs[nextTabIndex].id)
    } else {
      // go to last tab
      if ($unpinnedTabs.length > 0) {
        makeTabActive($unpinnedTabs[$unpinnedTabs.length - 1].id)
      }
    }
  }

  const createTab = async <T extends Tab>(
    tab: Optional<T, 'id' | 'createdAt' | 'updatedAt' | 'archived' | 'pinned' | 'index' | 'magic'>,
    opts?: CreateTabOptions
  ) => {
    console.log('CREATE TAB WITH', opts)
    const defaultOpts = {
      placeAtEnd: true,
      active: false
    }

    const { placeAtEnd, active } = Object.assign(defaultOpts, opts)

    const activeTabIndex =
      $unpinnedTabs.find((tab) => tab.id === $activeTabId)?.index ?? $unpinnedTabs.length - 1
    const nextTabIndex = $unpinnedTabs[activeTabIndex + 1]?.index ?? -1

    // generate index in between active and next tab so that the new tab is placed in between
    const TAB_INDEX_OFFSET = 0.1
    const nextIndex =
      nextTabIndex > 0 ? nextTabIndex - TAB_INDEX_OFFSET : activeTabIndex + TAB_INDEX_OFFSET

    const newIndex = placeAtEnd ? Date.now() : nextIndex

    log.debug('Creating tab', tab, 'at index', newIndex, $unpinnedTabs)

    const newTab = await tabsDB.create({
      archived: false,
      pinned: false,
      magic: false,
      index: newIndex,
      ...tab
    })

    log.debug('Created tab', newTab)
    activatedTabs.update((tabs) => [...tabs, newTab.id])
    tabs.update((tabs) => [...tabs, newTab])

    if (active) {
      makeTabActive(newTab.id)
    }

    return newTab
  }

  function setupObserver() {
    observer = new IntersectionObserver(
      ([entry]) => {
        isFirstButtonVisible = entry.isIntersecting
      },
      {
        root: null,
        threshold: 0.01 // 1% visibility threshold
      }
    )

    if (newTabButton) {
      observer.observe(newTabButton)
    }
  }

  const archiveTab = async (tabId: string) => {
    const tab = $tabs.find((tab) => tab.id === tabId)
    if (!tab) {
      log.error('Tab not found', tabId)
      return
    }

    const activeTabIndex = $activeTabs.findIndex((tab) => tab.id === tabId)

    updateTab(tabId, { archived: true })

    // remove tab from active tabs history
    activeTabsHistory.update((history) => history.filter((id) => id !== tabId))

    await tick()

    if ($activeTabId === tabId) {
      makePreviousTabActive(activeTabIndex)
    }
  }

  const unarchiveTab = async (tabId: string) => {
    const tab = $tabs.find((tab) => tab.id === tabId)
    if (!tab) {
      log.error('Tab not found', tabId)
      return
    }

    log.debug('Unarchiving tab', tabId)

    // Mark tab as unarchived and update the creation date to now to make it appear at the bottom
    updateTab(tabId, { archived: false })

    sidebarTab.set('active')

    await tick()

    setTimeout(() => {
      makeTabActive(tabId)
    }, 50)
  }

  const handleUnarchiveTab = async (e: CustomEvent<string>) => {
    await unarchiveTab(e.detail)
  }

  const handleDeleteTab = async (e: CustomEvent<string>) => {
    await deleteTab(e.detail, DeleteTabEventTrigger.Click)
  }

  const deleteTab = async (tabId: string, trigger?: DeleteTabEventTrigger) => {
    const tab = $tabs.find((tab) => tab.id === tabId)
    if (!tab) {
      log.error('Tab not found', tabId)
      return
    }

    const activeTabIndex = $activeTabs.findIndex((tab) => tab.id === tabId)

    tabs.update((tabs) => tabs.filter((tab) => tab.id !== tabId))
    activeTabsHistory.update((history) => history.filter((id) => id !== tabId))
    activatedTabs.update((tabs) => tabs.filter((id) => id !== tabId))

    await tick()

    if ($activeTabId === tabId) {
      makePreviousTabActive(activeTabIndex)
    }

    await tabsDB.delete(tabId)

    observer.unobserve(newTabButton)
    observer.observe(newTabButton)

    if (tab.type === 'page' && trigger) {
      await telemetry.trackDeletePageTab(trigger)
    }
  }

  const persistTabChanges = async (tabId: string, updates: Partial<Tab>) => {
    await tabsDB.update(tabId, updates)
  }

  const bulkUpdateTabsStore = async (items: { id: string; updates: Partial<Tab> }[]) => {
    await tabsDB.bulkUpdate(items)
  }

  const updateTab = async (tabId: string, updates: Partial<Tab>) => {
    log.debug('Updating tab', tabId, updates)
    tabs.update((tabs) => {
      const updatedTabs = tabs.map((tab) => {
        if (tab.id === tabId) {
          return {
            ...tab,
            ...updates
          } as Tab
        }

        return tab
      })

      return updatedTabs
    })
    await persistTabChanges(tabId, updates)
  }

  const closeActiveTab = async (trigger?: DeleteTabEventTrigger) => {
    if (!$activeTab) {
      log.error('No active tab')
      return
    }

    if ($showNewTabOverlay === true) {
      setShowNewTabOverlay(false)
      return
    }

    if ($activeTab.pinned) {
      log.debug('Active tab is pinned, deactivating it')
      $activatedTabs = $activatedTabs.filter((id) => id !== $activeTab.id)

      const nextTabIndex = $unpinnedTabs.findIndex((tab) => tab.id === $activeTab.id) + 1
      if ($unpinnedTabs[nextTabIndex]) {
        makeTabActive($unpinnedTabs[nextTabIndex].id)
      } else {
        makeTabActive($unpinnedTabs[$unpinnedTabs.length - 1].id)
      }
    } else {
      await deleteTab($activeTab.id, trigger)
    }

    /*
    if ($activeTab.archived) {
      await deleteTab($activeTab.id)
    } else {
      await archiveTab($activeTab.id)
    }
    */

    // if ($activeTab.type === 'page') {
    //   const currentEntry = historyEntriesManager.getEntry(
    //     $activeTab.historyStackIds[$activeTab.currentHistoryIndex]
    //   )

    //   if (currentEntry) {
    //     archiveTab(currentEntry.id)
    //   }
    // }

    // await deleteTab($activeTab.id)
  }

  const setActiveTabAsPinnedTab = async () => {
    if (!$activeTab) {
      log.error('No active tab')
      return
    }

    await updateTab($activeTab.id, { pinned: !$activeTab.pinned })
  }

  const updateActiveTab = (updates: Partial<Tab>) => {
    if (!$activeTab) {
      log.error('No active tab')
      return
    }

    updateTab($activeTab.id, updates)
  }

  const handeCreateResourceFromOasis = async (e: CustomEvent<string>) => {
    const newTab = await createPageTab(e.detail, {
      active: true,
      trigger: CreateTabEventTrigger.OasisCreate
    })

    // Since we dont have the webview available right here, we need to wait a bit before we can handle the bookmark
    await wait(10000)

    if (newTab) {
      await handleBookmark(false, SaveToOasisEventTrigger.CreateMenu)
    }
  }

  const getNavigationURL = (value: string) => {
    const url = parseStringIntoBrowserLocation(value)
    if (!url) {
      log.debug('Invalid URL, using search engine')

      const queryParts = value.split(' ')

      let matchedPart = null
      const matchingSearchEngine = SEARCH_ENGINES.find((engine) =>
        queryParts.some((part) =>
          engine.shortcuts.some((s) => {
            if (part.length > 2) {
              const match = s.includes(part)
              if (match) {
                matchedPart = part
              }
              return match
            } else {
              const match = s === part
              if (match) {
                matchedPart = part
              }
            }
          })
        )
      )

      if (!matchingSearchEngine) {
        const defaultSearchEngine = SEARCH_ENGINES.find(
          (engine) => engine.key === DEFAULT_SEARCH_ENGINE
        )!

        log.debug('Using default search engine', defaultSearchEngine.key)
        const searchURL = defaultSearchEngine.getUrl(encodeURIComponent(value))
        return searchURL
      }

      log.debug('Using search engine', matchingSearchEngine.key)

      const query = matchedPart ? value.replace(matchedPart, '').trim() : value
      const searchURL = matchingSearchEngine?.getUrl(encodeURIComponent(query))
      return searchURL
    }

    return url
  }

  let blockBlurHandler = false
  const handleBlur = () => {
    if (blockBlurHandler) {
      return
    }

    blockBlurHandler = true
    setTimeout(() => {
      blockBlurHandler = false
    }, 300)

    addressBarFocus = false

    let addressVal = activeTabComponent && get(activeTabComponent?.inputUrl)
    log.debug('Address bar blur', addressVal)

    if (!addressVal) {
      return
    }

    if ($activeTab?.type === 'horizon') {
      const horizon = $horizons.find((horizon) => horizon.id === $activeTab.horizonId)
      if (horizon) {
        horizon.updateData({ name: addressVal })

        updateActiveTab({ title: addressVal })
      }
    } else if ($activeTab?.type === 'page') {
      log.debug('Navigating to address from page', addressVal)
      const url = getNavigationURL(addressVal)
      $activeBrowserTab.navigate(url)

      if (url === $activeTabLocation) {
        $activeBrowserTab.reload()
      } else {
        updateActiveTab({ initialLocation: url })
      }
    } else if ($activeTab?.type === 'empty') {
      log.debug('Navigating to address from empty tab', addressVal)
      const url = getNavigationURL(addressVal)
      log.debug('Converting empty tab to page', url)
      updateActiveTab({
        type: 'page',
        initialLocation: url,
        historyStackIds: [],
        currentHistoryIndex: -1
      })
    } else if ($activeTab?.type === 'chat') {
      log.debug('Renaming chat tab', addressVal)
      updateActiveTab({ title: addressVal })
    }
  }

  const handleFocus = () => {
    addressBarFocus = true
    activeTabComponent?.editAddress()
  }

  const handleCopyLocation = useDebounce(() => {
    if ($activeTabLocation) {
      log.debug('Copying location to clipboard', $activeTabLocation)
      // @ts-ignore
      window.api.copyToClipboard($activeTabLocation)
      toasts.success('Copied to Clipboard!')
    }
  }, 200)

  const createHistoryTab = useDebounce(async (opts?: CreateTabOptions) => {
    log.debug('Creating new history tab')

    // check if there already exists a history tab, if yes we just change to it

    const historyTab = $tabs.find((tab) => tab.type === 'history')

    if (historyTab) {
      makeTabActive(historyTab.id)
      return
    }

    await createTab<TabHistory>(
      {
        title: 'History',
        icon: '',
        type: 'history'
      },
      { active: true }
    )
  }, 200)

<<<<<<< HEAD
  // @ts-ignore
  let savedTabsOrientation = window.api.getUserConfigSettings()?.tabs_orientation
  let localstorageTabsOrientation = localStorage.getItem('horizontalTabs')
  let horizontalTabs =
    localstorageTabsOrientation == null
      ? savedTabsOrientation === 'horizontal'
      : localstorageTabsOrientation === 'true'
=======
  let keyBuffer = ''
  let index: number
  let keyTimeout: any
  const KEY_TIMEOUT = 120
  const MAX_TABS = 99

  $: savedTabsOrientation = $userConfigSettings.tabs_orientation
  $: horizontalTabs = savedTabsOrientation === 'horizontal'
>>>>>>> 553e2156

  const handleCollapseRight = () => {
    if (sidebarComponent) {
      sidebarComponent.collapseRight()
    }

    if (showRightSidebar) {
      showRightSidebar = false
    }

    if ($activeTabMagic.showSidebar) {
      setPageChatState(false)
    }
  }

  const handleExpandRight = () => {
    if (sidebarComponent) {
      sidebarComponent.expandRight()
    }

    showRightSidebar = true
  }

  const handleRightPaneUpdate = (event: CustomEvent<PaneAPI>) => {
    rightPane = event.detail
  }

  const toggleRightSidebar = () => {
    if (showRightSidebar) {
      handleCollapseRight()
      cachedMagicTabs.clear()
    } else {
      handleExpandRight()
      setPageChatState(true)
      telemetry.trackOpenRightSidebar($rightSidebarTab)
    }
  }

  const handleCollapse = () => {
    log.debug('Collapsing sidebar')
    if (sidebarComponent) {
      sidebarComponent.collapseLeft()
      changeTraficLightsVisibility(false)
    }
  }

  const handleExpand = () => {
    log.debug('Expanding sidebar')
    if (sidebarComponent) {
      sidebarComponent.expandLeft()
      changeTraficLightsVisibility(true)
    }
  }

  const handleRightSidebarTabsChange = (tab: RightSidebarTab) => {
    // check if sidebar is even open
    if (!showRightSidebar) {
      log.warn('Right sidebar is not open, ignoring tab change')
      return
    }

    log.debug('Right sidebar tab change', tab)

    // delay the tracking to make sure the sidebar can update first
    setTimeout(() => {
      telemetry.trackOpenRightSidebar(tab)
    }, 50)

    if (tab === 'chat') {
      setPageChatState(true)
    } else if ($activeTabMagic.showSidebar) {
      setPageChatState(false)
    }

    if (tab === 'go-wild') {
      setAppSidebarState(true)
    } else if ($showAppSidebar) {
      setAppSidebarState(false)
    }
  }

  const openRightSidebarTab = (id: RightSidebarTab) => {
    if ($rightSidebarTab === id) {
      telemetry.trackOpenRightSidebar(id)
    } else {
      rightSidebarTab.set(id)
    }

    if (!showRightSidebar) {
      handleExpandRight()

      if (id === 'chat') {
        setPageChatState(true)
      }
    }
  }

  const changeTraficLightsVisibility = (visible: boolean) => {
    // @ts-ignore
    window.api.updateTrafficLightsVisibility(visible)
  }

  const handleLeftSidebarChange = useDebounce((value: boolean) => {
    if (showLeftSidebar === value) {
      return
    }

    showLeftSidebar = value
    changeTraficLightsVisibility(value)

    telemetry.trackToggleSidebar(showLeftSidebar)
  }, 200)

  const changeLeftSidebarState = (value?: boolean) => {
    const newState = value ?? !showLeftSidebar

    if (newState) {
      handleExpand()
    } else {
      handleCollapse()
    }
  }

  // fix the syntax error
  const handleKeyDown = (e: KeyboardEvent) => {
    if (e.key === 'Escape') {
      if (rightPane?.isExpanded()) handleCollapseRight()
    } else if (e.key === 'Enter' && addressBarFocus) {
      handleBlur()
      activeTabComponent?.blur()
      // Note: even though the electron menu handles the shortcut this is still needed here
    } else if (isModKeyAndKeyPressed(e, 'w')) {
      if ($showNewTabOverlay) {
        setShowNewTabOverlay(false)
        return
      }
      closeActiveTab(DeleteTabEventTrigger.Shortcut)
      // } else if (isModKeyAndKeyPressed(e, 'p')) {
      // setActiveTabAsPinnedTab()
    } else if (isModKeyAndKeyPressed(e, 'd')) {
      handleBookmark(false, SaveToOasisEventTrigger.Shortcut)
    } else if (isModKeyAndKeyPressed(e, 'n')) {
      // this creates a new electron window
    } else if (e.ctrlKey && e.key === 'Tab') {
      setShowNewTabOverlay(false)
      debouncedCycleActiveTab(e.shiftKey)
    } else if (isModKeyAndKeyPressed(e, 'l')) {
      setShowNewTabOverlay(false)
      activeTabComponent?.editAddress()
      handleFocus()
    } else if (isModKeyAndKeyPressed(e, 'j')) {
      // showTabSearch = !showTabSearch
    } else if (isModKeyAndKeyPressed(e, 'y')) {
      setShowNewTabOverlay(false)
      createHistoryTab()
    } else if (isModKeyAndKeyPressed(e, '+')) {
      setShowNewTabOverlay(false)
      $activeBrowserTab?.zoomIn()
    } else if (isModKeyAndKeyPressed(e, '-')) {
      setShowNewTabOverlay(false)
      $activeBrowserTab?.zoomOut()
    } else if (isModKeyAndKeyPressed(e, '0')) {
      setShowNewTabOverlay(false)
      $activeBrowserTab?.resetZoom()
    } else if (isModKeyAndShiftKeyAndKeyPressed(e, 'i')) {
      $activeBrowserTab?.openDevTools()
    } else if (isModKeyAndKeysPressed(e, ['1', '2', '3', '4', '5', '6', '7', '8', '9'])) {
      const index = parseInt(e.key, 10) - 1
      const tabs = [...$pinnedTabs, ...$magicTabs, ...$unpinnedTabs]

      if (index < 8) {
        if (index < tabs.length) {
          makeTabActive(tabs[index].id, ActivateTabEventTrigger.Shortcut)
        }
      } else {
        // if 9 is pressed, go to the last tab
        makeTabActive(tabs[tabs.length - 1].id, ActivateTabEventTrigger.Shortcut)
      }
    } else if (e.key === 'ArrowLeft' && e.metaKey) {
      if (canGoBack) {
        $activeBrowserTab?.goBack()
      }
    } else if (e.key === 'ArrowRight' && e.metaKey) {
      if (canGoForward) {
        $activeBrowserTab?.goForward()
      }
    }
  }

  const setShowNewTabOverlay = (show: boolean) => {
    showNewTabOverlay.set(show)
  }

  const handleToggleHorizontalTabs = () => {
    const t = document.startViewTransition(() => {
      horizontalTabs = !horizontalTabs

      config.updateSettings({
        tabs_orientation: horizontalTabs ? 'horizontal' : 'vertical'
      })

      // localStorage.setItem('horizontalTabs', horizontalTabs.toString())
      telemetry.trackToggleTabsOrientation(horizontalTabs ? 'horizontal' : 'vertical')
    })
  }

  const debounceToggleHorizontalTabs = useDebounce(handleToggleHorizontalTabs, 100)

  const createNewEmptyTab = async () => {
    showNewTabOverlay.set(true)
    // log.debug('Creating new tab')
    // // check if there already exists an empty tab, if yes we just change to it
    // const emptyTab = $tabs.find((tab) => tab.type === 'empty')
    // if (emptyTab) {
    //   makeTabActive(emptyTab.id)
    //   return
    // }
    // const newTab = await createTab<TabEmpty>({ title: 'New Tab', icon: '', type: 'empty' })
    // makeTabActive(newTab.id)
  }

  const debouncedCreateNewEmptyTab = useDebounce(createNewEmptyTab, 100)

  const createPageTab = async (url: string, opts?: CreateTabOptions): Promise<TabPage> => {
    log.debug('Creating new page tab')

    const options = {
      active: true,
      placeAtEnd: true,
      trigger: CreateTabEventTrigger.Other,
      ...opts
    }

    const newTab = await createTab<TabPage>(
      {
        title: url,
        icon: '',
        type: 'page',
        initialLocation: url,
        historyStackIds: [],
        currentHistoryIndex: -1
      },
      options
    )

    await telemetry.trackCreatePageTab(options.trigger, options.active)

    return newTab as TabPage
  }

  const createSpaceTab = async (space: Space, active = true) => {
    log.debug('Creating new space tab')
    const newTab = await createTab<TabSpace>(
      {
        title: space.name.folderName,
        icon: '',
        spaceId: space.id,
        type: 'space',
        colors: space.name.colors
      },
      { active }
    )

    return newTab
  }

  const createChatTab = async (query: string, active = true) => {
    log.debug('Creating new chat tab')
    await createTab<TabChat>({ title: query, icon: '', type: 'chat', query: query }, { active })
  }

  const createImporterTab = async () => {
    log.debug('Creating new importer tab')
    await createTab<TabImporter>(
      {
        title: 'Importer',
        icon: '',
        type: 'importer',
        index: 0,
        pinned: false,
        magic: false
      },
      { active: true }
    )
  }

  const createOasisDiscoveryTab = async () => {
    log.debug('Creating new oasis discovery tab')
    await createTab<TabOasisDiscovery>(
      {
        title: 'Oasis Discovery',
        icon: '',
        type: 'oasis-discovery',
        magic: false
      },
      { active: true }
    )
  }

  const handleNewTab = (e: CustomEvent<BrowserTabNewTabEvent>) => {
    const { url, active, trigger } = e.detail

    if (url) {
      createPageTab(url, { active, trigger, placeAtEnd: false })
    } else {
      createNewEmptyTab()
    }
  }

  const cycleActiveTab = (previous: boolean) => {
    if ($tabs.length === 0) {
      log.debug('No tabs in view')
      return
    }
    let ordered = [
      ...$magicTabs.sort((a, b) => a.index - b.index),
      ...$unpinnedTabs.sort((a, b) => a.index - b.index),
      ...$pinnedTabs.sort((a, b) => a.index - b.index)
    ].filter((tab) => !tab.archived)

    const activeTabIndex = ordered.findIndex((tab) => tab.id === $activeTabId)
    if (!previous) {
      const nextTabIndex = activeTabIndex + 1
      if (nextTabIndex >= ordered.length) {
        makeTabActive(ordered[0].id, ActivateTabEventTrigger.Shortcut)
      } else {
        makeTabActive(ordered[nextTabIndex].id, ActivateTabEventTrigger.Shortcut)
      }
    } else {
      const previousTabIndex = activeTabIndex - 1
      if (previousTabIndex < 0) {
        makeTabActive(ordered[ordered.length - 1].id, ActivateTabEventTrigger.Shortcut)
      } else {
        makeTabActive(ordered[previousTabIndex].id, ActivateTabEventTrigger.Shortcut)
      }
    }
  }
  const debouncedCycleActiveTab = useDebounce(cycleActiveTab, 100)

  const openUrlHandler = (url: string) => {
    log.debug('open url', url)

    createPageTab(url, { active: true, trigger: CreateTabEventTrigger.System })
  }

  const handleTabNavigation = (e: CustomEvent<string>) => {
    log.debug('Navigating to', e.detail)

    updateActiveTab({
      type: 'page',
      initialLocation: e.detail,
      historyStackIds: [],
      currentHistoryIndex: -1
    })

    telemetry.trackCreatePageTab(CreateTabEventTrigger.AddressBar, true)
  }

  const addToActiveTabsHistory = (tabId: string) => {
    activeTabsHistory.update((history) => {
      if (history[history.length - 1] !== tabId) {
        // remove tab from history if it already exists and add it to the end
        return [...history.filter((id) => id !== tabId), tabId]
      }

      return history
    })
  }

  const handleTabSelect = (event: CustomEvent<string>) => {
    const newId = event.detail
    log.debug('Active Tab ID:', newId)

    makeTabActive(newId, ActivateTabEventTrigger.Click)
  }

  async function handleBookmark(
    savedToSpace = false,
    trigger: SaveToOasisEventTrigger = SaveToOasisEventTrigger.Click
  ): Promise<{ resource: Resource | null; isNew: boolean }> {
    try {
      if (!$activeTabLocation || $activeTab?.type !== 'page')
        return { resource: null, isNew: false }

      bookmarkingInProgress.set(true)

      if ($activeTab.resourceBookmark) {
        log.debug(
          'checking if existing bookmark still valid for url',
          $activeTabLocation,
          $activeTab.resourceBookmark
        )

        const existingResource = await resourceManager.getResource($activeTab.resourceBookmark)
        if (existingResource) {
          const existingCanonical = (existingResource?.tags ?? []).find(
            (tag) => tag.name === ResourceTagsBuiltInKeys.CANONICAL_URL
          )

          log.debug('existing canonical', existingCanonical)

          if (existingCanonical?.value === $activeTabLocation) {
            log.debug('already bookmarked, removing silent tag', $activeTab.resourceBookmark)

            const isSilent = (existingResource.tags ?? []).some(
              (tag) => tag.name === ResourceTagsBuiltInKeys.SILENT
            )

            if (isSilent) {
              // mark resource as not silent since the user is explicitely bookmarking it
              await resourceManager.deleteResourceTag(
                $activeTab.resourceBookmark,
                ResourceTagsBuiltInKeys.SILENT
              )
            }

            bookmarkingSuccess.set(true)

            // if (openAfter) {
            //   openResourceDetailsModal($activeTab.resourceBookmark)
            // }

            updateTab($activeTabId, { resourceBookmarkedManually: true })

            // If the resource hasn't been saved before we track the event
            if (isSilent) {
              await telemetry.trackSaveToOasis(existingResource.type, trigger, savedToSpace)
            }

            return { resource: existingResource, isNew: false }
          }
        }
      }

      const resource = await $activeBrowserTab.bookmarkPage(false)

      // automatically resets after some time
      toasts.success('Bookmarked Page!')
      bookmarkingSuccess.set(true)

      await telemetry.trackSaveToOasis(resource.type, trigger, savedToSpace)

      // if (openAfter) {
      //   openResourceDetailsModal(resource.id)
      // }

      return { resource, isNew: true }
    } catch (e) {
      log.error('error creating resource', e)
      return { resource: null, isNew: false }
    } finally {
      bookmarkingInProgress.set(false)
    }
  }

  async function handleWebviewTabNavigation(
    e: CustomEvent<WebviewWrapperEvents['navigation']>,
    tab: Tab
  ) {
    const { url, oldUrl } = e.detail
    log.debug('webview navigation', { url, oldUrl }, tab)

    if (tab.type !== 'page') return

    if (url === oldUrl) {
      log.debug('webview navigation same url')
      return
    }

    if (tab.resourceBookmark) {
      log.debug('tab url changed, removing bookmark')
      updateTab(tab.id, { resourceBookmark: null, chatResourceBookmark: null })
    }
  }

  function handleCreateChat(e: CustomEvent<string>) {
    log.debug('create chat', e.detail)

    updateActiveTab({ type: 'chat', query: e.detail, title: e.detail, icon: '' })
  }

  function handleRag(e: CustomEvent<string>) {
    log.debug('rag search', e.detail)

    updateActiveTab({ type: 'chat', query: e.detail, title: e.detail, icon: '', ragOnly: true })
  }

  function updateActiveMagicPage(updates: Partial<PageMagic>) {
    log.debug('updating active magic page', updates)

    if (updates.chatId) {
      activeChatId.set(updates.chatId)
    }

    activeTabMagic.update((magic) => {
      return {
        ...magic,
        ...updates
      }
    })
  }

  const getTextElementsFromHtml = (html: string): string[] => {
    let textElements: string[] = []
    const body = new DOMParser().parseFromString(html, 'text/html').body
    body.querySelectorAll('p').forEach((p) => {
      textElements.push(p.textContent?.trim() ?? '')
    })
    return textElements
  }

  // this is a separate function as it will be easier to easily change what it means for tabs to be in chat context
  const getTabsInChatContext = () => {
    return $magicTabs
  }

  const highlightWebviewText = async (
    resourceId: string,
    answerText: string,
    sourceUid?: string
  ) => {
    log.debug('highlighting text', resourceId, answerText, sourceUid)

    const tabs = [...getTabsInChatContext(), ...$unpinnedTabs]
    let tab = tabs.find((tab) => tab.type === 'page' && tab.resourceBookmark === resourceId)

    if (!tab) {
      const resource = await resourceManager.getResource(resourceId)
      const url = resource?.tags?.find(
        (tag) => tag.name === ResourceTagsBuiltInKeys.CANONICAL_URL
      )?.value

      if (!url) {
        log.error('no url found for resource', resourceId)
        toasts.error('Failed to open citation')
        return
      }

      tab = await createPageTab(url, {
        active: false,
        trigger: CreateTabEventTrigger.OasisChat
      })

      // give the new tab some time to load
      await wait(1000)
    }

    if (tab) {
      const browserTab = $browserTabs[tab.id]
      if (!browserTab) {
        log.error('Browser tab not found', tab.id)
        return
      }

      makeTabActive(tab.id, ActivateTabEventTrigger.ChatCitation)

      if (answerText === '') {
        if (sourceUid) {
          const source = await sffs.getAIChatDataSource(sourceUid)
          if (source) {
            answerText = source.content
          } else {
            return
          }
        } else {
          return
        }
      }

      const detectedResource = await browserTab.detectResource()
      if (!detectedResource) {
        log.error('no resource detected')
        alert('Error: no resource detected')
        return
      }

      const content = WebParser.getResourceContent(detectedResource.type, detectedResource.data)
      if (!content || !content.html) {
        log.debug('no content found from web parser')
        alert('Error: no content found form web parser')
        return
      }

      const textElements = getTextElementsFromHtml(content.html)
      if (!textElements) {
        log.debug('no text elements found')
        alert('Error: could not find any relevant text in the page')
        return
      }

      const docsSimilarity = await sffs.getAIDocsSimilarity(answerText, textElements, 0.6)
      if (!docsSimilarity || docsSimilarity.length === 0) {
        log.debug('no docs similarity found')
        alert('Error: could not find any relevant text in the page')
        return
      }

      const texts = []
      for (const docSimilarity of docsSimilarity) {
        const doc = textElements[docSimilarity.index]
        if (doc && doc.includes(' ')) {
          texts.push(doc)
        }
      }

      browserTab.sendWebviewEvent(WebViewEventReceiveNames.HighlightText, {
        texts: texts
      })
    } else {
      log.error('No tab in chat context found for resource', resourceId)
      toasts.error('Failed to open citation')
    }
  }

  const handleSeekToTimestamp = async (resourceId: string, timestamp: number) => {
    log.info('seeking to timestamp', resourceId, timestamp)

    const tabs = [...getTabsInChatContext(), ...$unpinnedTabs]
    let tab = tabs.find((tab) => tab.type === 'page' && tab.resourceBookmark === resourceId)

    if (!tab) {
      const resource = await resourceManager.getResource(resourceId)
      const url = resource?.tags?.find(
        (tag) => tag.name === ResourceTagsBuiltInKeys.CANONICAL_URL
      )?.value

      if (!url) {
        log.error('no url found for resource', resourceId)
        toasts.error('Failed to open citation')
        return
      }

      tab = await createPageTab(url, {
        active: false,
        trigger: CreateTabEventTrigger.OasisChat
      })

      // give the new tab some time to load
      await wait(1000)
    }

    if (tab) {
      const browserTab = $browserTabs[tab.id]
      if (!browserTab) {
        log.error('Browser tab not found', tab.id)
        alert('Error: Browser tab not found')
        return
      }

      makeTabActive(tab.id, ActivateTabEventTrigger.ChatCitation)
      browserTab.sendWebviewEvent(WebViewEventReceiveNames.SeekToTimestamp, {
        timestamp: timestamp
      })
    } else {
      log.error('No tab in chat context found for resource', resourceId)
      toasts.error('Failed to open citation')
    }
  }

  const scrollWebviewToText = async (tabId: string, text: string) => {
    const browserTab = $browserTabs[tabId]
    if (!browserTab) {
      log.error('Browser tab not found', tabId)
      return
    }

    const html = await browserTab.executeJavaScript(scrollToTextCode(text))

    log.debug('HTML', html)
  }

  const handleAppSidebarClear = async (createNewAppId: boolean) => {
    log.debug('clearing app sidebar')
    try {
      let appId: string | null = null
      await sffs.deleteAIChat($activeAppId)
      //await deleteAppIdsForAppSidebar()
      if (createNewAppId) {
        appId = await sffs.createAIChat('')
        if (!appId) {
          log.error('Failed to create new app id aftering clearing the old one')
          return
        }
      }
      //updateAppIdsForAppSidebar(appId!)
      activeAppId.set(appId!)
      updateTab($activeTabId, { appId: appId })
    } catch (e) {
      log.error('Error clearing app sidebar:', e)
    }
  }

  const prepareTabForChatContext = async (tab: TabPage) => {
    const isActivated = $activatedTabs.includes(tab.id)
    if (!isActivated) {
      log.debug('Tab not activated, activating first', tab)
      activatedTabs.update((tabs) => {
        return [...tabs, tab.id]
      })

      // give the tab some time to load
      await wait(200)
    }

    if (tab.type === 'page' && !tab.resourceBookmark) {
      try {
        log.debug('Bookmarking page tab', tab)
        const browserTab = $browserTabs[tab.id]
        await browserTab.bookmarkPage(true)
      } catch (e) {
        log.warn('Error bookmarking page tab', tab, e)
      }
    }
  }

  const preparePageTabsForChatContext = async () => {
    try {
      updateActiveMagicPage({ initializing: true })

      const tabs = getTabsInChatContext()
      log.debug('Making sure resources for all page tabs in context are extracted', tabs)

      await Promise.all(
        tabs.map(async (tab) => {
          await prepareTabForChatContext(tab)
        })
      )
    } catch (e) {
      log.error('Error preparing page tabs for chat context', e)
    } finally {
      log.debug('Done preparing page tabs for chat context')
      updateActiveMagicPage({ initializing: false })
    }
  }

  const setPageChatState = async (enabled: boolean) => {
    log.debug('Toggling magic sidebar')
    document.startViewTransition(async () => {
      const tab = $activeTab as TabPage | null

      if (!$activeTabMagic) return
      if (!tab) return

      activeTabMagic.update((magic) => {
        return {
          ...magic,
          initializing: enabled,
          chatId: $activeChatId,
          showSidebar: enabled
        }
      })

      await toggleTabsMagic(enabled)

      await tick()

      if (enabled) {
        // Delay to let the sidebar open first
        requestAnimationFrame(async () => {
          await preparePageTabsForChatContext()
        })
      }
    })
  }

  const setAppSidebarState = async (enabled: boolean) => {
    log.debug('Changing app sidebar state', enabled)

    const tab = $activeTab as TabPage | null
    if (!tab) {
      log.error('No active tab')
      toasts.error('Error: No active tab')
      return
    }

    if (!enabled) {
      activeAppId.set('')
      showAppSidebar.set(false)
      return
    }

    let appId = tab.appId
    if (!appId) {
      // TODO: a different way to create app id? not sure yet, single chat id should be fine
      appId = await sffs.createAIChat('')
      if (!appId) {
        log.error('Failed to create an app id')
        toasts.error('Error: Failed to create an pp id')
        return
      }

      updateTab(tab.id, { appId: appId })
      // updateAppIdsForAppSidebar(appId)
      // await preparePageTabsForChatContext()
    }
    /*
    const detectedResource = await $activeBrowserTab.detectResource()
    if (!detectedResource) {
      log.error('no resource detected')
      alert('Create App not supported currently for this page')
      return
    }
    const content = WebParser.getResourceContent(detectedResource.type, detectedResource.data)
    if (!content || !content.html) {
      log.debug('no content found from web parser')
      alert('Error: no content found form web parser')
      return
    }
    */
    const content = await $activeBrowserTab.executeJavaScript('document.body.outerHTML.toString()')
    if (!content) {
      log.debug('no content found from javscript execution')
      toasts.error('Error: failed to parse content for create app context')
      return
    }
    let cleaned = content
      .replace(/style="[^"]*"/g, '') // remove inline styles
      .replace(/script="[^"]*"/g, '') // remove inline scripts
      .replace(/<style([\s\S]*?)<\/style>/gi, '') // remove style tags
      .replace(/<script([\s\S]*?)<\/script>/gi, '') // remove script tags

    // @ts-ignore
    cleaned = window.api.minifyHtml(cleaned, {
      collapseBooleanAttributes: true,
      collapseWhitespace: true,
      collapseInlineTagWhitespace: true,
      continueOnParseError: true,
      decodeEntities: true,
      minifyCSS: true,
      minifyJS: true,
      removeComments: true,
      removeAttributeQuotes: true,
      removeEmptyAttributes: true,
      removeEmptyElements: true,
      removeOptionalTags: true,
      removeRedundantAttributes: true,
      removeScriptTypeAttributes: true,
      removeStyleLinkTypeAttributes: true
    })

    cleaned = activeAppSidebarContext.set(cleaned)

    activeAppId.set(appId!)
    showAppSidebar.set(enabled)
  }

  const handleExecuteAppSidebarCode = async (appId: string, code: string) => {
    try {
      const t = $activeTab as TabPage
      if (t.appId != appId) {
        log.error('App ID does not match active tab')
        return
      }
      if (!$activeBrowserTab) {
        log.debug('No active browser tab')
        return
      }
      await $activeBrowserTab.executeJavaScript(code)
    } catch (e) {
      log.error('Error executing app sidebar code:', e)
      toasts.error('Failed to run go wild in page')
    }
  }

  const saveTextFromPage = async (
    text: string,
    html?: string,
    tags?: string[],
    source?: AnnotationCommentData['source']
  ) => {
    if ($activeTab?.type !== 'page') return

    const url = $activeTabLocation ?? $activeTab?.initialLocation

    const data = {
      type: 'comment',
      anchor: null,
      data: {
        url: url,
        content_plain: text,
        content_html: html ?? text,
        tags: tags ?? [],
        source: source
      } as AnnotationCommentData
    } as ResourceDataAnnotation

    let bookmarkedResource = $activeTab.resourceBookmark

    if (!bookmarkedResource) {
      log.debug('no bookmarked resource')

      const resource = await $activeBrowserTab.bookmarkPage(true)
      bookmarkedResource = resource.id
    }

    log.debug('creating annotation', data)
    const annotation = await resourceManager.createResourceAnnotation(data, { sourceURI: url }, [
      ResourceTag.canonicalURL(url),
      ResourceTag.annotates(bookmarkedResource),
      ...(tags?.map((tag) => ResourceTag.hashtag(tag)) ?? [])
    ])

    toasts.success('Saved to Oasis!')

    const trigger =
      source === 'user'
        ? CreateAnnotationEventTrigger.PageSidebar
        : CreateAnnotationEventTrigger.PageChatMessage
    await telemetry.trackCreateAnnotation('comment', trigger)

    return annotation
  }

  const reloadAnnotationsSidebar = (showLoading?: boolean) => {
    if (annotationsSidebar) {
      annotationsSidebar.reload(showLoading)
    }
  }

  const handleAnnotationScrollTo = (e: CustomEvent<WebViewEventAnnotation>) => {
    log.debug('Annotation scroll to', e.detail)
    $activeBrowserTab.sendWebviewEvent(WebViewEventReceiveNames.ScrollToAnnotation, e.detail)
  }

  const handleAnnotationSidebarCreate = async (
    e: CustomEvent<{ text: string; html: string; tags: string[] }>
  ) => {
    log.debug('Annotation sidebar create', e.detail)

    const annotation = await saveTextFromPage(e.detail.text, e.detail.html, e.detail.tags, 'user')

    log.debug('created annotation', annotation)
    annotationsSidebar.reload()
  }

  const handleAnnotationSidebarReload = () => {
    log.debug('Annotation sidebar reload')
    if ($activeBrowserTab) {
      $activeBrowserTab.reload()
    }
  }

  const handleCreateTabFromSpace = async (e: CustomEvent<{ tab: TabSpace; active: boolean }>) => {
    const { tab, active } = e.detail

    log.debug('create tab from sidebar', tab)

    await createTab(tab, { active: active })

    toasts.success('Space added to your Tabs!')
  }

  const handleCreateTabForSpace = async (e: CustomEvent<Space>) => {
    const space = e.detail

    log.debug('create tab from space', space)

    try {
      await oasis.updateSpaceData(space.id, {
        showInSidebar: true
      })

      const existingTab = $unpinnedTabs.find(
        (tab) => tab.type === 'space' && tab.spaceId === space.id
      )
      if (existingTab) {
        makeTabActive(existingTab.id)
        return
      }

      await createSpaceTab(space, true)

      await tick()

      await telemetry.trackOpenSpace(OpenSpaceEventTrigger.SidebarMenu)
    } catch (error) {
      log.error('[Browser.svelte] Failed to add folder to sidebar:', error)
    }

    toasts.success('Space added to your Tabs!')
  }

  const handleSaveResourceInSpace = async (e: CustomEvent<Space>) => {
    log.debug('add resource to space', e.detail)

    const toast = toasts.loading('Adding resource to space...')

    try {
      const { resource } = await handleBookmark(true, SaveToOasisEventTrigger.Click)
      log.debug('bookmarked resource', resource)

      if (resource) {
        log.debug('will add item', resource.id, 'to space', e.detail.id)
        await resourceManager.addItemsToSpace(e.detail.id, [resource.id])

        // new resources are already tracked in the bookmarking function
        await telemetry.trackAddResourceToSpace(
          resource.type,
          AddResourceToSpaceEventTrigger.TabMenu
        )
      }

      toast.success('Resource added to space!')
    } catch (e) {
      log.error('Failed to add resource to space:', e)
      toast.error('Failed to add resource to space')
    }
  }

  const handleCreateNewSpace = async (e: CustomEvent<ShortcutMenuEvents['create-new-space']>) => {
    const { name, processNaturalLanguage } = e.detail
    const toast = toasts.loading(
      processNaturalLanguage ? 'Creating Space with AI...' : 'Creating Space...'
    )

    try {
      log.debug('Create new Space with Name', name, processNaturalLanguage)

      const newSpace = await oasis.createSpace({
        folderName: name,
        colors: ['#FFBA76', '#FB8E4E'],
        smartFilterQuery: processNaturalLanguage ? name : null
      })

      log.debug('New Folder:', newSpace)

      if (processNaturalLanguage) {
        const userPrompt = JSON.stringify(name)

        const response = await resourceManager.getResourcesViaPrompt(userPrompt)

        log.debug(`Automatic Folder Generation request`, response)

        const results = response.embedding_search_query
          ? response.embedding_search_results
          : response.sql_query_results
        log.debug('Automatic Folder generated with', results)

        if (!results) {
          log.warn('No results found for', userPrompt, response)
          return
        }

        await oasis.addResourcesToSpace(newSpace.id, results)
      }

      if (newSpace) {
        await createSpaceTab(newSpace, true)
      }

      await telemetry.trackCreateSpace(CreateSpaceEventFrom.SpaceHoverMenu, {
        createdUsingAI: processNaturalLanguage
      })

      toast.success('Space created!')
    } catch (error) {
      log.error('Failed to create new space:', error)
      toast.error(
        processNaturalLanguage
          ? 'Failed to create new space with AI, try again with a different name'
          : 'Failed to create new space'
      )
    }
  }

  const handleCreateLiveSpace = async (_e?: MouseEvent) => {
    try {
      if ($activeTab?.type !== 'page' || !$activeTab.currentDetectedApp) {
        log.debug('No app detected in active tab')
        return
      }

      const toast = toasts.loading('Creating Live Space...')

      let app = $activeTab.currentDetectedApp
      if (app.appId === 'youtube') {
        // For youtube we have to manually refresh the tab to make sure we are grabbing the feed of the right page as they don't update it on client side navigations
        const validTypes = [ResourceTypes.CHANNEL_YOUTUBE, ResourceTypes.PLAYLIST_YOUTUBE]

        if (validTypes.includes(app.resourceType as any)) {
          log.debug('reloading tab to get RSS feed')

          // TODO: find a better way to wait for the tab to reload and the new app to be detected
          $activeBrowserTab.reload()
          await wait(3000)

          log.debug('reloaded tab app', $activeTab.currentDetectedApp)
          app = $activeTab.currentDetectedApp
        }
      }

      if (!app.rssFeedUrl) {
        log.debug('No RSS feed found for app', app)
        toast.error('No RSS feed found for this app')
        return
      }

      log.debug('create live space out of app', app)
      isCreatingLiveSpace.set(true)

      const spaceSource = {
        id: generateID(),
        name: $activeTab.title ?? app.appName ?? 'Unknown',
        type: 'rss',
        url: app.rssFeedUrl,
        last_fetched_at: null
      } as SpaceSource

      let name = $activeTab.title ?? app.appName
      if (name) {
        // remove strings like "(1238)" from the beginning which are usually notification counts
        name = name.replace(/^\(\d+\)\s/, '')
      } else {
        name = 'Live Space'
      }

      // create new space
      const space = await oasis.createSpace({
        folderName: truncate(name, 35),
        showInSidebar: true,
        colors: ['#FFD700', '#FF8C00'],
        sources: [spaceSource],
        sortBy: 'source_published_at',
        liveModeEnabled: true
      })

      log.debug('created space', space)

      await createSpaceTab(space, true)

      await telemetry.trackCreateSpace(CreateSpaceEventFrom.TabLiveSpaceButton, {
        isLiveSpace: true
      })

      toast.success('Live Space created!')
    } catch (e) {
      log.error('Error creating live space', e)
    } finally {
      isCreatingLiveSpace.set(false)
    }
  }

  const handleDeletedSpace = (e: CustomEvent<string>) => {
    const spaceId = e.detail
    log.debug('Deleted space', spaceId)

    const tab = $tabs.find((tab) => tab.type === 'space' && tab.spaceId === spaceId)
    if (tab) {
      log.debug('Deleting tab', tab.id)
      deleteTab(tab.id)
    }
  }

  let maxWidth = window.innerWidth
  let tabSize = 0
  $: {
    const reservedSpace = 200 + 40 * $pinnedTabs.length + 200
    const availableSpace = maxWidth - reservedSpace
    tabSize = availableSpace / $unpinnedTabs.length
  }
  const handleResize = () => {
    maxWidth = window.innerWidth
  }

  onMount(async () => {
    window.addEventListener('resize', handleResize)

    // @ts-expect-error
    const userConfig = (await window.api.getUserConfig()) as UserConfig
    log.debug('user config', userConfig)

    await telemetry.init(userConfig)

    const horizonId = await horizonManager.init()
    log.debug('initialized', horizonId)

    // @ts-expect-error
    window.api.registerMainNewWindowHandler((details: { url: string }) =>
      openUrlHandler(details.url)
    )
    // @ts-expect-error
    window.api.onOpenURL((url: string) => openUrlHandler(url))

    // @ts-expect-error
    window.api.onGetPrompts(() => {
      return getPrompts()
    })

    // @ts-expect-error
    window.api.onUpdatePrompt((id: PromptIDs, content: string) => {
      telemetry.trackUpdatePrompt(id)
      return updatePrompt(id, content)
    })

    // @ts-expect-error
    window.api.onResetPrompt((id: PromptIDs) => {
      telemetry.trackResetPrompt(id)
      return resetPrompt(id)
    })

    // @ts-expect-error
    window.api.onToggleSidebar((visible?: boolean) => {
      changeLeftSidebarState(visible)
    })

    // @ts-expect-error
    window.api.onAddDemoItems(async () => {
      await createDemoItems(createTab, oasis, createSpaceTab, resourceManager)
    })

    // @ts-expect-error
    window.api.onToggleTabsPosition(() => {
      handleToggleHorizontalTabs()
    })

    // @ts-expect-error
    window.api.onCopyActiveTabURL(() => {
      handleCopyLocation()
    })

    // @ts-expect-error
    window.api.onCreateNewTab(() => {
      $showNewTabOverlay = !$showNewTabOverlay
    })

    // @ts-expect-error
    window.api.onCloseActiveTab(() => {
      closeActiveTab(DeleteTabEventTrigger.Shortcut)
    })

    // @ts-expect-error
    window.api.onReloadActiveTab((force: boolean) => {
      if ($showNewTabOverlay) return
      if (force) {
        $activeBrowserTab?.forceReload()
      } else {
        $activeBrowserTab?.reload()
      }
    })

    // truncate filename if it's too long but make sure the extension is preserved
    const shortenFilename = (raw: string, max = 30) => {
      const extension = raw.slice(raw.lastIndexOf('.'))
      const name = raw.slice(0, raw.lastIndexOf('.'))

      return name.length > max ? `${name.slice(0, max)}[...]${extension}` : raw
    }

    // @ts-ignore
    window.api.onRequestDownloadPath(async (data: DownloadRequestMessage) => {
      await tick()

      const existingDownload = downloadResourceMap.get(data.id)
      if (existingDownload) {
        log.debug('download already in progress', data)
        return existingDownload.savePath
      }

      const downloadData: Download = {
        id: data.id,
        url: data.url,
        filename: shortenFilename(data.filename),
        mimeType: data.mimeType,
        startTime: data.startTime,
        totalBytes: data.totalBytes,
        contentDisposition: data.contentDisposition,
        savePath: '',
        resourceId: ''
      }

      downloadResourceMap.set(data.id, downloadData)

      log.debug('new download request', downloadData)

      const toast = toasts.loading(`Downloading "${downloadData.filename}"...`)

      downloadToastsMap.set(data.id, toast)

      // TODO: add metadata/tags here
      const resource = await resourceManager.createResource(
        data.mimeType,
        undefined,
        {
          name: data.filename,
          sourceURI: data.url
        },
        [ResourceTag.download()]
      )

      log.debug('resource for download created', downloadData, resource)

      downloadData.resourceId = resource.id
      downloadData.savePath = resource.path
      downloadResourceMap.set(data.id, downloadData)

      return downloadData.savePath
    })

    // @ts-ignore
    window.api.onDownloadUpdated((data: DownloadUpdatedMessage) => {
      log.debug('download updated', data)

      const downloadData = downloadResourceMap.get(data.id)
      if (!downloadData) {
        log.error('download data not found', data)
        return
      }

      const toast = downloadToastsMap.get(data.id)
      if (!toast) {
        log.error('toast not found', data)
        return
      }

      if (data.state === 'progressing') {
        const progress = data.receivedBytes / data.totalBytes
        toast.update(`Downloading "${downloadData.filename}" (${Math.round(progress * 100)}%)...`)
      } else if (data.state === 'interrupted') {
        toast.error(`Download of "${downloadData.filename}" interrupted`)
      } else if (data.isPaused) {
        toast.info(`Download of "${downloadData.filename}" paused`)
      }
    })

    // @ts-ignore
    window.api.onDownloadDone(async (data: DownloadDoneMessage) => {
      // TODO: trigger the post-processing call here
      log.debug('download done', data)

      const downloadData = downloadResourceMap.get(data.id)
      if (!downloadData) {
        log.error('download data not found', data)
        return
      }

      // if (data.state === 'completed') {
      //   resourceManager.reloadResource(downloadData.resourceId)
      // }

      const toast = downloadToastsMap.get(data.id)
      if (!toast) {
        log.error('toast not found', data)
        return
      }

      if (data.state === 'completed') {
        toast.success(`"${downloadData.filename}" saved to Oasis!`)
      } else if (data.state === 'interrupted') {
        toast.error(`Download of "${downloadData.filename}" interrupted`)
      } else if (data.state === 'cancelled') {
        toast.error(`Download of "${downloadData.filename}" cancelled`)
      }

      downloadResourceMap.delete(data.id)

      await telemetry.trackFileDownload()
    })

    const tabsList = await tabsDB.all()
    tabs.update((currentTabs) => currentTabs.sort((a, b) => a.index - b.index))
    tabs.set(tabsList)
    log.debug('Tabs loaded', tabsList)

    log.debug('Loading spaces')
    const spacesList = await oasis.loadSpaces()

    // add spaces to tabs if missing
    // spacesList.forEach((space) => {
    //   if (!tabsList.find((tab) => tab.type === 'space' && tab.spaceId === space.id)) {
    //     createTab<TabSpace>({
    //       type: 'space',
    //       spaceId: space.id,
    //       title: space.name,
    //       icon: ''
    //     })
    //   }
    // })

    // TODO: for safety we wait a bit before we tell the app that we are ready, we need a better way to do this
    setTimeout(() => {
      // @ts-expect-error
      window.api.appIsReady()
    }, 2000)

    const activeTabs = tabsList.filter((tab) => !tab.archived)

    if (activeTabs.length === 0) {
      createNewEmptyTab()
    } else if ($activeTabId) {
      makeTabActive($activeTabId)
    } else {
      makeTabActive(activeTabs[activeTabs.length - 1].id)
    }

    // activeTabs.forEach((tab, index) => {
    //   updateTab(tab.id, { index: index })
    // })

    // if we have some magicTabs, make them unpinned
    turnMagicTabsIntoUnpinned()

    tabs.update((tabs) => tabs.sort((a, b) => a.index - b.index))

    log.debug('tabs', $tabs)

    setupObserver()

    if (!userConfig.initialized_tabs) {
      log.debug('Creating initial tabs')

      showSplashScreen.set(true)

      await createDemoItems(createTab, oasis, createSpaceTab, resourceManager)

      // @ts-ignore
      await window.api.updateInitializedTabs(true)

      showSplashScreen.set(false)
    }
  })

  const turnMagicTabsIntoUnpinned = async () => {
    const magicTabsArray = get(magicTabs)
    const unpinnedTabsArray = get(unpinnedTabs)

    if (magicTabsArray.length === 0) {
      // No magic tabs to process
      return
    }

    // Turn magic tabs into unpinned tabs
    magicTabsArray.forEach((magicTab) => {
      magicTab.magic = false
      unpinnedTabsArray.push(magicTab)
    })

    // Clear the magic tabs array
    magicTabsArray.length = 0

    // Update indices of unpinned tabs
    const updatedUnpinnedTabs = unpinnedTabsArray.map((tab, index) => ({ ...tab, index }))

    // Update the tabs store
    tabs.update((x) => {
      return x.map((tab) => {
        const updatedTab = updatedUnpinnedTabs.find((t) => t.id === tab.id)
        if (updatedTab) {
          tab.index = updatedTab.index
          tab.magic = false
          tab.pinned = false
        }
        return tab
      })
    })

    // Update the store with the changed tabs
    await bulkUpdateTabsStore(
      updatedUnpinnedTabs.map((tab) => ({
        id: tab.id,
        updates: { pinned: false, magic: false, index: tab.index }
      }))
    )

    log.debug('Magic tabs turned into unpinned tabs successfully')
  }

  const handleDrop = async (event: CustomEvent) => {
    const tab = event.detail?.tab

    event.preventDefault()

    const mediaResults = await processDrop(event.detail.event)

    const resourceItems = mediaResults.filter((r) => r.type === 'resource')

    if (resourceItems.length > 0) {
      await resourceManager.addItemsToSpace(
        tab.spaceId,
        resourceItems.map((r) => r.data as string)
      )
      log.debug(`Resources dropped into folder ${tab.title}`)

      toasts.success('Resources added to folder!')
    } else {
      log.debug('No resources found in drop event')
    }
  }

  const handleRemoveFromSidebar = async (e: CustomEvent) => {
    const tabId = e.detail

    // Find the tab with the given ID
    const tab = get(tabs).find((t) => t.id === tabId)

    if (!tab) {
      log.error('Tab not found', tabId)
      return
    }

    // Ensure the tab is of type 'space'
    if (tab.type !== 'space') {
      log.error('Tab is not of type space', tabId)
      return
    }

    const spaceId = tab.spaceId
    log.debug('spaceid', spaceId)

    try {
      const space = $spaces.find((space) => space.id === spaceId)
      if (space) {
        await oasis.updateSpaceData(space.id, {
          showInSidebar: false
        })

        await tick()

        // await archiveTab(tabId)

        await deleteTab(tabId)
      } else {
        // await archiveTab(tabId)
        await deleteTab(tabId)
      }

      toasts.success('Space removed from sidebar!')
    } catch (error) {
      log.error('Failed to remove space from sidebar:', error)
    }
  }

  const handleExcludeOtherTabsFromMagic = (e: CustomEvent<string>) => {
    const tabId = e.detail

    // exclude all other tabs from magic
    tabs.update((x) => {
      return x.map((tab) => {
        if (tab.id !== tabId) {
          cachedMagicTabs.delete(tab.id)

          return {
            ...tab,
            magic: false
          }
        }
        return tab
      })
    })

    tick().then(() => {
      telemetry.trackPageChatContextUpdate(
        PageChatUpdateContextEventAction.ExcludeOthers,
        $magicTabs.length
      )
    })
  }

  const handleExcludeTabFromMagic = (e: CustomEvent<string>) => {
    const tabId = e.detail

    // exclude the tab from magic
    tabs.update((x) => {
      return x.map((tab) => {
        if (tab.id === tabId) {
          cachedMagicTabs.delete(tab.id)

          return {
            ...tab,
            magic: false
          }
        }
        return tab
      })
    })

    tick().then(() => {
      telemetry.trackPageChatContextUpdate(
        PageChatUpdateContextEventAction.Remove,
        $magicTabs.length
      )
    })
  }

  const handleIncludeTabInMagic = (e: CustomEvent<string>) => {
    const tabId = e.detail

    // include the tab in magic
    tabs.update((x) => {
      return x.map((tab) => {
        if (tab.id === tabId) {
          cachedMagicTabs.add(tab.id)

          return {
            ...tab,
            magic: true
          }
        }
        return tab
      })
    })

    tick().then(() => {
      telemetry.trackPageChatContextUpdate(PageChatUpdateContextEventAction.Add, $magicTabs.length)
    })
  }

  const toggleTabsMagic = async (on: boolean) => {
    const magicTabsArray = get(magicTabs)
    const unpinnedTabsArray = get(unpinnedTabs)
    const pinnedTabsArray = get(pinnedTabs)

    // Update the indices of the tabs in all lists
    const updateIndices = (tabs: Tab[]) => tabs.map((tab, index) => ({ ...tab, index }))
    let newUnpinnedTabsArray: Tab[] = []

    if (on) {
      log.debug('Toggling tabs magic on', cachedMagicTabs.values())

      if (cachedMagicTabs.size > 0) {
        log.debug('Using cached magic tabs')
        const cachedTabs = Array.from(cachedMagicTabs.values())
        cachedTabs.forEach((id) => {
          const tab = unpinnedTabsArray.find((t) => t.id === id)
          if (tab) {
            tab.magic = true
          }
        })
      } else {
        log.debug('Creating new magic tabs')
        // Move all unpinned tabs to magic tabs
        unpinnedTabsArray.forEach((tab) => {
          if (tab.type === 'page' || tab.type === 'space') {
            tab.magic = true
            cachedMagicTabs.add(tab.id)
          }
        })
      }

      newUnpinnedTabsArray = []
    } else {
      log.debug('Toggling tabs magic off')
      // Revert each magic tab to its previous state
      magicTabsArray.forEach((magicTab) => {
        magicTab.magic = false

        if (magicTab.pinned) {
          pinnedTabsArray.push(magicTab)
        } else {
          unpinnedTabsArray.push(magicTab)
        }
      })
      // Reset magic tabs array
      magicTabsArray.length = 0
      newUnpinnedTabsArray = updateIndices(unpinnedTabsArray)
    }

    const newPinnedTabsArray = updateIndices(pinnedTabsArray)
    const newMagicTabsArray = updateIndices(magicTabsArray)

    // combine all lists back together
    const newTabs = [...newUnpinnedTabsArray, ...newPinnedTabsArray, ...newMagicTabsArray]

    log.debug('Toggled tabs magic', newTabs)

    // only update the tabs that were changed (archived stay unaffected)
    tabs.update((x) => {
      return x.map((tab) => {
        const newTab = newTabs.find((t) => t.id === tab.id)
        if (newTab) {
          tab.index = newTab.index
          tab.pinned = newTab.pinned
          tab.magic = newTab.magic
        }
        return tab
      })
    })

    // Update the store with the changed tabs
    await bulkUpdateTabsStore(
      newTabs.map((tab) => ({
        id: tab.id,
        updates: { pinned: tab.pinned, magic: tab.magic, index: tab.index }
      }))
    )

    log.debug('Tabs reset successfully')
  }

  const onDrop = async (event: CustomEvent<DroppedTab>, action: string) => {
    const { from, to } = event.detail
    if (!to || (from.dropZoneID === to.dropZoneID && from.index === to.index)) return

    // Get all the tab arrays
    let unpinnedTabsArray = get(unpinnedTabs)
    let pinnedTabsArray = get(pinnedTabs)
    let magicTabsArray = get(magicTabs)

    // Determine source and target lists
    let fromTabs: Tab[]
    let targetTabsArray: Tab[]

    if (from.dropZoneID === 'tabs') {
      fromTabs = unpinnedTabsArray
    } else if (from.dropZoneID === 'pinned-tabs') {
      fromTabs = pinnedTabsArray
    } else {
      fromTabs = magicTabsArray
    }

    if (to.dropZoneID === 'tabs') {
      targetTabsArray = unpinnedTabsArray
    } else if (to.dropZoneID === 'pinned-tabs') {
      targetTabsArray = pinnedTabsArray
    } else {
      targetTabsArray = magicTabsArray
    }

    const movedTab = fromTabs[from.index]
    const shouldChangeSection = from.dropZoneID !== to.dropZoneID

    log.debug('Moving tab', movedTab, from, to)

    // Remove the tab from its original position in the source list
    fromTabs.splice(from.index, 1)

    // Update pinned or magic state of the tab
    if (to.dropZoneID === 'pinned-tabs') {
      movedTab.pinned = true
      movedTab.magic = false
    } else if (to.dropZoneID === 'magic-tabs') {
      movedTab.pinned = false
      movedTab.magic = true
    } else {
      movedTab.pinned = false
      movedTab.magic = false
    }

    // Add the tab to the new position
    targetTabsArray.splice(to.index, 0, movedTab)

    // Update the indices of the tabs in all lists
    const updateIndices = (tabs: Tab[]) => tabs.map((tab, index) => ({ ...tab, index }))

    unpinnedTabsArray = updateIndices(unpinnedTabsArray)
    pinnedTabsArray = updateIndices(pinnedTabsArray)
    magicTabsArray = updateIndices(magicTabsArray)

    // Combine all lists back together
    const newTabs = [...unpinnedTabsArray, ...pinnedTabsArray, ...magicTabsArray]

    log.debug('New tabs', newTabs)

    // Only update the tabs that were changed (archived stay unaffected)
    tabs.update((x) => {
      return x.map((tab) => {
        const newTab = newTabs.find((t) => t.id === tab.id)
        if (newTab) {
          tab.index = newTab.index
          tab.pinned = newTab.pinned
          tab.magic = newTab.magic
        }
        return tab
      })
    })

    // Update the store with the changed tabs
    await bulkUpdateTabsStore(
      newTabs.map((tab) => ({
        id: tab.id,
        updates: { pinned: tab.pinned, magic: tab.magic, index: tab.index }
      }))
    )

    log.debug('State updated successfully')
  }

  const handleDragEnterSidebar = async (drag: DragculaDragEvent) => {
    drag.continue()
  }

  const handleDropSidebar = async (drag: DragculaDragEvent) => {
    log.debug('DROP DRAGCULA', drag)

    if (drag.isNative) {
      // TODO: Handle otherwise
      return
    }

    if (drag.data['oasis/resource'] !== undefined) {
      const resource = drag.data['oasis/resource']

      if (
        resource.type === 'application/vnd.space.link' ||
        resource.type === 'application/vnd.space.article'
      ) {
        let tab = await createPageTab(resource.parsedData.url, {
          active: true,
          trigger: CreateTabEventTrigger.Drop
        })
        tab.index = drag.index || 0

        await bulkUpdateTabsStore(
          get(tabs).map((tab) => ({
            id: tab.id,
            updates: { pinned: tab.pinned, magic: tab.magic, index: tab.index }
          }))
        )

        log.debug('State updated successfully')
      }
      drag.continue()
      return
    }

    if (drag.data['surf/tab'] !== undefined) {
      const dragData = drag.data['surf/tab'] as Tab
      tabs.update((_tabs) => {
        let unpinnedTabsArray = get(unpinnedTabs)
        let pinnedTabsArray = get(pinnedTabs)
        let magicTabsArray = get(magicTabs)

        let fromTabs: ITab[]
        let toTabs: ITab[]

        if (drag.from.id === 'sidebar-unpinned-tabs') {
          fromTabs = unpinnedTabsArray
        } else if (drag.from.id === 'sidebar-pinned-tabs') {
          fromTabs = pinnedTabsArray
        } else if (drag.from.id === 'sidebar-magic-tabs') {
          fromTabs = magicTabsArray
        }
        if (drag.to.id === 'sidebar-unpinned-tabs') {
          toTabs = unpinnedTabsArray
        } else if (drag.to.id === 'sidebar-pinned-tabs') {
          toTabs = pinnedTabsArray
        } else if (drag.to.id === 'sidebar-magic-tabs') {
          toTabs = magicTabsArray
        }

        // CASE: to already includes tab
        if (toTabs.find((v) => v.id === dragData.id)) {
          log.warn('ONLY Update existin tab')
          const existing = fromTabs.find((v) => v.id === dragData.id)
          if (existing && drag.index !== undefined) {
            existing.index = drag.index
          }
          fromTabs.splice(
            fromTabs.findIndex((v) => v.id === dragData.id),
            1
          )
          fromTabs.splice(existing.index, 0, existing)
        } else {
          log.warn('ADDING NEW ONE')
          // Remove old
          const idx = fromTabs.findIndex((v) => v.id === dragData.id)
          if (idx > -1) {
            fromTabs.splice(idx, 1)
          }

          if (drag.to.id === 'sidebar-pinned-tabs') {
            dragData.pinned = true
            dragData.magic = false

            cachedMagicTabs.delete(dragData.id)
            telemetry.trackMoveTab(MoveTabEventAction.Pin)
          } else if (drag.to.id === 'sidebar-magic-tabs') {
            dragData.pinned = false
            dragData.magic = true

            cachedMagicTabs.add(dragData.id)

            if (dragData.type === 'page' && $activeTabMagic?.showSidebar) {
              log.debug('prepare tab for chat context after moving to magic')
              prepareTabForChatContext(dragData)
            }

            telemetry.trackMoveTab(MoveTabEventAction.AddMagic)
            telemetry.trackPageChatContextUpdate(
              PageChatUpdateContextEventAction.Add,
              magicTabsArray.length + 1
            )
          } else {
            if (dragData.magic) {
              telemetry.trackMoveTab(MoveTabEventAction.RemoveMagic)
              telemetry.trackPageChatContextUpdate(
                PageChatUpdateContextEventAction.Remove,
                magicTabsArray.length - 1
              )
            } else {
              telemetry.trackMoveTab(MoveTabEventAction.Unpin)
            }

            dragData.pinned = false
            dragData.magic = false
            cachedMagicTabs.delete(dragData.id)
          }

          toTabs.splice(drag.index || 0, 0, dragData)
        }

        // log.log(...pinnedTabsArray, ...unpinnedTabsArray, ...magicTabsArray)

        // Update the indices of the tabs in all lists
        const updateIndices = (tabs: ITab[]) => tabs.map((tab, index) => ({ ...tab, index }))

        unpinnedTabsArray = updateIndices(unpinnedTabsArray)
        pinnedTabsArray = updateIndices(pinnedTabsArray)
        magicTabsArray = updateIndices(magicTabsArray)

        // Combine all lists back together
        const newTabs = [...unpinnedTabsArray, ...pinnedTabsArray, ...magicTabsArray]

        log.warn('New tabs', [...newTabs])

        // Update the store with the changed tabs
        bulkUpdateTabsStore(
          newTabs.map((tab) => ({
            id: tab.id,
            updates: { pinned: tab.pinned, magic: tab.magic, index: tab.index }
          }))
        )

        return newTabs
      })

      log.debug('State updated successfully')
      // Mark the drop completed
      drag.continue()
    }
  }

  const handleTabDragEnd = async (drag: DragculaDragEvent) => {
    console.debug('TAB DRAG END', drag.effect)

    if (
      drag.status === 'done' &&
      drag.effect === 'move' &&
      !['sidebar-pinned-tabs', 'sidebar-unpinned-tabs', 'sidebar-magic-tabs'].includes(
        drag.to?.id || ''
      )
    ) {
      await deleteTab(drag.data['surf/tab'].id)
    }
    drag.continue()
  }

  const handleDropOnSpaceTab = async (drag: DragculaDragEvent, spaceId: string) => {
    console.warn('DROP ON SPACE TAB', spaceId, drag)

    const toast = toasts.loading(`${drag.effect === 'move' ? 'Moving' : 'Copying'} to space...`)

    if (
      ['sidebar-pinned-tabs', 'sidebar-unpinned-tabs', 'sidebar-magic-tabs'].includes(
        drag.from?.id || ''
      ) &&
      !drag.metaKey
    ) {
      drag.item!.dragEffect = 'copy' // Make sure tabs are always copy from sidebar
    }

    let resourceIds: string[] = []
    if (drag.isNative) {
      log.debug('Dropped native', drag)
      const event = new DragEvent('drop', { dataTransfer: drag.data })
      log.debug('native drop drop event emulated:', event)

      const isOwnDrop = event.dataTransfer?.types.includes(MEDIA_TYPES.RESOURCE)
      if (isOwnDrop) {
        log.debug('Own drop detected, ignoring...')
        log.debug(event.dataTransfer?.files)
        return
      }

      const parsed = await processDrop(event)
      log.debug('Parsed', parsed)

      const newResources = await createResourcesFromMediaItems(resourceManager, parsed, '')
      log.debug('Resources', newResources)

      newResources.forEach((r) => resourceIds.push(r.id))
    } else {
      try {
        const existingResources: string[] = []

        const dragData = drag.data as { 'surf/tab': Tab; 'horizon/resource/id': string }
        if (dragData['surf/tab'] !== undefined) {
          if (dragData['horizon/resource/id'] !== undefined) {
            const resourceId = dragData['horizon/resource/id']
            resourceIds.push(resourceId)
            existingResources.push(resourceId)
          } else if (dragData['surf/tab'].type === 'page') {
            const tab = dragData['surf/tab'] as TabPage

            if (tab.resourceBookmark) {
              log.debug('Detected resource from dragged tab', tab.resourceBookmark)
              resourceIds.push(tab.resourceBookmark)
              existingResources.push(tab.resourceBookmark)
            } else {
              log.debug('Detected page from dragged tab', tab)
              const newResources = await createResourcesFromMediaItems(
                resourceManager,
                [
                  {
                    type: 'url',
                    data: new URL(tab.currentLocation || tab.initialLocation),
                    metadata: {}
                  }
                ],
                ''
              )
              log.debug('Resources', newResources)
              newResources.forEach((r) => resourceIds.push(r.id))
            }
          }
        }

        if (existingResources.length > 0) {
          await Promise.all(
            existingResources.map(async (resourceId) => {
              const resource = await resourceManager.getResource(resourceId)
              if (!resource) {
                log.error('Resource not found')
                return
              }

              log.debug('Detected resource from dragged tab', resource)

              const isSilent =
                resource.tags?.find((tag) => tag.name === ResourceTagsBuiltInKeys.SILENT) !==
                undefined
              if (isSilent) {
                // remove silent tag if it exists sicne the user is explicitly adding it
                log.debug('Removing silent tag from resource', resourceId)
                await resourceManager.deleteResourceTag(resourceId, ResourceTagsBuiltInKeys.SILENT)
              }
            })
          )
        }
      } catch {
        drag.abort()
        toast.error('Failed to add resources to space!')
        return
      }
    }

    drag.continue()
    console.warn('ADDING resources to spaceid', spaceId, resourceIds)
    if (spaceId !== 'everything') {
      await oasis.addResourcesToSpace(spaceId, resourceIds)
      //await loadSpaceContents(spaceId)
    } else {
      //await loadEverything()
    }

    toast.success(
      `Resources ${drag.isNative ? 'added' : drag.effect === 'move' ? 'moved' : 'copied'}!`
    )
  }

  function checkVisibility() {
    if (newTabButton && containerRef) {
      const containerRect = containerRef.getBoundingClientRect()
      const buttonRect = newTabButton.getBoundingClientRect()
      isFirstButtonVisible =
        buttonRect.top >= containerRect.top &&
        buttonRect.left >= containerRect.left &&
        buttonRect.bottom <= containerRect.bottom &&
        buttonRect.right <= containerRect.right
    }
  }

  afterUpdate(() => {
    checkVisibility()
  })
</script>

<SplashScreen show={$showSplashScreen} />

<svelte:window on:keydown={handleKeyDown} />

<ToastsProvider service={toasts} />

<div class="antialiased w-screen h-screen will-change-auto transform-gpu relative">
  <SidebarPane
    {horizontalTabs}
    bind:this={sidebarComponent}
    on:collapsed-left-sidebar={() => handleLeftSidebarChange(false)}
    on:expanded-left-sidebar={() => handleLeftSidebarChange(true)}
    on:collapsed-right-sidebar={() => {
      showRightSidebar = false
    }}
    on:expanded-right-sidebar={() => {
      showRightSidebar = true
    }}
    bind:rightPaneItem={rightPane}
    on:pane-update-right={handleRightPaneUpdate}
    rightSidebarHidden={!showRightSidebar}
    leftSidebarHidden={!showLeftSidebar}
  >
    <div
      slot="sidebar"
      class="flex-grow {horizontalTabs ? 'w-full h-full py-1' : 'h-full'}"
      class:magic={$magicTabs.length === 0 && $activeTabMagic?.showSidebar}
      style="z-index: 5000;"
    >
      {#if $sidebarTab !== 'oasis'}
        <div
          class="flex {!horizontalTabs
            ? 'flex-col w-full py-1.5 space-y-4 px-2 h-full'
            : 'flex-row items-center h-full ml-20 space-x-4 mr-4'} relative"
        >
          <div
            class="flex flex-row items-center flex-shrink-0 {horizontalTabs
              ? 'pl-3'
              : 'w-full justify-between pl-[4.4rem]'}"
          >
            {#if !horizontalTabs}
              <Tooltip.Root openDelay={400} closeDelay={10}>
                <Tooltip.Trigger>
                  <button
                    class="transform active:scale-95 appearance-none border-0 group margin-0 flex items-center justify-center p-2 hover:bg-sky-200 transition-colors duration-200 rounded-xl text-sky-800 cursor-pointer"
                    on:click={handleCollapse}
                  >
                    <span
                      class="inline-block translate-x-0 transition-transform ease-in-out duration-200"
                    >
                      <Icon name="sidebar.left" />
                    </span>
                  </button>
                </Tooltip.Trigger>
                <Tooltip.Content
                  transition={flyAndScale}
                  transitionConfig={{ y: 8, duration: 150 }}
                  sideOffset={8}
                >
                  <div class="bg-neutral-100">
                    <Tooltip.Arrow class="rounded-[2px] border-l border-t border-dark-10" />
                  </div>
                  <div
                    class="flex items-center justify-center rounded-input border border-dark-10 bg-neutral-100 rounded-xl p-3 text-sm font-medium shadow-md outline-none"
                  >
                    Toggle Sidebar (⌘ + B)
                  </div>
                </Tooltip.Content>
              </Tooltip.Root>
            {/if}

            <div class="flex flex-row items-center">
              <Tooltip.Root openDelay={400} closeDelay={10}>
                <Tooltip.Trigger>
                  <button
                    class="transform active:scale-95 appearance-none border-0 group margin-0 flex items-center justify-center p-2 hover:bg-sky-200 transition-colors duration-200 rounded-xl text-sky-800 {!canGoBack
                      ? 'opacity-30 cursor-not-allowed'
                      : 'cursor-pointer'}"
                    disabled={!canGoBack}
                    on:click={$activeBrowserTab?.goBack}
                  >
                    <span
                      class="inline-block translate-x-0 {canGoBack &&
                        'group-hover:-translate-x-1'} transition-transform ease-in-out duration-200"
                    >
                      <Icon name="arrow.left" />
                    </span>
                  </button>
                </Tooltip.Trigger>
                <Tooltip.Content
                  transition={flyAndScale}
                  transitionConfig={{ y: 8, duration: 150 }}
                  sideOffset={8}
                >
                  <div class="bg-neutral-100">
                    <Tooltip.Arrow class="rounded-[2px] border-l border-t border-dark-10" />
                  </div>
                  <div
                    class="flex items-center justify-center rounded-input border border-dark-10 bg-neutral-100 rounded-xl p-3 text-sm font-medium shadow-md outline-none"
                  >
                    Go back (⌘ + ←)
                  </div>
                </Tooltip.Content>
              </Tooltip.Root>

              <Tooltip.Root openDelay={400} closeDelay={10}>
                <Tooltip.Trigger>
                  <button
                    class="transform active:scale-95 appearance-none border-0 group margin-0 flex items-center justify-center p-2 hover:bg-sky-200 transition-colors duration-200 rounded-xl text-sky-800 {!canGoForward
                      ? 'opacity-30 cursor-not-allowed'
                      : 'cursor-pointer'}"
                    disabled={!canGoForward}
                    on:click={$activeBrowserTab?.goForward}
                  >
                    <span
                      class="inline-block translate-x-0 {canGoForward &&
                        'group-hover:translate-x-1'} transition-transform ease-in-out duration-200"
                    >
                      <Icon name="arrow.right" />
                    </span>
                  </button>
                </Tooltip.Trigger>
                <Tooltip.Content
                  transition={flyAndScale}
                  transitionConfig={{ y: 8, duration: 150 }}
                  sideOffset={8}
                >
                  <div class="bg-neutral-100">
                    <Tooltip.Arrow class="rounded-[2px] border-l border-t border-dark-10" />
                  </div>
                  <div
                    class="flex items-center justify-center rounded-input border border-dark-10 bg-neutral-100 rounded-xl p-3 text-sm font-medium shadow-md outline-none"
                  >
                    Go forward (⌘ + →)
                  </div>
                </Tooltip.Content>
              </Tooltip.Root>

              <Tooltip.Root openDelay={400} closeDelay={10}>
                <Tooltip.Trigger>
                  <button
                    class="transform active:scale-95 appearance-none border-0 margin-0 group flex items-center justify-center p-2 hover:bg-sky-200 transition-colors duration-200 rounded-xl text-sky-800 {!canReload
                      ? 'opacity-30 cursor-not-allowed'
                      : 'cursor-pointer'}"
                    on:click={$activeBrowserTab?.reload}
                    disabled={!canReload}
                  >
                    <span
                      class="group-hover:rotate-180 transition-transform ease-in-out duration-200"
                    >
                      <Icon name="reload" />
                    </span>
                  </button>
                </Tooltip.Trigger>
                <Tooltip.Content
                  transition={flyAndScale}
                  transitionConfig={{ y: 8, duration: 150 }}
                  sideOffset={8}
                >
                  <div class="bg-neutral-100">
                    <Tooltip.Arrow class="rounded-[2px] border-l border-t border-dark-10" />
                  </div>
                  <div
                    class="flex items-center justify-center rounded-input border border-dark-10 bg-neutral-100 rounded-xl p-3 text-sm font-medium shadow-md outline-none"
                  >
                    Reload Page (⌘ + R)
                  </div>
                </Tooltip.Content>
              </Tooltip.Root>
            </div>
          </div>

          <div
            class="bg-sky-50 my-auto rounded-xl shadow-md flex-shrink-0 overflow-x-scroll no-scrollbar"
            class:p-2={!horizontalTabs}
            class:p-0.5={horizontalTabs}
          >
            <div
              id="sidebar-pinned-tabs"
              style:view-transition-name="pinned-tabs-wrapper"
              class="flex items-center h-fit px-2 py-1"
              axis="horizontal"
              dragdeadzone="5"
              use:HTMLAxisDragZone.action={{}}
              on:Drop={handleDropSidebar}
              on:DragEnter={handleDragEnterSidebar}
            >
              {#if $pinnedTabs.length === 0}
                <div class="">Drop Tabs here to pin them.</div>
              {:else}
                {#each $pinnedTabs as tab, index (tab.id + index)}
                  <TabItem
                    hibernated={!$activatedTabs.includes(tab.id)}
                    removeHighlight={$showNewTabOverlay}
                    {tab}
                    horizontalTabs={true}
                    {activeTabId}
                    pinned={true}
                    on:select={handleTabSelect}
                    on:remove-from-sidebar={handleRemoveFromSidebar}
                    on:unarchive-tab={handleUnarchiveTab}
                    on:delete-tab={handleDeleteTab}
                    on:DragEnd={(e) => handleTabDragEnd(e.detail)}
                    on:Drop={(e) => handleDropOnSpaceTab(e.detail.drag, e.detail.spaceId)}
                  />
                {/each}
              {/if}
            </div>
          </div>

          {#if $activeTabMagic}
            {#if $activeTabMagic.showSidebar}
              <div
                class="no-scrollbar relatie overflow-y-scroll max-h-[700px] flex-grow flex-shrink-0 w-full group {horizontalTabs
                  ? 'max-w-[512px] no-scrollbar'
                  : 'w-full'}"
              >
                <!-- <div
                  style="opacity: 0.2"
                  class="absolute -inset-0.5 bg-gradient-to-r from-pink-600 to-purple-600 rounded-xl blur opcaity-20 group-hover:opacity-10 transition duration-1000 group-hover:duration-200 animate-tilt"
                ></div> -->
                <div
                  class="relative bg-sky-100/50 rounded-2xl no-scrollbar
                    {horizontalTabs ? 'h-full' : 'w-full'}"
                >
                  <div class={horizontalTabs ? 'px-1' : 'p-2'} class:magic={$magicTabs.length > 0}>
                    {#if horizontalTabs}
                      <div
                        id="sidebar-magic-tabs"
                        axis="horizontal"
                        class="magic-horizontal"
                        style="display: flex;"
                        dragdeadzone="5"
                        use:HTMLAxisDragZone.action={{}}
                        on:Drop={handleDropSidebar}
                        on:DragEnter={handleDragEnterSidebar}
                      >
                        {#if $magicTabs.length === 0}
                          <div class="flex flex-row items-center">
                            <div class="ai-wrapper">
                              <Icon name="ai" size={24 + 'px'} />
                            </div>
                            <span class="text-xs text-sky-800/50">
                              General mode, drop tabs here!
                            </span>
                          </div>
                        {:else}
                          {#each $magicTabs as tab, index (tab.id + index)}
                            <TabItem
                              hibernated={!$activatedTabs.includes(tab.id)}
                              removeHighlight={$showNewTabOverlay}
                              showClose
                              {tab}
                              {activeTabId}
                              pinned={false}
                              showButtons={false}
                              showExcludeOthersButton
                              on:delete-tab={handleDeleteTab}
                              on:unarchive-tab={handleUnarchiveTab}
                              on:select={handleTabSelect}
                              on:remove-from-sidebar={handleRemoveFromSidebar}
                              on:exclude-other-tabs={handleExcludeOtherTabsFromMagic}
                              on:exclude-tab={handleExcludeTabFromMagic}
                              on:DragEnd={(e) => handleTabDragEnd(e.detail)}
                            />
                          {/each}
                        {/if}
                      </div>
                    {:else}
                      {#if $magicTabs.length > 0}
                        <div
                          class="flex flex-row gap-2 px-4 py-2 leading-5 items-center justify-center mb-1 mx-2"
                        >
                          <Icon name="sparkles" size="18" class="text-sky-800" />
                          <span class="text-sm text-sky-800"
                            >Chat with {$magicTabs.length === 1
                              ? 'this tab'
                              : $magicTabs.length === 2
                                ? 'two tabs'
                                : `${$magicTabs.length} tabs`}</span
                          >
                        </div>
                      {/if}
                      <div
                        id="sidebar-magic-tabs"
                        axis="vertical"
                        dragdeadzone="5"
                        use:HTMLAxisDragZone.action={{}}
                        on:Drop={handleDropSidebar}
                        on:DragEnter={handleDragEnterSidebar}
                      >
                        {#if $magicTabs.length === 0}
                          <div class="flex flex-col items-center">
                            <div class="ai-wrapper">
                              <Icon name="ai" size={24 + 'px'} />
                            </div>
                            <span class="text-xs text-sky-800">General mode, drop tabs here!</span>
                          </div>
                        {:else}
                          {#each $magicTabs as tab, index (tab.id + index)}
                            <TabItem
                              hibernated={!$activatedTabs.includes(tab.id)}
                              removeHighlight={$showNewTabOverlay}
                              showClose
                              horizontalTabs={false}
                              {tab}
                              {activeTabId}
                              pinned={false}
                              showButtons={false}
                              showExcludeOthersButton
                              on:unarchive-tab={handleUnarchiveTab}
                              on:delete-tab={handleDeleteTab}
                              on:select={handleTabSelect}
                              on:remove-from-sidebar={handleRemoveFromSidebar}
                              on:exclude-other-tabs={handleExcludeOtherTabsFromMagic}
                              on:exclude-tab={handleExcludeTabFromMagic}
                              on:DragEnd={(e) => handleTabDragEnd(e.detail)}
                            />
                          {/each}
                        {/if}
                      </div>
                    {/if}
                  </div>
                </div>
              </div>

              <div
                class="{!horizontalTabs
                  ? 'w-1/2 mx-auto h-0.5'
                  : 'h-4 w-0.5'} rounded-xl bg-sky-200"
              ></div>
            {/if}
          {/if}

          <div
            class="no-scrollbar relative h-full flex-grow w-full"
            class:space-x-2={horizontalTabs}
            class:items-center={horizontalTabs}
            class:overflow-y-scroll={!horizontalTabs}
            class:h-full={!horizontalTabs}
            class:overflow-x-scroll={horizontalTabs}
            bind:this={containerRef}
          >
            {#if horizontalTabs}
              <div
                id="sidebar-unpinned-tabs"
                class="horizontal-tabs space-x-1"
                axis="horizontal"
                dragdeadzone="5"
                placeholder-size="60"
                use:HTMLAxisDragZone.action={{}}
                on:Drop={handleDropSidebar}
                on:DragEnter={handleDragEnterSidebar}
              >
                {#each $unpinnedTabs as tab, index (tab.id + index)}
                  <!-- check if this tab is active -->
                  {#if $activeTabId === tab.id}
                    <TabItem
                      hibernated={!$activatedTabs.includes(tab.id)}
                      removeHighlight={$showNewTabOverlay}
                      showClose
                      tabSize={Math.min(300, Math.max(24, tabSize))}
                      {tab}
                      {activeTabId}
                      bookmarkingInProgress={$bookmarkingInProgress}
                      bookmarkingSuccess={$bookmarkingSuccess}
                      pinned={false}
                      {spaces}
                      enableEditing
                      showIncludeButton={$activeTabMagic?.showSidebar &&
                        (tab.type === 'page' || tab.type === 'space')}
                      bind:this={activeTabComponent}
                      on:select={() => {
                        setShowNewTabOverlay(false)
                      }}
                      on:remove-from-sidebar={handleRemoveFromSidebar}
                      on:delete-tab={handleDeleteTab}
                      on:input-enter={handleBlur}
                      on:unarchive-tab={handleUnarchiveTab}
                      on:bookmark={() => handleBookmark()}
                      on:create-live-space={handleCreateLiveSpace}
                      on:save-resource-in-space={handleSaveResourceInSpace}
                      on:include-tab={handleIncludeTabInMagic}
                      on:DragEnd={(e) => handleTabDragEnd(e.detail)}
                      on:Drop={(e) => handleDropOnSpaceTab(e.detail.drag, e.detail.spaceId)}
                    />
                  {:else}
                    <TabItem
                      showClose
                      hibernated={!$activatedTabs.includes(tab.id)}
                      {tab}
                      tabSize={Math.min(300, Math.max(24, tabSize))}
                      {activeTabId}
                      pinned={false}
                      showIncludeButton={$activeTabMagic?.showSidebar &&
                        (tab.type === 'page' || tab.type === 'space')}
                      on:select={handleTabSelect}
                      on:remove-from-sidebar={handleRemoveFromSidebar}
                      on:delete-tab={handleDeleteTab}
                      on:input-enter={handleBlur}
                      on:unarchive-tab={handleUnarchiveTab}
                      on:include-tab={handleIncludeTabInMagic}
                      on:DragEnd={(e) => handleTabDragEnd(e.detail)}
                      on:Drop={(e) => handleDropOnSpaceTab(e.detail.drag, e.detail.spaceId)}
                    />
                  {/if}
                {/each}
              </div>
            {:else}
              <div
                id="sidebar-unpinned-tabs"
                class="vertical-tabs"
                axis="vertical"
                dragdeadzone="5"
                use:HTMLAxisDragZone.action={{}}
                on:Drop={handleDropSidebar}
                on:DragEnter={handleDragEnterSidebar}
              >
                {#each $unpinnedTabs as tab, index (tab.id + index)}
                  <!-- check if this tab is active -->
                  {#if $activeTabId === tab.id}
                    <TabItem
                      hibernated={!$activatedTabs.includes($unpinnedTabs[index].id)}
                      removeHighlight={$showNewTabOverlay}
                      showClose
                      horizontalTabs={false}
                      {tab}
                      {activeTabId}
                      bookmarkingInProgress={$bookmarkingInProgress}
                      bookmarkingSuccess={$bookmarkingSuccess}
                      pinned={false}
                      {spaces}
                      enableEditing
                      showIncludeButton={$activeTabMagic?.showSidebar &&
                        (tab.type === 'page' || tab.type === 'space')}
                      bind:this={activeTabComponent}
                      on:select={() => {
                        setShowNewTabOverlay(false)
                      }}
                      on:remove-from-sidebar={handleRemoveFromSidebar}
                      on:delete-tab={handleDeleteTab}
                      on:input-enter={handleBlur}
                      on:unarchive-tab={handleUnarchiveTab}
                      on:bookmark={() => handleBookmark()}
                      on:create-live-space={handleCreateLiveSpace}
                      on:save-resource-in-space={handleSaveResourceInSpace}
                      on:include-tab={handleIncludeTabInMagic}
                      on:DragEnd={(e) => handleTabDragEnd(e.detail)}
                      on:Drop={(e) => handleDropOnSpaceTab(e.detail.drag, e.detail.spaceId)}
                    />
                  {:else}
                    <TabItem
                      hibernated={!$activatedTabs.includes($unpinnedTabs[index].id)}
                      showClose
                      {tab}
                      horizontalTabs={false}
                      {activeTabId}
                      pinned={false}
                      showIncludeButton={$activeTabMagic?.showSidebar &&
                        (tab.type === 'page' || tab.type === 'space')}
                      on:select={handleTabSelect}
                      on:remove-from-sidebar={handleRemoveFromSidebar}
                      on:delete-tab={handleDeleteTab}
                      on:input-enter={handleBlur}
                      on:unarchive-tab={handleUnarchiveTab}
                      on:include-tab={handleIncludeTabInMagic}
                      on:DragEnd={(e) => handleTabDragEnd(e.detail)}
                      on:Drop={(e) => handleDropOnSpaceTab(e.detail.drag, e.detail.spaceId)}
                    />
                  {/if}
                {/each}
              </div>
            {/if}
            <div
              style="position: absolute; top: {!horizontalTabs
                ? 42 * $unpinnedTabs.length
                : 0}px; left: {horizontalTabs
                ? (Math.min(300, Math.max(24, tabSize)) + 2) * $unpinnedTabs.length
                : 0}px; right: 0;"
              class:w-fit={horizontalTabs}
              class:h-full={horizontalTabs}
              class="select-none flex items-center justify-center"
              class:opacity-100={isFirstButtonVisible}
              class:opacity-0={!isFirstButtonVisible}
              class:pointer-events-auto={isFirstButtonVisible}
              class:pointer-events-none={!isFirstButtonVisible}
            >
              <button
                bind:this={newTabButton}
                class="transform select-none active:scale-95 space-x-2 {horizontalTabs
                  ? 'w-fit rounded-xl p-2'
                  : 'w-full rounded-2xl px-4 py-3'} appearance-none select-none outline-none border-0 margin-0 group flex items-center p-2 hover:bg-sky-200 transition-colors duration-200 text-sky-800 cursor-pointer"
                class:bg-sky-200={$showNewTabOverlay}
                on:click|preventDefault={() => createNewEmptyTab()}
              >
                <Icon name="add" />
                {#if !horizontalTabs}
                  <span class="label">Open Oasis</span>
                {/if}
              </button>
            </div>
          </div>

          <div class="flex {horizontalTabs ? 'flex-row items-center' : 'flex-col'} flex-shrink-0">
            <button
              class="transform select-none active:scale-95 space-x-2 {horizontalTabs
                ? 'w-fit rounded-xl p-2'
                : 'w-full rounded-2xl px-4 py-3'} appearance-none border-0 margin-0 group flex items-center p-2 hover:bg-sky-200 transition-colors duration-200 text-sky-800 cursor-pointer"
              on:click|preventDefault={() => createNewEmptyTab()}
              class:opacity-100={!isFirstButtonVisible}
              class:opacity-0={isFirstButtonVisible}
              class:pointer-events-auto={!isFirstButtonVisible}
              class:pointer-events-none={isFirstButtonVisible}
              class:bg-sky-200={$showNewTabOverlay}
            >
              <Icon name="add" />
              {#if !horizontalTabs}
                <span class="label">Open Oasis</span>
              {/if}
            </button>
            <div
              class="flex flex-row flex-shrink-0 items-center mx-auto"
              class:space-x-4={!horizontalTabs}
            >
              <!-- <button
                class="transform active:scale-95 appearance-none disabled:opacity-40 disabled:cursor-not-allowed border-0 margin-0 group flex items-center justify-center p-2 hover:bg-sky-200 transition-colors duration-200 rounded-xl text-sky-800 cursor-pointer"
                on:click={() => toggleRightSidebar()}
              >
                {#if showRightSidebar}
                  <Icon name="close" />
                {:else}
                  <Icon name="sidebar.right" />
                {/if}
              </button> -->

              {#if !horizontalTabs || (horizontalTabs && !showRightSidebar)}
                <CustomPopover position={horizontalTabs ? 'top' : 'bottom'}>
                  <button
                    slot="trigger"
                    class="transform active:scale-95 appearance-none disabled:opacity-40 disabled:cursor-not-allowed border-0 margin-0 group flex items-center justify-center p-2 hover:bg-sky-200 transition-colors duration-200 rounded-xl text-sky-800 cursor-pointer"
                    on:click={() => toggleRightSidebar()}
                  >
                    <Icon name="triangle-square-circle" />
                  </button>

                  <div
                    slot="content"
                    class="flex flex-row items-center justify-center space-x-4 px-3 py-3"
                  >
                    {#each $sidebarTools as tool}
                      <button
                        class="flex flex-col items-center space-y-2 disabled:opacity-40 disabled:cursor-not-allowed"
                        on:click={() => {
                          openRightSidebarTab(tool.id)
                        }}
                        disabled={tool.disabled}
                      >
                        <div class="p-4 rounded-xl bg-neutral-200/50 hover:bg-neutral-200">
                          <Icon name={tool.icon} class="text-xl text-neutral-800" />
                        </div>
                        <span class="text-xs">{tool.name}</span>
                      </button>
                    {/each}
                  </div>
                </CustomPopover>
              {/if}
            </div>
          </div>
        </div>
      {:else}
        <!-- <OasisSidebar on:createTab={handleCreateTabFromSpace} /> -->
      {/if}
    </div>

    <div
      slot="content"
      class="h-full shadow-lg flex space-x-4 relative flex-row {horizontalTabs
        ? 'px-1.5'
        : 'py-1.5'}"
    >
      <!-- {horizontalTabs ? `pb-1.5 ${showTabs && 'pt-1.5'}` : `pr-1.5 ${showTabs && 'pl-1.5'}`}  -->
      <div
        style:view-transition-name="active-content-wrapper"
        class="w-full h-full overflow-hidden flex-grow"
        class:pb-1.5={horizontalTabs}
        class:pt-1.5={horizontalTabs && !showLeftSidebar}
        style="z-index: 0;"
        class:hasNoTab={!$activeBrowserTab}
        class:sidebarHidden={!showLeftSidebar}
      >
        {#if $showNewTabOverlay}
          <NewTabOverlay
            spaceId={'all'}
            active={true}
            bind:showTabSearch={$showNewTabOverlay}
            on:open-space-as-tab={handleCreateTabForSpace}
            on:deleted={handleDeletedSpace}
            on:new-tab={handleNewTab}
            {historyEntriesManager}
            activeTabs={$activeTabs}
            on:activate-tab={handleTabSelect}
            on:close-active-tab={closeActiveTab}
            on:bookmark={handleBookmark}
            on:toggle-sidebar={() => handleSidebarchange()}
            on:create-tab-from-space={handleCreateTabFromSpace}
            on:toggle-horizontal-tabs={debounceToggleHorizontalTabs}
            on:reload-window={() => $activeBrowserTab?.reload()}
            on:open-space={handleCreateTabForSpace}
            on:zoom={() => {
              $activeBrowserTab?.zoomIn()
            }}
            on:zoom-out={() => {
              $activeBrowserTab?.zoomOut()
            }}
            on:reset-zoom={() => {
              $activeBrowserTab?.resetZoom()
            }}
            on:open-url={(e) => {
              createPageTab(e.detail, true)
            }}
            on:open-resource={(e) => {
              openResource(e.detail)
            }}
          />
        {/if}

        {#if $sidebarTab === 'oasis'}
          <div class="browser-window active" style="--scaling: 1;">
            <OasisSpace
              spaceId={$selectedSpace}
              active
              on:create-resource-from-oasis={handeCreateResourceFromOasis}
              on:deleted={handleDeletedSpace}
              on:new-tab={handleNewTab}
              on:open-space-as-tab={handleCreateTabForSpace}
              {historyEntriesManager}
            />
          </div>
        {/if}

        {#if $showResourceDetails && $resourceDetailsModalSelected}
          <OasisResourceModalWrapper
            resourceId={$resourceDetailsModalSelected}
            on:close={() => closeResourceDetailsModal()}
            on:new-tab={handleNewTab}
          />
        {/if}

        {#each $activeTabs as tab (tab.id)}
          {#if $activatedTabs.includes(tab.id)}
            <div
              class="browser-window will-change-contents transform-gpu"
              style="--scaling: 1;"
              class:active={$activeTabId === tab.id && $sidebarTab !== 'oasis'}
              class:magic-glow-big={$activeTabId === tab.id &&
                tab.type === 'page' &&
                $activeTabMagic?.running}
            >
              <!-- {#if $sidebarTab === 'oasis'}
                {#if $masterHorizon}
                  <DrawerWrapper
                    bind:drawer={drawer}
                    horizon={$masterHorizon}
                    {resourceManager}
                    {selectedFolder}
                  />
                {:else}
                  <div>Should not happen error: Failed to load main Horizon</div>
                {/if} -->
              {#if tab.type === 'page'}
                <BrowserTab
                  active={$activeTabId === tab.id}
                  {historyEntriesManager}
                  pageMagic={$activeTabMagic}
                  bind:this={$browserTabs[tab.id]}
                  bind:tab={$tabs[$tabs.findIndex((t) => t.id === tab.id)]}
                  on:new-tab={handleNewTab}
                  on:navigation={(e) => handleWebviewTabNavigation(e, tab)}
                  on:update-tab={(e) => updateTab(tab.id, e.detail)}
                  on:open-resource={(e) =>
                    openResourceDetailsModal(e.detail, OpenResourceEventFrom.Page)}
                  on:reload-annotations={(e) => reloadAnnotationsSidebar(e.detail)}
                  on:update-page-magic={(e) => updateActiveMagicPage(e.detail)}
                  on:keydown={(e) => handleKeyDown(e.detail)}
                />
              {:else if tab.type === 'horizon'}
                {@const horizon = $horizons.find((horizon) => horizon.id === tab.horizonId)}
                {#if horizon}
                  <Horizon
                    {horizon}
                    active={$activeTabId === tab.id}
                    {visorSearchTerm}
                    inOverview={false}
                    {resourceManager}
                  />
                {:else}
                  <div>no horizon found</div>
                {/if}
              {:else if tab.type === 'chat'}
                <Chat
                  {tab}
                  {resourceManager}
                  db={storage}
                  on:navigate={(e) =>
                    createPageTab(e.detail.url, {
                      active: e.detail.active,
                      trigger: CreateTabEventTrigger.OasisChat
                    })}
                  on:updateTab={(e) => updateTab(tab.id, e.detail)}
                  on:openResource={(e) =>
                    openResourceDetailsModal(e.detail, OpenResourceEventFrom.OasisChat)}
                />
              {:else if tab.type === 'importer'}
                <Importer {resourceManager} />
              {:else if tab.type === 'oasis-discovery'}
                <OasisDiscovery {resourceManager} />
              {:else if tab.type === 'space'}
                <OasisSpace
                  spaceId={tab.spaceId}
                  active={$activeTabId === tab.id}
                  on:create-resource-from-oasis={handeCreateResourceFromOasis}
                  on:deleted={handleDeletedSpace}
                  on:new-tab={handleNewTab}
                  {historyEntriesManager}
                />
              {:else if tab.type === 'history'}
                <BrowserHistory {tab} active={$activeTabId === tab.id} on:new-tab={handleNewTab} />
              {/if}
            </div>
          {/if}
        {/each}

        {#if !$activeTabs && !$activeTab}
          <div class="" style="--scaling: 1;">
            <BrowserHomescreen
              {historyEntriesManager}
              active
              on:navigate={handleTabNavigation}
              on:chat={handleCreateChat}
              on:rag={handleRag}
              on:new-tab={handleNewTab}
              {spaces}
            />
          </div>
        {/if}
      </div>
    </div>

    <Tabs.Root
      bind:value={$rightSidebarTab}
      class="h-full flex flex-col relative"
      slot="right-sidebar"
      let:minimal
    >
      <div class="flex items-center justify-between gap-3 px-4 py-4 border-b-2 border-sky-100">
        <div class="flex items-center justify-start">
          <!-- svelte-ignore a11y-click-events-have-key-events -->
          <!-- svelte-ignore a11y-no-static-element-interactions -->
          <div
            role="button"
            tabindex="0"
            on:click={() => toggleRightSidebar()}
            class="flex items-center gap-2 p-1 text-sky-800/50 rounded-lg hover:bg-sky-100 hover:text-sky-800 group cursor-pointer"
          >
            <Icon name="sidebar.right" class="group-hover:hidden" size="20px" />
            <Icon name="close" class="hidden group-hover:block" size="20px" />
          </div>
        </div>

        <Tabs.List
          class="grid w-full grid-cols-3 gap-1 rounded-9px bg-dark-10 text-sm font-semibold leading-[0.01em]"
        >
          {#each $sidebarTools as tool}
            <Tabs.Trigger
              value={tool.id}
              class="transform active:scale-95 appearance-none disabled:opacity-40 disabled:cursor-not-allowed border-0 margin-0 group flex items-center justify-center gap-2 px-2 py-3 transition-colors duration-200 rounded-xl text-sky-800 cursor-pointer opacity-75 data-[state='active']:opacity-100 data-[state='active']:bg-sky-200 hover:bg-sky-100 data-[state='active']:hover:bg-sky-200/50"
              disabled={tool.disabled}
            >
              {#if tool.icon}
                <Icon name={tool.icon} />
              {/if}

              {#if !minimal}
                <span> {tool.name}</span>
              {/if}
            </Tabs.Trigger>
          {/each}
        </Tabs.List>

        <div class="p-1">
          <div style="width: 20px; height: 20px;"></div>
        </div>
      </div>

      <Tabs.Content value="chat" class="flex-grow overflow-hidden">
        {#if $activeTab && $activeTabMagic && $activeTabMagic?.showSidebar}
          <MagicSidebar
            magicPage={activeTabMagic}
            tabsInContext={$magicTabs}
            bind:inputValue={$magicInputValue}
            on:highlightText={(e) => scrollWebviewToText(e.detail.tabId, e.detail.text)}
            on:highlightWebviewText={(e) =>
              highlightWebviewText(e.detail.resourceId, e.detail.answerText)}
            on:seekToTimestamp={(e) =>
              handleSeekToTimestamp(e.detail.resourceId, e.detail.timestamp)}
            on:navigate={(e) => {
              $browserTabs[$activeTabId].navigate(e.detail.url)
            }}
            on:saveText={(e) => saveTextFromPage(e.detail, undefined, undefined, 'chat_ai')}
            on:updateActiveChatId={(e) => activeChatId.set(e.detail)}
          />
        {:else}
          <div class="w-full h-full flex items-center justify-center flex-col opacity-50">
            <Icon name="info" />
            <span>Magic chat not available</span>
          </div>
        {/if}
      </Tabs.Content>
      <Tabs.Content value="annotations" class="flex-grow overflow-hidden">
        {#if $activeTab && $activeTab.type === 'page'}
          <AnnotationsSidebar
            bind:this={annotationsSidebar}
            resourceId={$activeTab.resourceBookmark}
            on:scrollTo={handleAnnotationScrollTo}
            on:create={handleAnnotationSidebarCreate}
            on:reload={handleAnnotationSidebarReload}
          />
        {:else}
          <div class="w-full h-full flex items-center justify-center flex-col opacity-50">
            <Icon name="info" />
            <span>No page info available.</span>
          </div>
        {/if}
      </Tabs.Content>
      <Tabs.Content value="go-wild" class="flex-grow overflow-hidden">
        {#if $activeTab && $activeTab.type === 'page' && $showAppSidebar}
          <AppSidebar
            {sffs}
            appId={$activeAppId}
            tabContext={$activeAppSidebarContext}
            on:clearAppSidebar={() => handleAppSidebarClear(true)}
            on:executeAppSidebarCode={(e) =>
              handleExecuteAppSidebarCode(e.detail.appId, e.detail.code)}
          />
        {:else}
          <div class="w-full h-full flex items-center justify-center flex-col opacity-50">
            <Icon name="info" />
            <span>Go wild not available.</span>
          </div>
        {/if}
      </Tabs.Content>
    </Tabs.Root>
    <!-- {#if $activeTab && $activeTab.type === 'page' && $activeTabMagic && $activeTabMagic?.showSidebar}
        <div
          transition:slide={{ axis: 'x' }}
          class="bg-neutral-50/80 backdrop-blur-sm rounded-xl w-[440px] h-auto mb-1.5 {!showLeftSidebar &&
            'mt-1.5'} flex-shrink-0"
        >
          <MagicSidebar
            magicPage={$activeTabMagic}
            bind:inputValue={$magicInputValue}
            on:highlightText={(e) => scrollWebviewToText(e.detail.tabId, e.detail.text)}
            on:highlightWebviewText={(e) =>
              highlightWebviewText(e.detail.resourceId, e.detail.answerText)}
            on:seekToTimestamp={(e) =>
              handleSeekToTimestamp(e.detail.resourceId, e.detail.timestamp)}
            on:navigate={(e) => {
              $browserTabs[$activeTabId].navigate(e.detail.url)
            }}
            on:saveText={(e) => saveTextFromPage(e.detail, undefined, undefined, 'chat_ai')}
            on:chat={() => handleChatSubmit($activeTabMagic)}
            on:clearChat={() => handleChatClear(true)}
            on:prompt={handleMagicSidebarPromptSubmit}
          />
        </div>
      {:else if $showAppSidebar}
        <div
          transition:slide={{ axis: 'x' }}
          class="bg-neutral-50/80 backdrop-blur-sm rounded-xl w-[440px] h-auto mb-1.5 {!showLeftSidebar &&
            'mt-1.5'} flex-shrink-0"
        >
          <AppSidebar
            {sffs}
            appId={$activeAppId}
            tabContext={$activeAppSidebarContext}
            on:clearAppSidebar={() => handleAppSidebarClear(true)}
            on:executeAppSidebarCode={(e) =>
              handleExecuteAppSidebarCode(e.detail.appId, e.detail.code)}
          />
        </div>
      {:else if $showAnnotationsSidebar && $activeTab?.type === 'page'}
        <div
          transition:slide={{ axis: 'x' }}
          class="bg-neutral-50/80 backdrop-blur-sm rounded-xl w-[440px] h-auto mb-1.5 {!showLeftSidebar &&
            'mt-1.5'} flex-shrink-0"
        >
          <AnnotationsSidebar
            bind:this={annotationsSidebar}
            resourceId={$activeTab.resourceBookmark}
            on:scrollTo={handleAnnotationScrollTo}
            on:create={handleAnnotationSidebarCreate}
            on:reload={handleAnnotationSidebarReload}
          />
        </div>
      {/if} -->
  </SidebarPane>
</div>

<style lang="scss">
  /// DRAGCULA STATES NOTE: these should be @horizon/dragcula/dist/styles.css import, but this doesnt work currently!
  :global(::view-transition-group(*)) {
    animation-duration: 280ms;
    animation-timing-function: cubic-bezier(0, 1, 0.41, 0.99);
  }

  :global(.dragcula-drop-indicator) {
    --color: #3765ee;
    --dotColor: white;
    --inset: 2%;
    background: var(--color);
  }
  :global(.dragcula-drop-indicator.dragcula-axis-vertical) {
    left: var(--inset);
    right: var(--inset);
    height: 2px;
    transform: translateY(-50%);
  }
  :global(.dragcula-drop-indicator.dragcula-axis-horizontal) {
    top: var(--inset);
    bottom: var(--inset);
    width: 2px;
    transform: translateX(-50%);
  }
  :global(.dragcula-drop-indicator.dragcula-axis-vertical::before) {
    content: '';
    position: absolute;
    top: 0;
    left: 0;
    transform: translate(-50%, calc(-50% + 1px));
    width: 7px;
    height: 7px;
    border-radius: 5px;
    background: var(--dotColor);
    border: 2px solid var(--color);
  }
  :global(.dragcula-drop-indicator.dragcula-axis-vertical::after) {
    content: '';
    position: absolute;
    top: 0;
    right: -6px;
    transform: translate(-50%, calc(-50% + 1px));
    width: 7px;
    height: 7px;
    border-radius: 5px;
    background: var(--dotColor);
    border: 2px solid var(--color);
  }
  :global(.dragcula-drop-indicator.dragcula-axis-horizontal::before) {
    content: '';
    position: absolute;
    bottom: 0;
    left: 0;
    transform: translate(calc(-50% + 1px), calc(-50% + 6px));
    width: 7px;
    height: 7px;
    border-radius: 50px;
    background: var(--dotColor);
    border: 2px solid var(--color);
  }
  :global(.dragcula-drop-indicator.dragcula-axis-horizontal::after) {
    content: '';
    position: absolute;
    top: -4px;
    left: 0;
    transform: translate(calc(-50% + 1px), calc(-50% + 6px));
    width: 7px;
    height: 7px;
    border-radius: 50px;
    background: var(--dotColor);
    border: 2px solid var(--color);
  }
  /// === END OF MAXU DRAGCULA STUFF

  // Disables pointer events on all body elements if a drag operation is active
  // except, other drag zones.
  :global(body[data-dragcula-dragging='true'] *:not([data-dragcula-zone])) {
    pointer-events: none;
  }

  :global(body[data-dragcula-dragging='true'] *[data-dragcula-zone]) {
    pointer-events: all;
  }

  // Disables pointer events on all elements inside a drop target
  // except, nested drag zones.
  // This is also useful when supporting native dnd, as there won't
  // be a body class!
  :global(body[data-dragcula-dragging='true'] *[data-dragcula-zone] *:not([data-dragcula-zone])) {
    pointer-events: none;
  }
  :global(body[data-dragcula-dragging='true'] *[data-dragcula-zone] *[data-dragcula-zone]) {
    pointer-events: all;
  }
  :global([data-dragcula-dragging-item='true']) {
  }

  // Disable the zone of the drag item itself
  :global(body *[data-dragcula-dragging-item]) {
    pointer-events: none !important;
  }

  :global(
      body[data-dragcula-target]:not(
          [data-dragcula-target^='sidebar']
        )[data-dragcula-drag-effect='copy']
    ) {
    cursor: copy;
  }

  /*:global(body[data-dragcula-dragging='true']) {
    cursor: grabbing;
    user-select: none;
  }*/
  /*:global(body[data-dragcula-dragging='true'] *:not([data-dragcula-zone])) {
    pointer-events: none;
  }
  :global(body[data-dragcula-dragging='true'] *[data-dragcula-zone]) {
    pointer-events: all;
  }*/
  :global([data-dragcula-zone][axis='vertical']) {
    // This is needed to prevent margin collapse when the first child has margin-top. Without this, it will move the container element instead.
    padding-top: 1px;
    margin-top: -1px;
  }
  :global([data-dragcula-zone='sidebar-pinned-tabs']) {
    min-height: 24px;
  }
  :global(.magic-tabs-wrapper [data-dragcula-zone]) {
    min-height: 4rem !important;
    height: fit-content !important;
  }
  /*:global(div[data-dragcula-zone]) {
    overflow: visible !important;
    background: transparent !important;
  }*/

  .messi {
    backdrop-filter: blur(10px);
  }
  .hide-btn {
    display: none !important;
    background-color: transparent;
  }

  .sidebar {
    &.magic {
      background: linear-gradient(0deg, #ffeffd 0%, #ffe5fb 4.18%),
        linear-gradient(180deg, #fef4fe 0%, #fff0fa 10.87%),
        radial-gradient(41.69% 35.32% at 16.92% 87.63%, rgba(255, 208, 232, 0.85) 0%, #fee6f5 100%),
        linear-gradient(129deg, #fef7fd 0.6%, #ffe8ef 44.83%, #ffe3f4 100%), #fff;
      background: linear-gradient(
          0deg,
          color(display-p3 0.9922 0.9412 0.9879) 0%,
          color(display-p3 0.9843 0.902 0.9775 / 0) 4.18%
        ),
        linear-gradient(
          180deg,
          color(display-p3 0.9892 0.9569 0.9922) 0%,
          color(display-p3 0.9922 0.9451 0.9796 / 0) 10.87%
        ),
        radial-gradient(
          41.69% 35.32% at 16.92% 87.63%,
          color(display-p3 0.9735 0.8222 0.9054 / 0.85) 0%,
          color(display-p3 0.9804 0.9059 0.958 / 0) 100%
        ),
        linear-gradient(
          129deg,
          color(display-p3 0.9922 0.9686 0.9906) 0.6%,
          color(display-p3 0.9922 0.9137 0.9373) 44.83%,
          color(display-p3 0.9882 0.8941 0.9522) 100%
        ),
        color(display-p3 1 1 1);
      box-shadow: 0px 0.933px 2.8px 0px rgba(0, 0, 0, 0.1);
      box-shadow: 0px 0.933px 2.8px 0px color(display-p3 0 0 0 / 0.1);
    }
  }

  .sidebar-magic-toggle {
    z-index: 100000;
    background: rgba(175, 238, 238, 0.292);
    border-radius: 8px;
    padding: 0.7rem;
    cursor: pointer;
    border-top: 1px solid #e4e2d4;
    border-bottom: 1px solid #e4e2d4;
    border-left: 1px solid #e4e2d4;
  }

  .sidebar-annotations-toggle {
    right: 0.45rem;
    z-index: 100000;
    background: rgba(175, 238, 238, 0.292);
    border-radius: 8px;
    padding: 0.7rem;
    cursor: pointer;
    border-top: 1px solid #e4e2d4;
    border-bottom: 1px solid #e4e2d4;
    border-left: 1px solid #e4e2d4;
  }

  .sidebar-magic {
    flex: 1;
    width: 300px;
    z-index: 1;
    height: 96%;
  }
  :global(.magic-horizontal .tab) {
    flex: 1 1 0px;
    min-width: 120px;
  }

  .browser-window-wrapper {
    flex: 1;
    padding: 0rem 0.4rem 0.4rem 0.4rem;
    height: 100vh;
    position: relative;

    &.sidebarHidden {
      padding: 0.4rem;
    }
  }

  .browser-window {
    height: 100%;
    width: 100%;
    border-radius: 0.5rem;
    box-shadow: 0 0 10px rgba(0, 0, 0, 0.1);
    position: absolute;
    top: 0;
    opacity: 0;

    &.active {
      z-index: 1;
      position: relative;
      opacity: 100%;
    }

    :global(webview) {
      height: 100%;
      width: 100%;
      border-radius: 0.5rem;
      overflow: hidden;
    }
  }
  .link-preview-content {
    padding: 0.4rem;
    border-radius: 0.375rem;
    background-color: paleturquoise;
    box-shadow:
      0 10px 15px -3px rgba(0, 0, 0, 0.1),
      0 4px 6px -2px rgba(0, 0, 0, 0.05);
  }

  .address-bar-wrapper {
    border-radius: 12px;
    padding: 0.5rem;
    background: paleturquoise;
    display: flex;
    flex-direction: column;
    box-shadow:
      0 10px 15px -3px rgba(0, 0, 0, 0.1),
      0 4px 6px -2px rgba(0, 0, 0, 0.05);
    gap: 15px;
    position: relative;
    z-index: 50000;
  }

  .address-bar-content {
    display: flex;
    align-items: center;
    gap: 10px;
  }

  .popover-content {
    background-color: red;
    width: 100vh;
    height: 100vh;
  }

  .bar-wrapper {
    width: 100%;
    margin-top: 0.5rem;

    .hitarea {
      position: absolute;
      z-index: 30000;
      top: -1rem;
      width: 100%;
      height: 5rem;
      background: red;
    }

    button {
      appearance: none;
      border: none;
      margin: 0;
      display: flex;
      align-items: center;
      justify-content: center;
      gap: 5px;
      border-radius: 5px;
      cursor: pointer;

      background-color: #fff;
      padding: 10px;

      &:hover {
        background: #eeece0;
      }
    }
  }

  #sidebar-pinned-tabs {
    gap: 4px;
  }

  input {
    flex: 1;
    width: 400px;
    padding: 10px;
    border: 1px solid transparent;
    border-radius: 5px;
    font-size: 1rem;
    background-color: rgb(218, 239, 239);
    color: #3f3f3f;

    &:hover {
      background: #eeece0;
    }

    &:focus {
      outline: none;
      border-color: #f73b95;
      color: #000;
      background-color: rgb(218, 239, 239);
    }
  }

  .hide {
    display: none;
  }

  .hover-line {
    position: relative;
    display: flex;
    justify-content: center;
    align-items: center;
    height: 15px;
    z-index: 10000;
    width: 100%;
    transition: height 0.2s ease-in-out;
    &:after {
      content: '';
      position: absolute;
      bottom: -5px;
      left: 50%;
      transform: translateX(-50%);
      height: 10px;
      border-radius: 5px;
      /* background-color: #f73b95; */
      width: 30rem;
    }

    .line {
      height: 5px;
      border-radius: 5px;
      background-color: #ccc;
      width: 4rem;
    }
  }

  .tabs {
    position: relative;
    flex: 1;
    overflow: auto;
    gap: 0.5rem;
    display: flex;
    flex-direction: row;
    align-items: center;
    margin-left: 8rem;
    width: 100%;
    h2 {
      font-size: 1.1rem;
      font-weight: 500;
      margin-top: 15px;
      margin-bottom: 10px;
      color: #a9a9a9;
    }

    #tabs {
      overflow-x: auto;
    }

    .unpinned-tabs-wrapper {
      display: flex;
      flex-direction: row;
      align-items: center;
      overflow-y: hidden;
      -ms-overflow-style: none;
      scrollbar-width: none;
      position: relative;
      max-width: calc(100% - 120px);
    }

    .unpinned-tabs-wrapper::-webkit-scrollbar {
      display: none;
    }

    .magic-tabs-wrapper {
      border-radius: 12px;
      // padding: 0.5rem;
      border: 1px dashed rgba(88, 81, 48, 0.4);

      &.magic {
        background: linear-gradient(0deg, #ffeffd 0%, #ffe5fb 4.18%),
          linear-gradient(180deg, #fef4fe 0%, #fff0fa 10.87%),
          radial-gradient(
            41.69% 35.32% at 16.92% 87.63%,
            rgba(255, 208, 232, 0.85) 0%,
            #fee6f5 100%
          ),
          linear-gradient(129deg, #fef7fd 0.6%, #ffe8ef 44.83%, #ffe3f4 100%), #fff;
        background: linear-gradient(
            0deg,
            color(display-p3 0.9922 0.9412 0.9879) 0%,
            color(display-p3 0.9843 0.902 0.9775 / 0) 4.18%
          ),
          linear-gradient(
            180deg,
            color(display-p3 0.9892 0.9569 0.9922) 0%,
            color(display-p3 0.9922 0.9451 0.9796 / 0) 10.87%
          ),
          radial-gradient(
            41.69% 35.32% at 16.92% 87.63%,
            color(display-p3 0.9735 0.8222 0.9054 / 0.85) 0%,
            color(display-p3 0.9804 0.9059 0.958 / 0) 100%
          ),
          linear-gradient(
            129deg,
            color(display-p3 0.9922 0.9686 0.9906) 0.6%,
            color(display-p3 0.9922 0.9137 0.9373) 44.83%,
            color(display-p3 0.9882 0.8941 0.9522) 100%
          ),
          color(display-p3 1 1 1);
        box-shadow: 0px 0.933px 2.8px 0px rgba(0, 0, 0, 0.1);
        box-shadow: 0px 0.933px 2.8px 0px color(display-p3 0 0 0 / 0.1);
      }
    }

    .add-tab-button {
      display: flex;
      gap: 0.75rem;
      padding: 1rem 1.125rem;
      border: 0;
      background: transparent;
      border-radius: 12px;

      &:hover {
        background-color: #d1dae0;
      }
      .label {
        flex: 1;
        text-align: left;
        white-space: nowrap;
        overflow: hidden;
        text-overflow: ellipsis;
        font-size: 1.1rem;
        color: #7d7448;
        font-weight: 500;
        letter-spacing: 0.0025em;
        font-smooth: always;
        -webkit-font-smoothing: antialiased;
        -moz-osx-font-smoothing: grayscale;
      }
    }
  }

  .pinned-tabs-wrapper {
    position: relative;
    gap: 1rem;

    background: #f7f7f7;
    border-radius: 18px;

    background: #f7f7f7;
    border-radius: 12px;
    overflow-y: visible;
    box-shadow:
      0px 0px 32px -1px rgba(0, 0, 0, 0.05),
      0px 14px 4px 0px #000,
      0px 9px 3px 0px rgba(0, 0, 0, 0.01),
      0px 5px 3px 0px rgba(0, 0, 0, 0.03),
      0px 2px 2px 0px rgba(0, 0, 0, 0.06),
      0px 1px 1px 0px rgba(0, 0, 0, 0.07);

    box-shadow:
      0px 0px 32px -1px color(display-p3 0 0 0 / 0.05),
      0px 14px 4px 0px color(display-p3 0 0 0 / 0),
      0px 9px 3px 0px color(display-p3 0 0 0 / 0.01),
      0px 5px 3px 0px color(display-p3 0 0 0 / 0.03),
      0px 2px 2px 0px color(display-p3 0 0 0 / 0.06),
      0px 1px 1px 0px color(display-p3 0 0 0 / 0.07);

    .description-text {
      opacity: 0.4;
    }
  }
  :global([data-dragcula-zone='sidebar-pinned-tabs']) {
    height: fit-content !important;
    display: flex;
    justify-content: center;
    align-items: center;
  }
  :global([data-dragcula-zone='sidebar-unpinned-tabs'].vertical-tabs) {
    min-height: 100%;
    height: auto;
  }
  :global([data-dragcula-zone='sidebar-unpinned-tabs'].horizontal-tabs) {
    min-width: 100%;
    width: auto;
    display: flex;
    flex-direction: row;
  }
  :global(.tab[data-dragcula-dragging]) {
    background: white;
  }

  .divider {
    margin: 10px 8px;
    border-bottom: 1px solid #cacaca;
  }

  .icon-wrapper {
    width: 20px;
    height: 20px;
    display: block;
  }

  .tab {
    transition:
      0.2s ease-out,
      transform 0ms;
  }

  .actions {
    display: flex;
    align-items: center;
    gap: 5px;
    width: 100%;

    button {
      appearance: none;
      border: none;
      margin: 0;
      display: flex;
      align-items: center;
      justify-content: center;
      gap: 5px;
      border-radius: 5px;
      cursor: pointer;

      &:not(.nav-button) {
        flex: 1;
        background-color: transparent;
        padding: 10px;
      }

      &.nav-button {
        padding: 5px;
        background: none;
        color: #5e5e5e;

        &:disabled {
          color: #a9a9a9;
        }
      }

      &:hover {
        background: #eeece0;
      }
    }
  }

  .nav-buttons {
    position: absolute;
    z-index: 10000;
    top: 50%;
    transform: translateY(-50%);
    right: 3.5rem;
    width: min-content;
    margin: 0;
  }

  .page-actions {
    display: flex;
    align-items: center;
    gap: 0.5rem;
    padding: 10px;
    background-color: #fdf2f7;
    border-radius: 5px;
  }

  .icon-button {
    cursor: pointer;
    display: flex;
    align-items: center;
    gap: 0.25rem;
    appearance: none;
    background: none;
    outline: none;
    border: none;
  }

  .tabs-list {
    display: flex;
    align-items: center;
    gap: 1rem;
  }

  .tab-selector {
    width: 100%;
    display: flex;
    align-items: center;
    justify-content: flex-end;
    z-index: 10;
    padding-top: 5px;
    padding-bottom: 5px;

    button {
      flex: 1;
      appearance: none;
      border: none;
      background: none;
      margin: 0;
      display: flex;
      align-items: center;
      justify-content: center;
      gap: 5px;
      cursor: pointer;
      font-size: 1rem;
      color: #777777;
      padding: 10px;

      &.active {
        color: #000;
        font-weight: 500;
      }

      &:hover {
        color: #000;
      }
    }
  }

  .action-back-to-tabs {
    flex: none !important;
    flex-shrink: 0;
    padding-right: 1rem !important;

    .label {
      letter-spacing: 0.04rem;
    }
  }

  // :global(citation) {
  //   display: inline-flex;
  //   align-items: center;
  //   justify-content: center;
  //   width: 1.75rem;
  //   height: 1.75rem;
  //   font-size: 0.9rem;
  //   font-weight: 500;
  //   background: rgb(226 240 255);
  //   border: 1px solid rgb(183 198 218);
  //   border-radius: 100%;
  //   user-select: none;
  //   cursor: pointer;
  //   overflow: hidden;
  // }

  .tab-bar-selector {
    display: flex;
    flex-direction: row;
  }

  :global(.magic-tabs-wrapper [data-dragcula-zone]) {
    min-height: 4rem !important;
    height: fit-content !important;
  }

  .debug {
    display: flex;
    align-items: center;
    span {
      background: transparent;
      font-weight: 500;
      outline: none;
      width: fit-content;
    }
  }

  .ai-wrapper {
    position: relative;
    display: flex;
    align-items: center;
    justify-content: center;
    width: calc(48px);
    height: calc(48px);
    background-repeat: no-repeat;
    background-position: center center;
    background-size: 86%;
    background-image: url('../../../../../core/public/assets/ai.png');
    z-index: 10;
    &:before {
      content: '';
      position: absolute;
      width: 60%;
      height: 60%;
      z-index: -1;
      border-radius: 50%;
      mix-blend-mode: soft-light;
      background: #ffffff;
    }
    &:after {
      content: '';
      position: absolute;
      width: 60%;
      height: 60%;
      z-index: -1;
      opacity: 0.8;
      border-radius: 50%;
      mix-blend-mode: soft-light;
      background: #ffffff;
    }
  }

  .create-space-btn {
    background: #f73b95;
    color: white;
    border: none;
    border-radius: 8px;
    padding: 10px;
    cursor: pointer;
    margin-top: 1rem;
    font-size: 1rem;
    font-weight: 500;
    display: flex;
    align-items: center;
    justify-content: center;
    gap: 5px;
  }
</style><|MERGE_RESOLUTION|>--- conflicted
+++ resolved
@@ -843,7 +843,6 @@
     )
   }, 200)
 
-<<<<<<< HEAD
   // @ts-ignore
   let savedTabsOrientation = window.api.getUserConfigSettings()?.tabs_orientation
   let localstorageTabsOrientation = localStorage.getItem('horizontalTabs')
@@ -851,7 +850,6 @@
     localstorageTabsOrientation == null
       ? savedTabsOrientation === 'horizontal'
       : localstorageTabsOrientation === 'true'
-=======
   let keyBuffer = ''
   let index: number
   let keyTimeout: any
@@ -860,7 +858,6 @@
 
   $: savedTabsOrientation = $userConfigSettings.tabs_orientation
   $: horizontalTabs = savedTabsOrientation === 'horizontal'
->>>>>>> 553e2156
 
   const handleCollapseRight = () => {
     if (sidebarComponent) {
