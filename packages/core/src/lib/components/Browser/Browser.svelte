--- conflicted
+++ resolved
@@ -2374,12 +2374,7 @@
                 <DragDropList
                   id="tabs"
                   type={HorizontalDropZone}
-<<<<<<< HEAD
-                  zoneClass="max-w-[96%]"
-                  itemSize={Math.min(500, Math.max(128, tabSize))}
-=======
                   itemSize={Math.min(400, Math.max(240, tabSize))}
->>>>>>> 33a26d6a
                   itemCount={$unpinnedTabs.length}
                   on:drop={async (event) => {
                     onDrop(event, 'unpin')
@@ -2436,12 +2431,7 @@
                 <DragDropList
                   id="tabs"
                   type={VerticalDropZone}
-<<<<<<< HEAD
-                  itemSize={54}
-                  zoneClass="max-h-[96%]"
-=======
                   itemSize={45}
->>>>>>> 33a26d6a
                   itemCount={$unpinnedTabs.length}
                   on:drop={async (event) => {
                     onDrop(event, 'unpin')
