--- conflicted
+++ resolved
@@ -2140,7 +2140,6 @@
     log.debug('State updated successfully')
   }
 
-<<<<<<< HEAD
   const onDropDragcula = async (e: DragculaDragEvent) => {
     console.warn('dragevnt', e)
 
@@ -2232,8 +2231,6 @@
     log.debug('State updated successfully')
   }
 
-  let popoverOpen = false
-=======
   function checkVisibility() {
     if (newTabButton && containerRef) {
       const containerRect = containerRef.getBoundingClientRect()
@@ -2249,7 +2246,6 @@
   afterUpdate(() => {
     checkVisibility()
   })
->>>>>>> 7abbb7de
 </script>
 
 <SplashScreen />
@@ -2431,7 +2427,6 @@
                 {#if $pinnedTabs.length === 0}
                   <div class="">Drop Tabs here to pin them.</div>
                 {:else}
-<<<<<<< HEAD
                   {#each $pinnedTabs as tab, index (tab.id)}
                     {#key $pinnedTabs[index]}
                       <TabItem
@@ -2445,43 +2440,6 @@
                       />
                     {/key}
                   {/each}
-=======
-                  {#key $pinnedTabs[index]}
-                    {#if $activeTabId == $pinnedTabs[index].id}
-                      <TabItem
-                        tab={$pinnedTabs[index]}
-                        {activeTabId}
-                        pinned={true}
-                        isAlreadyOpen={false}
-                        on:unarchive-tab={handleUnarchiveTab}
-                        on:delete-tab={handleDeleteTab}
-                        on:select={() => {}}
-                        on:remove-from-sidebar={handleRemoveFromSidebar}
-                      />
-                    {:else}
-                      <LinkPreview.Root openDelay={7000} closeDelay={10}>
-                        <LinkPreview.Trigger>
-                          <TabItem
-                            tab={$pinnedTabs[index]}
-                            {activeTabId}
-                            pinned={true}
-                            on:unarchive-tab={handleUnarchiveTab}
-                            on:delete-tab={handleDeleteTab}
-                            on:select={handleTabSelect}
-                            on:remove-from-sidebar={handleRemoveFromSidebar}
-                          />
-                        </LinkPreview.Trigger>
-                        <LinkPreview.Content transitionConfig={{ duration: 150, y: -8 }}>
-                          <img
-                            src="https://via.placeholder.com/300x200"
-                            alt="placeholder"
-                            class="link-preview-content"
-                          />
-                        </LinkPreview.Content>
-                      </LinkPreview.Root>
-                    {/if}
-                  {/key}
->>>>>>> 7abbb7de
                 {/if}
                 <!-- </DragDropList> -->
               </div>
@@ -2611,7 +2569,6 @@
               bind:this={containerRef}
             >
               {#if horizontalTabs}
-<<<<<<< HEAD
                 <div
                   class="horizontal-tabs"
                   use:HorizontalDragZone.action={{
@@ -2627,125 +2584,38 @@
                         return tabs
                       })
                     }
-=======
-                <DragDropList
-                  id="tabs"
-                  type={HorizontalDropZone}
-                  itemSize={Math.min(400, Math.max(200, tabSize))}
-                  itemCount={$unpinnedTabs.length}
-                  on:drop={async (event) => {
-                    onDrop(event, 'unpin')
->>>>>>> 7abbb7de
                   }}
                   on:Drop={onDropDragcula}
                 >
-<<<<<<< HEAD
                   {#each $unpinnedTabs as tab, index (tab.id)}
                     <!-- check if this tab is active -->
                     {#if $activeTabId === $unpinnedTabs[index].id}
                       <TabItem
+                        showClose
+                        tabSize={Math.min(400, Math.max(240, tabSize))}
                         tab={$unpinnedTabs[index]}
                         {activeTabId}
-                        {deleteTab}
-                        {unarchiveTab}
+                        bookmarkingInProgress={$bookmarkingInProgress}
+                        bookmarkingSuccess={$bookmarkingSuccess}
                         pinned={false}
-                        isAlreadyOpen={false}
-                        on:select={() => {
-                          popoverOpen = true
-                          addressInputElem.focus()
-                          handleFocus()
-                        }}
+                        {spaces}
+                        enableEditing
+                        bind:this={activeTabComponent}
+                        on:select={() => {}}
                         on:remove-from-sidebar={handleRemoveFromSidebar}
                         on:drop={handleDrop}
+                        on:delete-tab={handleDeleteTab}
+                        on:input-enter={handleBlur}
+                        on:unarchive-tab={handleUnarchiveTab}
+                        on:bookmark={handleBookmark}
+                        on:create-live-space={handleCreateLiveSpace}
+                        on:save-resource-in-space={handleSaveResourceInSpace}
                       />
-                      <!--<Popover.Root bind:open={popoverOpen}>
-                      <Popover.Trigger
-                        style="position: absolute; opacity: 0; {!popoverOpen
-                          ? 'display: none;'
-                          : ''}"
-                      />
-                      <Popover.Content>
-                        <div class="address-bar-wrapper">
-                          <div class="address-bar-content">
-                            <div class="search">
-                              <input
-                                bind:this={addressInputElem}
-                                disabled={$activeTab?.type !== 'page' &&
-                                  $activeTab?.type !== 'chat' &&
-                                  $activeTab?.type !== 'empty'}
-                                bind:value={$addressValue}
-                                on:focus={handleFocus}
-                                type="text"
-                                placeholder={$activeTab?.type === 'page'
-                                  ? 'Search or Enter URL'
-                                  : $activeTab?.type === 'chat'
-                                    ? 'Chat Title'
-                                    : 'Search or Enter URL'}
-                              />
-                            </div>
-
-                            {#if $activeTab?.type === 'page'}
-                              {#key $activeTab.resourceBookmark}
-                                <button
-                                  on:click={handleBookmark}
-                                  use:tooltip={{
-                                    content: $activeTab?.resourceBookmark
-                                      ? 'Open bookmark (⌘ + D)'
-                                      : 'Bookmark this page (⌘ + D)',
-                                    action: 'hover',
-                                    position: 'left',
-                                    animation: 'fade',
-                                    delay: 500
-                                  }}
-                                  on:save-resource-in-space={handleSaveResourceInSpace}
-                                  use:popover={{
-                                    content: {
-                                      component: ShortcutSaveItem,
-                                      props: { resourceManager, spaces }
-                                    },
-                                    action: 'hover',
-                                    position: 'right-top',
-                                    style: {
-                                      backgroundColor: '#F8F7F1'
-                                    },
-                                    animation: 'fade',
-                                    delay: 1200
-                                  }}
-                                >
-                                  {#if $bookmarkingInProgress}
-                                    <Icon name="spinner" />
-                                  {:else if $bookmarkingSuccess}
-                                    <Icon name="check" />
-                                  {:else if $activeTab?.resourceBookmark}
-                                    <Icon name="bookmarkFilled" />
-                                  {:else}
-                                    <Icon name="leave" />
-                                  {/if}
-                                </button>
-                              {/key}
-                            {/if}
-
-                            {#if $activeTab?.type === 'page' && $activeTab.currentDetectedApp?.rssFeedUrl}
-                              <button
-                                on:click={handleCreateLiveSpace}
-                                use:tooltip={{
-                                  content: `Create ${$activeTab.currentDetectedApp.appName} live Space`,
-                                  action: 'hover',
-                                  position: 'left',
-                                  animation: 'fade',
-                                  delay: 500
-                                }}
-                              >
-                                <Icon name="news" />
-                              </button>
-                            {/if}
-                          </div>
-                        </div>
-                      </Popover.Content>
-                    </Popover.Root>-->
                     {:else}
                       <TabItem
+                      showClose
                         tab={$unpinnedTabs[index]}
+                        tabSize={Math.min(400, Math.max(240, tabSize))}
                         {activeTabId}
                         {deleteTab}
                         {unarchiveTab}
@@ -2754,59 +2624,10 @@
                         on:remove-from-sidebar={handleRemoveFromSidebar}
                         on:drop={handleDrop}
                       />
-                      <!--<LinkPreview.Root openDelay={750} closeDelay={10}>
-=======
-                  {#if $activeTabId === $unpinnedTabs[index].id}
-                    <TabItem
-                      showClose
-                      tab={$unpinnedTabs[index]}
-                      {activeTabId}
-                      bookmarkingInProgress={$bookmarkingInProgress}
-                      bookmarkingSuccess={$bookmarkingSuccess}
-                      pinned={false}
-                      {spaces}
-                      enableEditing
-                      bind:this={activeTabComponent}
-                      on:select={() => {}}
-                      on:remove-from-sidebar={handleRemoveFromSidebar}
-                      on:drop={handleDrop}
-                      on:delete-tab={handleDeleteTab}
-                      on:input-enter={handleBlur}
-                      on:unarchive-tab={handleUnarchiveTab}
-                      on:bookmark={handleBookmark}
-                      on:create-live-space={handleCreateLiveSpace}
-                      on:save-resource-in-space={handleSaveResourceInSpace}
-                    />
-                  {:else}
-                    <LinkPreview.Root openDelay={7000} closeDelay={10}>
->>>>>>> 7abbb7de
-                      <LinkPreview.Trigger>
-                        <TabItem
-                          showClose
-                          tab={$unpinnedTabs[index]}
-                          {activeTabId}
-                          pinned={false}
-                          on:select={handleTabSelect}
-                          on:remove-from-sidebar={handleRemoveFromSidebar}
-                          on:drop={handleDrop}
-                          on:delete-tab={handleDeleteTab}
-                          on:input-enter={handleBlur}
-                          on:unarchive-tab={handleUnarchiveTab}
-                        />
-                      </LinkPreview.Trigger>
-                      <LinkPreview.Content transitionConfig={{ duration: 150, y: -8 }}>
-                        <img
-                          src="https://via.placeholder.com/300x200"
-                          alt="placeholder"
-                          class="link-preview-content"
-                        />
-                      </LinkPreview.Content>
-                    </LinkPreview.Root>-->
                     {/if}
                   {/each}
                 </div>
               {:else}
-<<<<<<< HEAD
                 <div
                   class="vertical-tabs"
                   use:VerticalDragZone.action={{
@@ -2822,124 +2643,36 @@
                         return tabs
                       })
                     }
-=======
-                <DragDropList
-                  id="tabs"
-                  type={VerticalDropZone}
-                  itemSize={45}
-                  itemCount={$unpinnedTabs.length}
-                  on:drop={async (event) => {
-                    onDrop(event, 'unpin')
->>>>>>> 7abbb7de
                   }}
                   on:Drop={onDropDragcula}
                 >
-<<<<<<< HEAD
                   {#each $unpinnedTabs as tab, index (tab.id)}
                     <!-- check if this tab is active -->
                     {#if $activeTabId === $unpinnedTabs[index].id}
                       <!-- on:drop={handleDrop} -->
                       <TabItem
+                        showClose
                         tab={$unpinnedTabs[index]}
                         {activeTabId}
-                        {deleteTab}
-                        {unarchiveTab}
+                        bookmarkingInProgress={$bookmarkingInProgress}
+                        bookmarkingSuccess={$bookmarkingSuccess}
                         pinned={false}
-                        isAlreadyOpen={false}
-                        on:select={() => {
-                          popoverOpen = true
-                          addressInputElem.focus()
-                          handleFocus()
-                        }}
+                        {spaces}
+                        enableEditing
+                        bind:this={activeTabComponent}
+                        on:select={() => {}}
                         on:remove-from-sidebar={handleRemoveFromSidebar}
+                        on:drop={handleDrop}
+                        on:delete-tab={handleDeleteTab}
+                        on:input-enter={handleBlur}
+                        on:unarchive-tab={handleUnarchiveTab}
+                        on:bookmark={handleBookmark}
+                        on:create-live-space={handleCreateLiveSpace}
+                        on:save-resource-in-space={handleSaveResourceInSpace}
                       />
-                      <!--<Popover.Root bind:open={popoverOpen}>
-                      <Popover.Trigger
-                        style="position: absolute; opacity: 0; {!popoverOpen
-                          ? 'display: none;'
-                          : ''}"
-                      />
-                      <Popover.Content>
-                        <div class="address-bar-wrapper">
-                          <div class="address-bar-content">
-                            <div class="search">
-                              <input
-                                bind:this={addressInputElem}
-                                disabled={$activeTab?.type !== 'page' &&
-                                  $activeTab?.type !== 'chat' &&
-                                  $activeTab?.type !== 'empty'}
-                                bind:value={$addressValue}
-                                on:focus={handleFocus}
-                                type="text"
-                                placeholder={$activeTab?.type === 'page'
-                                  ? 'Search or Enter URL'
-                                  : $activeTab?.type === 'chat'
-                                    ? 'Chat Title'
-                                    : 'Search or Enter URL'}
-                              />
-                            </div>
-
-                            {#if $activeTab?.type === 'page'}
-                              {#key $activeTab.resourceBookmark}
-                                <button
-                                  on:click={handleBookmark}
-                                  use:tooltip={{
-                                    content: $activeTab?.resourceBookmark
-                                      ? 'Open bookmark (⌘ + D)'
-                                      : 'Bookmark this page (⌘ + D)',
-                                    action: 'hover',
-                                    position: 'left',
-                                    animation: 'fade',
-                                    delay: 500
-                                  }}
-                                  on:save-resource-in-space={handleSaveResourceInSpace}
-                                  use:popover={{
-                                    content: {
-                                      component: ShortcutSaveItem,
-                                      props: { resourceManager, spaces }
-                                    },
-                                    action: 'hover',
-                                    position: 'right-top',
-                                    style: {
-                                      backgroundColor: '#F8F7F1'
-                                    },
-                                    animation: 'fade',
-                                    delay: 1200
-                                  }}
-                                >
-                                  {#if $bookmarkingInProgress}
-                                    <Icon name="spinner" />
-                                  {:else if $bookmarkingSuccess}
-                                    <Icon name="check" />
-                                  {:else if $activeTab?.resourceBookmark}
-                                    <Icon name="bookmarkFilled" />
-                                  {:else}
-                                    <Icon name="leave" />
-                                  {/if}
-                                </button>
-                              {/key}
-                            {/if}
-
-                            {#if $activeTab?.type === 'page' && $activeTab.currentDetectedApp?.rssFeedUrl}
-                              <button
-                                on:click={handleCreateLiveSpace}
-                                use:tooltip={{
-                                  content: `Create ${$activeTab.currentDetectedApp.appName} live Space`,
-                                  action: 'hover',
-                                  position: 'left',
-                                  animation: 'fade',
-                                  delay: 500
-                                }}
-                              >
-                                <Icon name="news" />
-                              </button>
-                            {/if}
-                          </div>
-                        </div>
-                      </Popover.Content>
-                    </Popover.Root>-->
                     {:else}
                       <TabItem
+                      showClose
                         tab={$unpinnedTabs[index]}
                         {activeTabId}
                         {deleteTab}
@@ -2949,55 +2682,6 @@
                         on:remove-from-sidebar={handleRemoveFromSidebar}
                         on:drop={handleDrop}
                       />
-                      <!--<LinkPreview.Root openDelay={800} closeDelay={10}>
-=======
-                  <!-- check if this tab is active -->
-                  {#if $activeTabId === $unpinnedTabs[index].id}
-                    <TabItem
-                      showClose
-                      tab={$unpinnedTabs[index]}
-                      {activeTabId}
-                      {spaces}
-                      bookmarkingInProgress={$bookmarkingInProgress}
-                      bookmarkingSuccess={$bookmarkingSuccess}
-                      pinned={false}
-                      enableEditing
-                      bind:this={activeTabComponent}
-                      on:select={() => {}}
-                      on:remove-from-sidebar={handleRemoveFromSidebar}
-                      on:drop={handleDrop}
-                      on:delete-tab={handleDeleteTab}
-                      on:input-enter={handleBlur}
-                      on:unarchive-tab={handleUnarchiveTab}
-                      on:bookmark={handleBookmark}
-                      on:create-live-space={handleCreateLiveSpace}
-                      on:save-resource-in-space={handleSaveResourceInSpace}
-                    />
-                  {:else}
-                    <LinkPreview.Root openDelay={4000} closeDelay={10}>
->>>>>>> 7abbb7de
-                      <LinkPreview.Trigger>
-                        <TabItem
-                          showClose
-                          tab={$unpinnedTabs[index]}
-                          {activeTabId}
-                          pinned={false}
-                          on:select={handleTabSelect}
-                          on:remove-from-sidebar={handleRemoveFromSidebar}
-                          on:drop={handleDrop}
-                          on:delete-tab={handleDeleteTab}
-                          on:input-enter={handleBlur}
-                          on:unarchive-tab={handleUnarchiveTab}
-                        />
-                      </LinkPreview.Trigger>
-                      <LinkPreview.Content transitionConfig={{ duration: 150, y: -8 }}>
-                        <img
-                          src="https://via.placeholder.com/300x200"
-                          alt="placeholder"
-                          class="link-preview-content"
-                        />
-                      </LinkPreview.Content>
-                    </LinkPreview.Root>-->
                     {/if}
                   {/each}
                 </div>
@@ -3701,7 +3385,6 @@
     }
   }
   :global([data-dragcula-zone='sidebar-pinned-tabs']) {
-    min-height: 4rem !important;
     height: fit-content !important;
     display: flex;
     justify-content: center;
