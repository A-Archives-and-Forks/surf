--- conflicted
+++ resolved
@@ -649,14 +649,12 @@
       handleFocus()
     } else if (isModKeyAndKeyPressed(e, 'j')) {
       showTabSearch = true
-<<<<<<< HEAD
     } else if (isModKeyAndKeyPressed(e, '+')) {
       $activeBrowserTab?.zoomIn()
     } else if (isModKeyAndKeyPressed(e, '-')) {
       $activeBrowserTab?.zoomOut()
     } else if (isModKeyAndKeyPressed(e, '0')) {
       $activeBrowserTab?.resetZoom()
-=======
     } else if (isModKeyAndKeysPressed(e, ['0', '1', '2', '3', '4', '5', '6', '7', '8', '9'])) {
       keyBuffer = (keyBuffer || '') + e.key
       clearTimeout(keyTimeout)
@@ -699,7 +697,6 @@
       if (canGoForward) {
         $activeBrowserTab?.goForward()
       }
->>>>>>> 6fb3d2c3
     }
   }
 
