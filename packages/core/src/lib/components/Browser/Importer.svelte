<script lang="ts">
  import { ResourceTypes, type ResourceDataLink, type ResourceDataPost } from '@horizon/types'
  import {
    LinkImporter,
    TwitterImporter,
    WebCrateImporter,
    WebParser,
    YoutubePlaylistImporter,
    type DetectedResource
  } from '@horizon/web-parser'
  import { writable } from 'svelte/store'
  import { useLogScope } from '../../utils/log'
  import { tick } from 'svelte'
  import { getFileType } from '../../utils/files'
  import ResourceType from '../Resources/ResourceType.svelte'
  import { ResourceTag, type ResourceManager } from '../../service/resources'
  import { wait } from '../../utils/time'
  import type { BatchFetcher } from '@horizon/web-parser/src/importers/batcher'

  export let resourceManager: ResourceManager

  const log = useLogScope('Importer')

  let webcrateDomain = (window as any).WEBCRATE_DOMAIN ?? import.meta.env.R_VITE_WEBCRATE_DOMAIN
  let webcrateApiKey = (window as any).WEBCRATE_API_KEY ?? import.meta.env.R_VITE_WEBCRATE_API_KEY

  const FETCH_BATCH_SIZES = {
    webcrate: 300,
    twitter: 100,
    youtube: 50
  }
  const PROCESS_BATCH_SIZE = 10
  const LIMIT = 500

  const linkImporter = new LinkImporter()

  const queue = writable<DetectedResource[]>([])
  const processing = writable<DetectedResource[]>([])
  const processed = writable<{ resource: DetectedResource; sourceId: string }[]>([])
  const failed = writable<DetectedResource[]>([])

  const running = writable(false)
  const fetchDone = writable(false)
  const dryRun = writable(true)
  const processBatchSize = writable(PROCESS_BATCH_SIZE)
  const tab = writable<'webcrate' | 'twitter' | 'csv' | 'youtube'>('twitter')

  let showDebug = false
  let csvData = ''
  let youtubePlaylistUrl = ''
  let batchFetcher: BatchFetcher<DetectedResource>

  $: log.debug('Queue changed', $queue)
  $: log.debug('Processing changed', $processing)
  $: log.debug('Processed changed', $processed)
  $: log.debug('Failed changed', $failed)

  $: if (!$running) {
    log.debug('Import stopped')
  }

  $: if ($processed.length + $failed.length === LIMIT) {
    running.set(false)
    log.debug('Import finished')
  }

  $: if ($running && $queue.length > 0 && $processing.length === 0) {
    log.debug('Queue is not empty, processing next item')
    processNextItem()
  }

  const fillQueue = async () => {
    if ($fetchDone) {
      log.warn('fill queue was called even though fetch is done')
      return
    }

    if ($tab === 'webcrate' || $tab === 'twitter' || $tab === 'youtube') {
      const batch = await batchFetcher.fetchNextBatch()
      log.debug('Filling queue', batch.length)

      if (batch.length === 0) {
        fetchDone.set(true)
      }

      if ($queue.length + $processing.length + $processed.length + batch.length >= LIMIT) {
        fetchDone.set(true)
      }

      queue.update((prev) => [...prev, ...batch])
    } else if ($tab === 'csv') {
      log.debug('Parsing CSV data')
      const lines = csvData.split('\n')
      const headersMatch = lines[0].match(/(".*?"|[^",\s]+)(?=\s*,|\s*$)/g)
      log.debug('Headers', headersMatch)
      const headers = headersMatch?.map((header) => header.replace(/"/g, '')) ?? []
      const data = lines.slice(1).map((line) => {
        const parts = line.split(/,(?=(?:(?:[^"]*"){2})*[^"]*$)/)
        return headers.reduce((acc, key, index) => {
          acc[key] = parts[index]
          return acc
        }, {} as any)
      })

      const resources = data.map((item) => ({
        type: ResourceTypes.LINK,
        data: {
          url: item.url,
          title: item.title ?? item.name,
          description: item.description ?? item.excerpt,
          tags: item.tags ? item.tags.split(',') : [],
          date_published: item.published ?? item.created,
          image: item.image ?? item.cover
        } as any as ResourceDataLink
      }))

      fetchDone.set(true)

      queue.update((prev) => [...prev, ...resources])
    } else {
      log.error('Unknown tab', $tab)
    }

    log.debug('Queue size', $queue.length)
  }

  const processItem = async (item: DetectedResource) => {
    try {
      if (item.type === ResourceTypes.LINK) {
        const link = item.data as ResourceDataLink

        log.debug('Processing item', link.url)

        processing.update((prev) => [...prev, item])
        queue.update((prev) => prev.filter((i) => i !== item))

        const detectedResource = await linkImporter.processLink(link)

        if (!$dryRun) {
          const resource = await resourceManager.createResourceOther(
            new Blob([JSON.stringify(detectedResource.data)], { type: detectedResource.type }),
            { sourceURI: `https://${webcrateDomain}/link/${link.source_id}` },
            [ResourceTag.import()]
          )

          log.debug('Resource created', resource)
        }

        processed.update((prev) => [
          ...prev,
          { resource: detectedResource, sourceId: link.source_id! }
        ])
      } else if (item.type.startsWith(ResourceTypes.POST)) {
        const post = item.data as ResourceDataPost
        log.debug('Processing item', post.url)

        processing.update((prev) => [...prev, item])
        queue.update((prev) => prev.filter((i) => i !== item))

        if (!$dryRun) {
          const resource = await resourceManager.createResourceOther(
            new Blob([JSON.stringify(post)], { type: item.type }),
            { sourceURI: post.url },
            [ResourceTag.import()]
          )

          log.debug('Resource created', resource)
        }

        processed.update((prev) => [...prev, { resource: item, sourceId: post.post_id! }])
      } else {
        log.error('Unknown resource type', item)
      }
    } catch (error) {
      log.error('Error processing link', item, error)
      failed.update((prev) => [...prev, item])
    } finally {
      processing.update((prev) => prev.filter((i) => i !== item))
    }
  }

  const processNextItem = async () => {
    await tick()
    if ($processing.length >= $processBatchSize) {
      log.debug('Processing batch is full')
      return
    }

    log.debug('Processing next item')

    const link = $queue[0]
    if (link) {
      log.debug('Processing item', link)
      processItem(link)
    } else {
      log.debug('Queue is empty')
      // running.set(false)
    }
  }

  const startImport = async () => {
    log.debug('Starting import')

    if ($tab === 'webcrate') {
      const appImporter = new WebCrateImporter(webcrateDomain, webcrateApiKey)
      batchFetcher = appImporter.getBatchFetcher(FETCH_BATCH_SIZES.webcrate)
    } else if ($tab === 'twitter') {
      const appImporter = new TwitterImporter()
      batchFetcher = appImporter.getBatchFetcher(FETCH_BATCH_SIZES.twitter)
<<<<<<< HEAD

      await appImporter.init()
    } else if ($tab === 'youtube') {
      const appImporter = new YoutubePlaylistImporter(youtubePlaylistUrl)
      batchFetcher = appImporter.getBatchFetcher(FETCH_BATCH_SIZES.youtube)

      await appImporter.init()
    } else if ($tab === 'youtube') {
      const appImporter = new YoutubePlaylistImporter(youtubePlaylistUrl)
      batchFetcher = appImporter.getBatchFetcher(FETCH_BATCH_SIZE)
=======
>>>>>>> e41f4963

      await appImporter.init()
    } else if ($tab === 'youtube') {
      const appImporter = new YoutubePlaylistImporter(youtubePlaylistUrl)
      batchFetcher = appImporter.getBatchFetcher(FETCH_BATCH_SIZES.youtube)

      await appImporter.init()
    }

    running.set(true)

    queue.subscribe(async (items) => {
      log.debug('Queue changed', items)

      const fetchedSoFar = $processing.length + $processed.length + items.length + $failed.length
      if ($running && items.length === 0 && fetchedSoFar < LIMIT) {
        log.debug('Queue is empty, filling queue')
        await fillQueue()
        await tick()
      }

      if ($running && $processing.length < $processBatchSize && items.length > 0) {
        await tick()
        await processNextItem()
      }
    })

    processing.subscribe(async (items) => {
      log.debug('Processing changed', items)

      if ($running && items.length < $processBatchSize && $queue.length > 0) {
        await tick()
        await processNextItem()
      }
    })
  }

  const stopImport = () => {
    log.debug('Stopping import')
    running.set(false)
  }
</script>

<div class="wrapper">
  <div class="content">
    <div class="header">
      <h1>Importer 5000™</h1>

      <div class="tabs">
        <button on:click={() => tab.set('twitter')} class="tab" class:active={$tab === 'twitter'}
          >Twitter</button
        >
        <button on:click={() => tab.set('csv')} class="tab" class:active={$tab === 'csv'}
          >CSV</button
        >
        <button on:click={() => tab.set('webcrate')} class="tab" class:active={$tab === 'webcrate'}
          >WebCrate</button
        >
        <button on:click={() => tab.set('youtube')} class="tab" class:active={$tab === 'youtube'}
          >YouTube</button
        >
      </div>
    </div>

    {#if $tab === 'webcrate'}
      <div class="service">
        <h2>WebCrate Setup</h2>

        <div class="explainer">
          <p>
            To import links from WebCrate the app needs to connect to your WebCrate instance using
            the WebCrate API.
          </p>
          <p>
            You need to generate a API key from your <a
              href="https://deta.space"
              target="_blank"
              class="link">Space dashboard.</a
            >
          </p>
        </div>

        <div class="inputs">
          <label>
            Domain
            <input type="text" placeholder="WebCrate instance domain" bind:value={webcrateDomain} />
          </label>

          <label>
            API Key
            <input
              type="password"
              placeholder="WebCrate instance API key"
              bind:value={webcrateApiKey}
            />
          </label>
        </div>
      </div>
    {:else if $tab === 'twitter'}
      <div class="service">
        <h2>Twitter Setup</h2>

        <div class="explainer">
          <p>
            To import your Twitter bookmarks you need to be logged in to Twitter.com in this app.
            Your bookmarks will be extracted automatically without further setup.
          </p>
        </div>

        <a href="https://twitter.com/login" target="_blank" class="link">Login to Twitter ↗</a>
      </div>
    {:else if $tab === 'csv'}
      <div class="service">
        <h2>CSV / Raindrop</h2>

        <div class="explainer">
          <p>
            To import your links from bookmarking services like Raindrop.io you need to export your
            data as CSV and paste it below.
          </p>

          <p>
            Checkout <a href="https://help.raindrop.io/export/" target="_blank" class="link"
              >Raindrop's Docs</a
            > on how to export your data.
          </p>
        </div>

        <textarea placeholder="csv data" bind:value={csvData}></textarea>
      </div>
    {:else if $tab === 'youtube'}
      <div class="service">
        <h2>YouTube Playlist</h2>

        <div class="explainer">
          <p>
            To import videos from a YouTube playlist you need to paste the playlist URL below. The
            videos will be imported automatically without further setup.
          </p>

          <p>
            If the playlist is private you need to be <a
              href="https://youtube.com/login"
              target="_blank"
              class="link">logged in to youtube.com</a
            > in this app.
          </p>
        </div>

        <div class="inputs">
          <input
            placeholder="https://www.youtube.com/playlist?list=<id>"
            bind:value={youtubePlaylistUrl}
          />
        </div>
      </div>
    {/if}

    <div class="section">
      <button class="btn" on:click={() => ($running ? stopImport() : startImport())}>
        {#if $running}
          Importing Links…
        {:else}
          Start Import
        {/if}
      </button>

      <div class="debug">
        <!-- svelte-ignore a11y-click-events-have-key-events -->
        <!-- svelte-ignore a11y-no-static-element-interactions -->
        <div class="debug-toggle" on:click={() => (showDebug = !showDebug)}>Debug Controls</div>
        {#if showDebug}
          <div class="controls">
            <label>
              Dry Run
              <input type="checkbox" bind:checked={$dryRun} />
            </label>

            <label>
              Max Concurrent Processing ({$processBatchSize})
              <input type="range" min="1" max="50" bind:value={$processBatchSize} />
            </label>
          </div>
        {/if}
      </div>
    </div>

    <div class="section full">
      {#if $queue.length + $processing.length + $processed.length + $failed.length !== 0}
        <div class="stats">
          <div class="stat">
            <div class="label">Queue</div>
            <div class="value">{$queue.length}</div>
          </div>
          <div class="stat">
            <div class="label">Processing</div>
            <div class="value">{$processing.length}</div>
          </div>
          <div class="stat">
            <div class="label">Processed</div>
            <div class="value">{$processed.length}</div>
          </div>
          <div class="stat">
            <div class="label">Failed</div>
            <div class="value">{$failed.length}</div>
          </div>
        </div>
      {/if}

      <div class="list">
        {#each $failed as item}
          <a href={item.data.url} target="_blank" class="item failed">{item.data.url}</a>
        {/each}
        {#each $processed.reverse() as item}
          {@const preview = WebParser.getResourcePreview(item.resource)}
          <a href={preview.url} target="_blank" class="item">
            <div class="bar">
              <div>{preview.title}</div>
              <div class="type">
                <ResourceType type={preview.type} />
              </div>
            </div>
            <div class="url">{preview.url}</div>
          </a>
        {/each}
      </div>
    </div>
  </div>
</div>

<style lang="scss">
  .wrapper {
    width: 100%;
    height: 100%;
    padding-top: 5rem;
    display: flex;
    justify-content: center;
    background-color: white;
  }

  .content {
    flex: 1;
    display: flex;
    flex-direction: column;
    align-items: center;
    gap: 2rem;
    max-width: 600px;
    width: 90%;
  }

  .header {
    width: 100%;
    display: flex;
    align-items: center;
    justify-content: space-between;
    gap: 1rem;
  }

  .tabs {
    display: flex;
    align-items: center;
    gap: 2rem;
  }

  .tab {
    padding: 0.5rem;
    background: none;
    border: none;
    cursor: pointer;
    appearance: none;
    margin: none;
    outline: none;
    font-size: 1.2rem;

    &.active {
      border-bottom: 2px solid #ababab;
    }
  }

  .section {
    width: 100%;
    display: flex;
    flex-direction: column;
    gap: 1rem;

    &.full {
      flex: 1;
      height: 100%;
      overflow: hidden;
    }
  }

  h1 {
    font-size: 2rem;
    font-weight: 500;
  }

  .service {
    width: 100%;
    display: flex;
    flex-direction: column;
    gap: 1.25rem;
    background: #f0f0f0;
    padding: 1rem;
    border-radius: 8px;
    border: 1px solid #ccc;

    h2 {
      font-size: 1.2rem;
      font-weight: 500;
    }

    .explainer {
      font-size: 1rem;
      color: #666;
      display: flex;
      flex-direction: column;
      gap: 0.5rem;
    }

    .inputs {
      display: flex;
      flex-direction: column;
      gap: 1rem;

      label {
        display: flex;
        flex-direction: column;
        gap: 0.5rem;
        font-weight: 500;
      }

      input {
        padding: 10px;
        border: 1px solid #ccc;
        border-radius: 8px;
        appearance: none;
        margin: none;
        outline: none;
        font-size: 1rem;
      }
    }

    textarea {
      padding: 10px;
      border: 1px solid #ccc;
      border-radius: 8px;
      appearance: none;
      margin: none;
      outline: none;
      font-size: 1rem;
      height: 200px;
      width: 100%;
    }
  }

  .debug {
    width: 100%;
    display: flex;
    flex-direction: column;
    gap: 1rem;
    align-items: center;
    justify-content: center;
    padding: 0.5rem 1rem;
    border: 1px solid #ccc;
    border-radius: 8px;
    cursor: pointer;

    .debug-toggle {
      width: 100%;
      text-align: center;
    }
  }

  .controls {
    display: flex;
    align-items: center;
    justify-content: space-between;
    gap: 1rem;

    label {
      display: flex;
      align-items: center;
      gap: 0.5rem;
    }
  }

  .stats {
    width: 100%;
    padding: 0.5rem 1rem;
    border: 1px solid #ccc;
    border-radius: 8px;
    display: flex;
    align-items: center;
    justify-content: space-between;
    gap: 1rem;

    .stat {
      display: flex;
      flex-direction: column;
      gap: 0.5rem;
    }

    .label {
      font-size: 0.9rem;
      color: #666;
    }

    .value {
      font-size: 1.2rem;
      font-weight: 500;
    }
  }

  .btn {
    padding: 10px 20px;
    background-color: #f26daa;
    color: white;
    border: none;
    border-radius: 8px;
    cursor: pointer;
    appearance: none;
    margin: none;
    outline: none;
    font-size: 1rem;
    width: 100%;
  }

  .link {
    color: #1da1f2;
    border: none;
    cursor: pointer;
    appearance: none;
    margin: none;
    outline: none;
    font-size: 1rem;
    text-decoration: none;
  }

  .list {
    flex: 1;
    display: flex;
    flex-direction: column;
    gap: 0.5rem;
    overflow: auto;
    width: 100%;
    height: 100%;
    padding-bottom: 2rem;
  }

  .item {
    padding: 10px;
    background-color: #f0f0f0;
    border-radius: 8px;
    display: flex;
    flex-direction: column;
    gap: 0.5rem;
    text-decoration: none;
    color: inherit;

    .bar {
      display: flex;
      align-items: center;
      justify-content: space-between;
      gap: 1rem;

      div {
        white-space: nowrap;
        overflow: hidden;
        text-overflow: ellipsis;
      }

      .type {
        flex-shrink: 0;
        display: flex;
        align-items: center;
        gap: 0.5rem;
        color: #959595;
      }
    }

    .url {
      font-size: 0.9rem;
      color: #666;
      white-space: nowrap;
      overflow: hidden;
      text-overflow: ellipsis;
    }

    &.failed {
      background-color: #f4cfcf;
    }
  }
</style><|MERGE_RESOLUTION|>--- conflicted
+++ resolved
@@ -207,20 +207,6 @@
     } else if ($tab === 'twitter') {
       const appImporter = new TwitterImporter()
       batchFetcher = appImporter.getBatchFetcher(FETCH_BATCH_SIZES.twitter)
-<<<<<<< HEAD
-
-      await appImporter.init()
-    } else if ($tab === 'youtube') {
-      const appImporter = new YoutubePlaylistImporter(youtubePlaylistUrl)
-      batchFetcher = appImporter.getBatchFetcher(FETCH_BATCH_SIZES.youtube)
-
-      await appImporter.init()
-    } else if ($tab === 'youtube') {
-      const appImporter = new YoutubePlaylistImporter(youtubePlaylistUrl)
-      batchFetcher = appImporter.getBatchFetcher(FETCH_BATCH_SIZE)
-=======
->>>>>>> e41f4963
-
       await appImporter.init()
     } else if ($tab === 'youtube') {
       const appImporter = new YoutubePlaylistImporter(youtubePlaylistUrl)
