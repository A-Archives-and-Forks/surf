--- conflicted
+++ resolved
@@ -75,11 +75,6 @@
     swipeDirection.set(newDirection)
 
     if (!newDirection) resetState()
-
-<<<<<<< HEAD
-    log.debug(newDirection, progress, accumulatedDelta)
-=======
->>>>>>> 6dc4a99f
   }
 
   return {
