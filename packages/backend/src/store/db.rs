--- conflicted
+++ resolved
@@ -951,9 +951,6 @@
         Ok(resources)
     }
 
-<<<<<<< HEAD
-    pub fn embeddings_search(
-=======
     pub fn proximity_search_resources(
         &self,
         resource_id: &str,
@@ -975,9 +972,7 @@
         })
     }
 
-    // TODO: optimize this
-    pub fn search_resources(
->>>>>>> 35852c19
+    pub fn embeddings_search(
         &self,
         embedding_vector: &Vec<f32>,
         distance_threshold: f32,
