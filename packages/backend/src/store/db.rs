use std::collections::HashMap;
use std::rc::Rc;
use std::str::FromStr;

use super::models::*;
use crate::{BackendError, BackendResult};

use rusqlite::{Connection, OptionalExtension};
use rust_embed::RustEmbed;
use serde::{Deserialize, Serialize};

#[derive(RustEmbed)]
#[folder = "migrations/"]
struct Migrations;

pub struct Database {
    pub conn: rusqlite::Connection,
    pub read_only_conn: rusqlite::Connection,
}

pub struct PaginatedResources {
    pub resources: Vec<Resource>,
    pub total: i64,
    pub limit: i64,
    pub offset: i64,
}

pub struct PaginatedCards {
    pub cards: Vec<Card>,
    pub total: i64,
    pub limit: i64,
    pub offset: i64,
}

pub struct PaginatedHorizons {
    pub horizons: Vec<Horizon>,
    pub total: i64,
    pub limit: i64,
    pub offset: i64,
}

#[derive(Debug, Serialize, Deserialize, Clone)]
pub struct CompositeResource {
    pub resource: Resource,
    pub metadata: Option<ResourceMetadata>,
    pub text_content: Option<ResourceTextContent>,
    pub resource_tags: Option<Vec<ResourceTag>>,
    pub resource_annotations: Option<Vec<Resource>>,
}

#[derive(Debug, Serialize, Deserialize, Clone)]
pub enum SearchEngine {
    Keyword,
    Proximity,
    Embeddings,
}

#[derive(Debug, Serialize, Deserialize, Clone)]
pub struct SearchResultItem {
    pub resource: CompositeResource,
    pub card_ids: Vec<String>,
    pub ref_resource_id: Option<String>,
    pub distance: Option<f32>,
    pub engine: SearchEngine,
}

#[derive(Debug, Serialize, Deserialize)]
pub struct SearchResult {
    pub items: Vec<SearchResultItem>,
    pub total: i64,
}

#[derive(Debug, Serialize, Deserialize)]
pub struct SearchResultSimple {
    pub items: Vec<String>,
    pub total: i64,
}

#[derive(Debug)]
pub struct VectorSearchResult {
    pub rowid: i64,
    pub distance: f32,
}

fn enable_wal_mode(conn: &rusqlite::Connection) -> BackendResult<()> {
    let journal_mode: String = conn
        .query_row("PRAGMA journal_mode = WAL;", [], |row| row.get(0))
        .map_err(BackendError::DatabaseError)?;
    if journal_mode.to_lowercase() != "wal" {
        return Err(BackendError::GenericError(
            "failed to enable WAL mode".into(),
        ));
    }
    Ok(())
}

impl Database {
    pub fn new(db_path: &str, run_migrations: bool) -> BackendResult<Database> {
        let mut conn = Connection::open(db_path)?;
        let read_only_conn =
            Connection::open_with_flags(db_path, rusqlite::OpenFlags::SQLITE_OPEN_READ_ONLY)?;

        conn.busy_timeout(std::time::Duration::from_secs(60))?;
        read_only_conn.busy_timeout(std::time::Duration::from_secs(60))?;

        enable_wal_mode(&conn)?;
        enable_wal_mode(&read_only_conn)?;

        if run_migrations {
            let init_schema = Migrations::get("init.sql")
                .ok_or(BackendError::GenericError("init.sql not found".into()))?;
            let init_schema = std::str::from_utf8(init_schema.data.as_ref())
                .map_err(|e| BackendError::GenericError(e.to_string()))?;
            let migrations_schema = Migrations::get("migrations.sql")
                .map(|f| std::str::from_utf8(f.data.as_ref()).map(|s| s.to_owned()))
                .transpose()
                .map_err(|e| BackendError::GenericError(e.to_string()))?;

            let tx = conn.transaction()?;
            tx.execute_batch(init_schema)?;
            if let Some(schema) = migrations_schema {
                tx.execute_batch(&schema)?;
            }
            tx.commit()?;
        }
        // TODO: do we need this?
        rusqlite::vtab::array::load_module(&conn)?;
        rusqlite::vtab::array::load_module(&read_only_conn)?;
<<<<<<< HEAD
        rusqlite::vtab::array::load_module(&read_only_conn)?;
=======
>>>>>>> d6013978

        Ok(Database {
            conn,
            read_only_conn,
        })
    }

    pub fn begin(&mut self) -> BackendResult<rusqlite::Transaction> {
        Ok(self.conn.transaction()?)
    }

    pub fn create_space(&mut self, space: &Space) -> BackendResult<()> {
        self.conn.execute(
            "INSERT INTO spaces (id, name, created_at, updated_at) VALUES (?1, ?2, ?3, ?4)",
            rusqlite::params![space.id, space.name, space.created_at, space.updated_at],
        )?;
        Ok(())
    }

    pub fn create_space_tx(tx: &mut rusqlite::Transaction, space: &Space) -> BackendResult<()> {
        tx.execute(
            "INSERT INTO spaces (id, name, created_at, updated_at) VALUES (?1, ?2, ?3, ?4)",
            rusqlite::params![space.id, space.name, space.created_at, space.updated_at],
        )?;
        Ok(())
    }

    pub fn update_space_name(&mut self, space_id: &str, name: &str) -> BackendResult<()> {
        self.conn.execute(
            "UPDATE spaces SET name = ?2, updated_at = ?3 WHERE id = ?1",
            rusqlite::params![space_id, name, current_time()],
        )?;
        Ok(())
    }

    pub fn delete_space(&self, space_id: &str) -> BackendResult<()> {
        self.conn.execute(
            "DELETE FROM spaces WHERE id = ?1",
            rusqlite::params![space_id],
        )?;
        Ok(())
    }

    pub fn get_space(&self, space_id: &str) -> BackendResult<Option<Space>> {
        let mut stmt = self
            .conn
            .prepare("SELECT id, name, created_at, updated_at FROM spaces WHERE id = ?1")?;
        Ok(stmt
            .query_row(rusqlite::params![space_id], |row| {
                Ok(Space {
                    id: row.get(0)?,
                    name: row.get(1)?,
                    created_at: row.get(2)?,
                    updated_at: row.get(3)?,
                })
            })
            .optional()?)
    }

    pub fn list_spaces(&self) -> BackendResult<Vec<Space>> {
        let mut stmt = self.conn.prepare(
            "SELECT id, name, created_at, updated_at FROM spaces ORDER BY updated_at DESC",
        )?;
        let spaces = stmt.query_map([], |row| {
            Ok(Space {
                id: row.get(0)?,
                name: row.get(1)?,
                created_at: row.get(2)?,
                updated_at: row.get(3)?,
            })
        })?;
        let mut result = Vec::new();
        for space in spaces {
            result.push(space?);
        }
        Ok(result)
    }

    pub fn create_space_entry_tx(
        tx: &mut rusqlite::Transaction,
        space_entry: &SpaceEntry,
    ) -> BackendResult<()> {
        tx.execute(
            "INSERT INTO space_entries (id, space_id, resource_id, created_at, updated_at, manually_added) VALUES (?1, ?2, ?3, ?4, ?5, ?6)",
            rusqlite::params![space_entry.id, space_entry.space_id, space_entry.resource_id, space_entry.created_at, space_entry.updated_at, space_entry.manually_added]
        )?;
        Ok(())
    }

    pub fn update_space_entry(&mut self, space_entry: &SpaceEntry) -> BackendResult<()> {
        self.conn.execute(
            "UPDATE space_entries SET space_id = ?2, resource_id = ?3, created_at = ?4, updated_at = ?5, manually_added = ?6 WHERE id = ?1",
            rusqlite::params![space_entry.id, space_entry.space_id, space_entry.resource_id, space_entry.created_at, space_entry.updated_at, space_entry.manually_added]
        )?;
        Ok(())
    }

    pub fn delete_space_entry_tx(
        tx: &mut rusqlite::Transaction,
        space_entry_id: &str,
    ) -> BackendResult<()> {
        tx.execute(
            "DELETE FROM space_entries WHERE id = ?1",
            rusqlite::params![space_entry_id],
        )?;
        Ok(())
    }

    pub fn get_space_entry(&self, space_entry_id: &str) -> BackendResult<Option<SpaceEntry>> {
        let mut stmt = self.conn.prepare("SELECT id, space_id, resource_id, created_at, updated_at, manually_added FROM space_entries WHERE id = ?1")?;
        Ok(stmt
            .query_row(rusqlite::params![space_entry_id], |row| {
                Ok(SpaceEntry {
                    id: row.get(0)?,
                    space_id: row.get(1)?,
                    resource_id: row.get(2)?,
                    created_at: row.get(3)?,
                    updated_at: row.get(4)?,
                    manually_added: row.get(5)?,
                })
            })
            .optional()?)
    }

    pub fn list_space_entries(&self, space_id: &str) -> BackendResult<Vec<SpaceEntry>> {
        let mut stmt = self.conn.prepare(
            "SELECT id, space_id, resource_id, created_at, updated_at, manually_added FROM space_entries WHERE space_id = ?1 ORDER BY updated_at DESC")?;
        let space_entries = stmt.query_map(rusqlite::params![space_id], |row| {
            Ok(SpaceEntry {
                id: row.get(0)?,
                space_id: row.get(1)?,
                resource_id: row.get(2)?,
                created_at: row.get(3)?,
                updated_at: row.get(4)?,
                manually_added: row.get(5)?,
            })
        })?;
        let mut result = Vec::new();
        for space_entry in space_entries {
            result.push(space_entry?);
        }
        Ok(result)
    }

    pub fn create_resource_tx(
        tx: &mut rusqlite::Transaction,
        resource: &Resource,
    ) -> BackendResult<()> {
        tx.execute(
            "INSERT INTO resources (id, resource_path, resource_type, created_at, updated_at, deleted) VALUES (?1, ?2, ?3, ?4, ?5, ?6)",
            rusqlite::params![resource.id, resource.resource_path, resource.resource_type, resource.created_at, resource.updated_at, resource.deleted]
        )?;
        Ok(())
    }

    pub fn create_resource(&mut self, resource: &Resource) -> BackendResult<()> {
        self.conn.execute(
            "INSERT INTO resources (id, resource_path, resource_type, created_at, updated_at, deleted) VALUES (?1, ?2, ?3, ?4, ?5, ?6)",
            rusqlite::params![resource.id, resource.resource_path, resource.resource_type, resource.created_at, resource.updated_at, resource.deleted]
        )?;
        Ok(())
    }

    pub fn update_resource_tx(
        tx: &mut rusqlite::Transaction,
        resource: &Resource,
    ) -> BackendResult<()> {
        tx.execute(
            "UPDATE resources SET resource_path = ?2, resource_type = ?3, created_at = ?4, updated_at = ?5, deleted = ?6 WHERE id = ?1",
            rusqlite::params![resource.id, resource.resource_path, resource.resource_type, resource.created_at, resource.updated_at, resource.deleted]
        )?;
        Ok(())
    }

    pub fn touch_resource(&self, resource_id: &str) -> BackendResult<()> {
        self.conn.execute(
            "UPDATE resources SET updated_at = datetime('now') WHERE id = ?1",
            rusqlite::params![resource_id],
        )?;
        Ok(())
    }

    pub fn update_resource_deleted(&self, resource_id: &str, deleted: i32) -> BackendResult<()> {
        self.conn.execute(
            "UPDATE resources SET deleted = ?2 WHERE id = ?1",
            rusqlite::params![resource_id, deleted],
        )?;
        Ok(())
    }

    pub fn update_resource_deleted_tx(
        tx: &mut rusqlite::Transaction,
        resource_id: &str,
        deleted: i32,
    ) -> BackendResult<()> {
        tx.execute(
            "UPDATE resources SET deleted = ?2 WHERE id = ?1",
            rusqlite::params![resource_id, deleted],
        )?;
        Ok(())
    }

    pub fn get_resource(&self, id: &str) -> BackendResult<Option<Resource>> {
        let mut stmt = self.conn.prepare("SELECT id, resource_path, resource_type, created_at, updated_at, deleted FROM resources WHERE id = ?1")?;
        Ok(stmt
            .query_row(rusqlite::params![id], |row| {
                Ok(Resource {
                    id: row.get(0)?,
                    resource_path: row.get(1)?,
                    resource_type: row.get(2)?,
                    created_at: row.get(3)?,
                    updated_at: row.get(4)?,
                    deleted: row.get(5)?,
                })
            })
            .optional()?)
    }

    pub fn list_resource_annotations(
        &self,
        resource_ids: &[&str],
    ) -> BackendResult<HashMap<String, Vec<Resource>>> {
        if resource_ids.is_empty() {
            return Ok(HashMap::new());
        }

        let placeholders = vec!["?"; resource_ids.len()].join(", ");
        let query = format!("
            SELECT r.id, r.resource_path, r.resource_type, r.created_at, r.updated_at, r.deleted, rt.tag_value
            FROM resources r
            JOIN resource_tags rt ON r.id = rt.resource_id
            WHERE r.deleted = 0 AND r.resource_type = 'application/vnd.space.annotation' AND rt.tag_name = 'annotates' AND rt.tag_value IN ({})",
            placeholders
        );

        let mut stmt = self.conn.prepare(&query)?;
        let rows = stmt.query_map(rusqlite::params_from_iter(resource_ids.iter()), |row| {
            Ok((
                row.get::<_, String>(6)?, // tag_value (resource_id being annotated)
                Resource {
                    id: row.get(0)?,
                    resource_path: row.get(1)?,
                    resource_type: row.get(2)?,
                    created_at: row.get(3)?,
                    updated_at: row.get(4)?,
                    deleted: row.get(5)?,
                },
            ))
        })?;

        let mut result: HashMap<String, Vec<Resource>> = HashMap::new();
        for row in rows {
            let (tag_value, resource) = row.map_err(BackendError::DatabaseError)?;
            result
                .entry(tag_value)
                .or_insert_with(Vec::new)
                .push(resource);
        }

        Ok(result)
    }

    pub fn remove_resource_tx(tx: &mut rusqlite::Transaction, id: &str) -> BackendResult<()> {
        tx.execute("DELETE FROM resources WHERE id = ?1", rusqlite::params![id])?;
        Self::remove_resource_metadata_tx(tx, id)?;
        Self::remove_resource_text_content_tx(tx, id)?;
        Ok(())
    }

    pub fn remove_deleted_resources_tx(tx: &mut rusqlite::Transaction) -> BackendResult<()> {
        tx.execute("DELETE FROM resource_metadata WHERE resource_id IN (SELECT id FROM resources WHERE deleted=1)", ())?;
        tx.execute("DELETE FROM resource_text_content WHERE resource_id IN (SELECT id FROM resources WHERE deleted=1)", ())?;
        tx.execute("DELETE FROM resources WHERE deleted=1", ())?;
        Ok(())
    }

    pub fn list_all_resources(&self, deleted: i32) -> BackendResult<Vec<Resource>> {
        let mut stmt = self.conn.prepare("SELECT id, resource_path, resource_type, created_at, updated_at, deleted FROM resources WHERE deleted = ?1 ORDER BY updated_at DESC")?;
        let resources = stmt.query_map(rusqlite::params![deleted], |row| {
            Ok(Resource {
                id: row.get(0)?,
                resource_path: row.get(1)?,
                resource_type: row.get(2)?,
                created_at: row.get(3)?,
                updated_at: row.get(4)?,
                deleted: row.get(5)?,
            })
        })?;
        let mut result = Vec::new();
        for resource in resources {
            result.push(resource?);
        }
        Ok(result)
    }

    pub fn list_resources(
        &self,
        deleted: i32,
        limit: i64,
        offset: i64,
    ) -> BackendResult<PaginatedResources> {
        let mut stmt = self.conn.prepare("SELECT id, resource_path, resource_type, created_at, updated_at, deleted FROM resources WHERE deleted = ?1 ORDER BY updated_at DESC LIMIT ?2 OFFSET ?3")?;
        let resources = stmt.query_map(rusqlite::params![deleted, limit, offset], |row| {
            Ok(Resource {
                id: row.get(0)?,
                resource_path: row.get(1)?,
                resource_type: row.get(2)?,
                created_at: row.get(3)?,
                updated_at: row.get(4)?,
                deleted: row.get(5)?,
            })
        })?;
        let mut result = Vec::new();
        for resource in resources {
            result.push(resource?);
        }
        let total = self.conn.query_row(
            "SELECT COUNT(*) FROM resources WHERE deleted = ?1",
            rusqlite::params![deleted],
            |row| Ok(row.get(0)?),
        )?;
        Ok(PaginatedResources {
            resources: result,
            total,
            limit,
            offset,
        })
    }

    pub fn list_resource_tags(&self, resource_id: &str) -> BackendResult<Vec<ResourceTag>> {
        let mut stmt = self.conn.prepare(
            "SELECT id, resource_id, tag_name, tag_value FROM resource_tags WHERE resource_id = ?1",
        )?;
        let resource_tags = stmt.query_map(rusqlite::params![resource_id], |row| {
            Ok(ResourceTag {
                id: row.get(0)?,
                resource_id: row.get(1)?,
                tag_name: row.get(2)?,
                tag_value: row.get(3)?,
            })
        })?;
        let mut result = Vec::new();
        for resource_tag in resource_tags {
            result.push(resource_tag?);
        }
        Ok(result)
    }

    pub fn count_resource_refs_in_cards_tx(
        tx: &mut rusqlite::Transaction,
        resource_id: &str,
        horizon_id: &str,
    ) -> BackendResult<i64> {
        let count: i64 = tx.query_row(
            "SELECT COUNT(*) FROM cards WHERE resource_id = ?1 AND horizon_id = ?2",
            rusqlite::params![resource_id, horizon_id],
            |row| Ok(row.get(0)?),
        )?;
        Ok(count)
    }

    pub fn create_resource_tag_tx(
        tx: &mut rusqlite::Transaction,
        resource_tag: &ResourceTag,
    ) -> BackendResult<()> {
        tx.execute(
            "INSERT INTO resource_tags (id, resource_id, tag_name, tag_value) VALUES (?1, ?2, ?3, ?4) ON CONFLICT(resource_id, tag_name, tag_value) DO NOTHING",
            rusqlite::params![resource_tag.id, resource_tag.resource_id, resource_tag.tag_name, resource_tag.tag_value]
        )?;
        Ok(())
    }

    pub fn update_resource_tag_by_name_tx(
        tx: &mut rusqlite::Transaction,
        resource_tag: &ResourceTag,
    ) -> BackendResult<()> {
        tx.execute(
            "UPDATE resource_tags SET tag_value = ?3 WHERE resource_id = ?1 AND tag_name = ?2",
            rusqlite::params![
                resource_tag.resource_id,
                resource_tag.tag_name,
                resource_tag.tag_value
            ],
        )?;
        Ok(())
    }

    pub fn update_resource_tag_tx(
        tx: &mut rusqlite::Transaction,
        resource_tag: &ResourceTag,
    ) -> BackendResult<()> {
        tx.execute(
            "UPDATE resource_tags SET resource_id = ?2, tag_name = ?3, tag_value = ?4 WHERE id = ?1",
            rusqlite::params![resource_tag.id, resource_tag.resource_id, resource_tag.tag_name, resource_tag.tag_value]
        )?;
        Ok(())
    }

    pub fn remove_resource_tag_tx(tx: &mut rusqlite::Transaction, id: &str) -> BackendResult<()> {
        tx.execute(
            "DELETE FROM resource_tags WHERE id = ?1",
            rusqlite::params![id],
        )?;
        Ok(())
    }

    pub fn remove_resource_tag_by_tag_name_tx(
        tx: &mut rusqlite::Transaction,
        resource_id: &str,
        tag_name: &str,
    ) -> BackendResult<()> {
        tx.execute(
            "DELETE FROM resource_tags WHERE resource_id = ?1 AND tag_name = ?2",
            rusqlite::params![resource_id, tag_name],
        )?;
        Ok(())
    }

    pub fn create_resource_metadata_tx(
        tx: &mut rusqlite::Transaction,
        resource_metadata: &ResourceMetadata,
    ) -> BackendResult<()> {
        tx.execute(
            "INSERT INTO resource_metadata (id, resource_id, name, source_uri, alt, user_context) VALUES (?1, ?2, ?3, ?4, ?5, ?6)",
            rusqlite::params![resource_metadata.id, resource_metadata.resource_id, resource_metadata.name, resource_metadata.source_uri, resource_metadata.alt, resource_metadata.user_context]
        )?;
        Ok(())
    }

    pub fn update_resource_metadata(
        &mut self,
        resource_metadata: &ResourceMetadata,
    ) -> BackendResult<()> {
        self.conn.execute(
            "UPDATE resource_metadata SET resource_id = ?2, name = ?3, source_uri = ?4, alt = ?5, user_context=?6 WHERE id = ?1",
            rusqlite::params![resource_metadata.id, resource_metadata.resource_id, resource_metadata.name, resource_metadata.source_uri, resource_metadata.alt, resource_metadata.user_context]
        )?;
        Ok(())
    }

    pub fn remove_resource_metadata_tx(
        tx: &mut rusqlite::Transaction,
        id: &str,
    ) -> BackendResult<()> {
        tx.execute(
            "DELETE FROM resource_metadata WHERE resource_id = ?1",
            rusqlite::params![id],
        )?;
        Ok(())
    }

    pub fn get_resource_metadata_by_resource_id(
        &self,
        resource_id: &str,
    ) -> BackendResult<Option<ResourceMetadata>> {
        let query = "SELECT id, resource_id, name, source_uri, alt, user_context FROM resource_metadata WHERE resource_id = ?1 LIMIT 1";
        self.conn
            .query_row(query, rusqlite::params![resource_id], |row| {
                Ok(ResourceMetadata {
                    id: row.get(0)?,
                    resource_id: row.get(1)?,
                    name: row.get(2)?,
                    source_uri: row.get(3)?,
                    alt: row.get(4)?,
                    user_context: row.get(5)?,
                })
            })
            .optional()
            .map_err(|e| e.into())
    }

    pub fn create_resource_text_content(
        &mut self,
        resource_text_content: &ResourceTextContent,
    ) -> BackendResult<()> {
        self.conn.execute(
            "INSERT INTO resource_text_content (id, resource_id, content, content_type, metadata) VALUES (?1, ?2, ?3, ?4, ?5)",
            rusqlite::params![
                resource_text_content.id,
                resource_text_content.resource_id,
                resource_text_content.content,
                resource_text_content.content_type,
                resource_text_content.metadata,
            ],
        )?;
        Ok(())
    }

    pub fn legacy_get_resource_text_content_by_resource_id(
        &self,
        resource_id: &str,
    ) -> BackendResult<Option<LegacyResourceTextContent>> {
        let mut stmt = self.conn.prepare(
            "SELECT id, resource_id, content FROM resource_text_content WHERE resource_id = ?1",
        )?;
        stmt.query_row(rusqlite::params![resource_id], |row| {
            Ok(LegacyResourceTextContent {
                id: row.get(0)?,
                resource_id: row.get(1)?,
                content: row.get(2)?,
            })
        })
        .optional()
        .map_err(|e| e.into())
    }

    pub fn get_resource_text_content(
        &self,
        id: &str,
    ) -> BackendResult<Option<ResourceTextContent>> {
        let mut stmt = self.conn.prepare("SELECT id, resource_id, content, content_type, metadata FROM resource_text_content WHERE id = ?1")?;
        stmt.query_row(rusqlite::params![id], |row| {
            Ok(ResourceTextContent {
                id: row.get(0)?,
                resource_id: row.get(1)?,
                content: row.get(2)?,
                content_type: row.get(3)?,
                metadata: row.get(4)?,
            })
        })
        .optional()
        .map_err(|e| e.into())
    }

    pub fn create_resource_text_content_tx(
        tx: &mut rusqlite::Transaction,
        resource_text_content: &ResourceTextContent,
    ) -> BackendResult<()> {
        tx.execute(
            "INSERT INTO resource_text_content (id, resource_id, content, content_type, metadata) VALUES (?1, ?2, ?3, ?4, ?5)",
            rusqlite::params![
                resource_text_content.id,
                resource_text_content.resource_id,
                resource_text_content.content,
                resource_text_content.content_type,
                resource_text_content.metadata,
            ],
        )?;
        Ok(())
    }

    pub fn update_resource_text_content_tx(
        tx: &mut rusqlite::Transaction,
        resource_text_content: &ResourceTextContent,
    ) -> BackendResult<()> {
        tx.execute(
            "UPDATE resource_text_content SET resource_id = ?2, content = ?3 WHERE id = ?1",
            rusqlite::params![
                resource_text_content.id,
                resource_text_content.resource_id,
                resource_text_content.content
            ],
        )?;
        Ok(())
    }

    pub fn remove_resource_text_content_tx(
        tx: &mut rusqlite::Transaction,
        id: &str,
    ) -> BackendResult<()> {
        tx.execute(
            "DELETE FROM resource_text_content WHERE resource_id = ?1",
            rusqlite::params![id],
        )?;
        Ok(())
    }

    pub fn upsert_resource_text_content(
        tx: &mut rusqlite::Transaction,
        resource_id: &str,
        content_type: &ResourceTextContentType,
        contents: &Vec<String>,
        metadatas: &Vec<ResourceTextContentMetadata>,
    ) -> BackendResult<Vec<i64>> {
        tx.execute(
            "DELETE FROM resource_text_content WHERE resource_id = ?1 AND content_type = ?2",
            rusqlite::params![resource_id, content_type],
        )?;
        let mut rowids = Vec::new();
        for (content, metadata) in contents.iter().zip(metadatas.iter()) {
            tx.execute(
                "INSERT INTO resource_text_content (id, resource_id, content, content_type, metadata) VALUES (?1, ?2, ?3, ?4, ?5)",
                rusqlite::params![random_uuid(), resource_id, content, content_type, metadata],
            )?;
            rowids.push(tx.last_insert_rowid());
        }
        Ok(rowids)
    }

    pub fn create_card_position_tx(
        tx: &mut rusqlite::Transaction,
        card_position: &CardPosition,
    ) -> BackendResult<()> {
        let rowid = match card_position.rowid {
            Some(rowid) => rowid,
            None => Err(BackendError::GenericError(
                "rowid must be specified for card_position".to_string(),
            ))?,
        };
        let mut stmt =
            tx.prepare("INSERT INTO card_positions (rowid, position) VALUES (?1, ?2)")?;
        stmt.insert(rusqlite::params![rowid, card_position.position])?;
        Ok(())
    }

    pub fn remove_card_position_tx(
        tx: &mut rusqlite::Transaction,
        rowid: &i64,
    ) -> BackendResult<()> {
        tx.execute(
            "DELETE FROM card_positions WHERE rowid = ?1",
            rusqlite::params![rowid],
        )?;
        Ok(())
    }

    pub fn update_card_position_by_card_id_tx(
        tx: &mut rusqlite::Transaction,
        card_id: &str,
        position: &str,
    ) -> BackendResult<()> {
        let row_id: i64;
        let mut stmt = tx.prepare("SELECT rowid FROM cards WHERE id = ?1")?;
        row_id = stmt.query_row(rusqlite::params![card_id], |row| row.get(0))?;
        tx.execute(
            "DELETE FROM card_positions WHERE rowid = ?1",
            rusqlite::params![row_id],
        )?;
        tx.execute(
            "INSERT INTO card_positions (rowid, position) VALUES(?1, ?2)",
            rusqlite::params![row_id, position],
        )?;
        Ok(())
    }

    pub fn create_card_tx(tx: &mut rusqlite::Transaction, card: &mut Card) -> BackendResult<()> {
        tx.execute(
            "INSERT INTO cards (id, horizon_id, card_type, resource_id, position_x, position_y, width, height, stacking_order, created_at, updated_at, data)
            VALUES (?1, ?2, ?3, ?4, ?5, ?6, ?7, ?8, ?9, ?10, ?11, ?12)",
            rusqlite::params![card.id, card.horizon_id, card.card_type, card.resource_id, card.position_x, card.position_y, card.width, card.height, card.stacking_order, card.created_at, card.updated_at, card.data]
        )?;
        let rowid = tx.last_insert_rowid();
        Self::create_card_position_tx(
            tx,
            &CardPosition {
                rowid: Some(rowid),
                position: format!("[{}, {}]", card.position_x, card.position_y),
            },
        )?;
        Ok(())
    }

    pub fn get_card(&self, id: &str) -> BackendResult<Option<Card>> {
        let mut stmt = self.conn.prepare("SELECT id, horizon_id, card_type, resource_id, position_x, position_y, width, height, stacking_order, created_at, updated_at, data FROM cards WHERE id = ?1")?;
        let card = stmt
            .query_row(rusqlite::params![id], |row| {
                Ok(Card {
                    id: row.get(0)?,
                    horizon_id: row.get(1)?,
                    card_type: row.get(2)?,
                    resource_id: row.get(3)?,
                    position_x: row.get(4)?,
                    position_y: row.get(5)?,
                    width: row.get(6)?,
                    height: row.get(7)?,
                    stacking_order: row.get(8)?,
                    created_at: row.get(9)?,
                    updated_at: row.get(10)?,
                    data: row.get(11)?,
                })
            })
            .optional()?;
        Ok(card)
    }

    pub fn update_card_tx(tx: &mut rusqlite::Transaction, card: &mut Card) -> BackendResult<()> {
        let cp = CardPosition::new(&[card.position_x, card.position_y]);
        Self::update_card_position_by_card_id_tx(tx, &card.id, &cp.position)?;
        tx.execute(
            "UPDATE cards SET
            horizon_id = ?2, card_type = ?3, resource_id = ?4, position_x = ?5, position_y = ?6,
            width = ?7, height = ?9, stacking_order = ?10, updated_at = datetime('now'), data = ?11 WHERE id = ?1",
            rusqlite::params![card.id, card.horizon_id, card.card_type, card.resource_id, card.position_x, card.position_y, card.width, card.height, card.stacking_order, card.data]
        )?;
        Ok(())
    }

    pub fn update_card_data_tx(
        tx: &mut rusqlite::Transaction,
        card_id: &str,
        data: Vec<u8>,
    ) -> BackendResult<()> {
        tx.execute(
            "UPDATE cards SET data = ?2, updated_at = datetime('now') WHERE id = ?1",
            rusqlite::params![card_id, data],
        )?;
        Ok(())
    }

    pub fn update_card_resource_id_tx(
        tx: &mut rusqlite::Transaction,
        card_id: &str,
        resource_id: &str,
    ) -> BackendResult<()> {
        tx.execute(
            "UPDATE cards SET resource_id = ?2, updated_at = datetime('now') WHERE id = ?1",
            rusqlite::params![card_id, resource_id],
        )?;
        Ok(())
    }

    pub fn update_card_dimensions_tx(
        tx: &mut rusqlite::Transaction,
        card_id: &str,
        position_x: i64,
        position_y: i64,
        width: i32,
        height: i32,
    ) -> BackendResult<()> {
        let cp = CardPosition::new(&[position_x, position_y]);
        Self::update_card_position_by_card_id_tx(tx, card_id, &cp.position)?;
        tx.execute(
            "UPDATE cards SET position_x = ?2, position_y = ?3, width = ?4, height = ?5, updated_at = datetime('now') WHERE id = ?1",
            rusqlite::params![card_id, position_x, position_y, width, height]
        )?;

        Ok(())
    }

    pub fn update_card_stacking_order_tx(
        tx: &mut rusqlite::Transaction,
        card_id: &str,
    ) -> BackendResult<()> {
        tx.execute(
            "UPDATE cards SET stacking_order = datetime('now'), updated_at = datetime('now') WHERE id = ?1",
            rusqlite::params![card_id],
        )?;
        Ok(())
    }

    pub fn remove_card_tx(tx: &mut rusqlite::Transaction, id: &str) -> BackendResult<()> {
        tx.execute(
            "DELETE FROM card_positions WHERE rowid = (SELECT rowid FROM cards WHERE id = ?1)",
            rusqlite::params![id],
        )?;
        tx.execute("DELETE FROM cards WHERE id = ?1", rusqlite::params![id])?;
        Ok(())
    }

    pub fn list_all_cards(&self, horizon_id: &str) -> BackendResult<Vec<Card>> {
        let query = "
        SELECT id, horizon_id, card_type, resource_id, position_x, position_y, width, height, stacking_order, created_at, updated_at, data
        FROM cards
        WHERE horizon_id = ?1
        ORDER BY stacking_order ASC";

        let mut stmt = self.conn.prepare(query)?;
        let cards = stmt.query_map(rusqlite::params![horizon_id], |row| {
            Ok(Card {
                id: row.get(0)?,
                horizon_id: row.get(1)?,
                card_type: row.get(2)?,
                resource_id: row.get(3)?,
                position_x: row.get(4)?,
                position_y: row.get(5)?,
                width: row.get(6)?,
                height: row.get(7)?,
                stacking_order: row.get(8)?,
                created_at: row.get(9)?,
                updated_at: row.get(10)?,
                data: row.get(11)?,
            })
        })?;

        let mut result = Vec::new();
        for card in cards {
            result.push(card?);
        }

        Ok(result)
    }

    // sorts cards by position_x by default
    pub fn list_cards(
        &self,
        horizon_id: &str,
        limit: i64,
        offset: i64,
    ) -> BackendResult<PaginatedCards> {
        let mut stmt = self.conn.prepare("SELECT id, horizon_id, card_type, resource_id, position_x, position_y, width, height, stacking_order, created_at, updated_at, data FROM cards WHERE horizon_id = ?1 ORDER BY position_x ?2 OFFSET ?3")?;
        let cards = stmt.query_map(rusqlite::params![horizon_id, limit, offset], |row| {
            Ok(Card {
                id: row.get(0)?,
                horizon_id: row.get(1)?,
                card_type: row.get(2)?,
                resource_id: row.get(3)?,
                position_x: row.get(4)?,
                position_y: row.get(5)?,
                width: row.get(6)?,
                height: row.get(7)?,
                stacking_order: row.get(8)?,
                created_at: row.get(9)?,
                updated_at: row.get(10)?,
                data: row.get(11)?,
            })
        })?;
        let mut result = Vec::new();
        for card in cards {
            result.push(card?);
        }
        let total = self.conn.query_row(
            "SELECT COUNT(*) FROM cards WHERE horizon_id = ?1",
            rusqlite::params![horizon_id],
            |row| Ok(row.get(0)?),
        )?;
        Ok(PaginatedCards {
            cards: result,
            total,
            limit,
            offset,
        })
    }

    pub fn list_all_horizons(&self) -> BackendResult<Vec<Horizon>> {
        let mut stmt = self
            .conn
            .prepare("SELECT id, horizon_name, icon_uri, tint, view_offset_x, created_at, updated_at FROM horizons")?;
        let horizons = stmt.query_map([], |row| {
            Ok(Horizon {
                id: row.get(0)?,
                horizon_name: row.get(1)?,
                icon_uri: row.get(2)?,
                tint: row.get(3)?,
                view_offset_x: row.get(4)?,
                created_at: row.get(5)?,
                updated_at: row.get(6)?,
            })
        })?;
        let mut result = Vec::new();
        for horizon in horizons {
            result.push(horizon?);
        }
        Ok(result)
    }

    pub fn create_horizon_tx(
        tx: &mut rusqlite::Transaction,
        horizon: &Horizon,
    ) -> BackendResult<()> {
        tx.execute(
            "INSERT INTO horizons (id, horizon_name, icon_uri, tint, view_offset_x, created_at, updated_at) VALUES (?1, ?2, ?3, ?4, ?5, datetime('now'), datetime('now'))",
            rusqlite::params![horizon.id, horizon.horizon_name, horizon.icon_uri, horizon.tint, horizon.view_offset_x]
        )?;
        Ok(())
    }

    pub fn update_horizon_tx(
        tx: &mut rusqlite::Transaction,
        horizon: Horizon,
    ) -> BackendResult<()> {
        let query = "
            UPDATE horizons
            SET horizon_name = ?1, icon_uri = ?2, view_offset_x = ?3, updated_at = datetime('now')
            WHERE id = ?4";
        tx.execute(
            query,
            rusqlite::params![
                horizon.horizon_name,
                horizon.icon_uri,
                horizon.view_offset_x,
                horizon.id,
            ],
        )?;
        Ok(())
    }

    pub fn remove_horizon_tx(tx: &mut rusqlite::Transaction, id: &str) -> BackendResult<()> {
        tx.execute("DELETE FROM card_positions WHERE rowid IN (SELECT rowid FROM cards WHERE horizon_id = ?1)", rusqlite::params![id])?;
        tx.execute("DELETE FROM horizons WHERE id = ?1", rusqlite::params![id])?;
        Ok(())
    }

    pub fn create_userdata_tx(
        tx: &mut rusqlite::Transaction,
        userdata: &Userdata,
    ) -> BackendResult<()> {
        tx.execute(
            "INSERT INTO userdata (id, user_id) VALUES (?1, ?2)",
            rusqlite::params![userdata.id, userdata.user_id],
        )?;
        Ok(())
    }

    pub fn get_userdata_by_user_id(&mut self, user_id: &str) -> BackendResult<Option<Userdata>> {
        let mut stmt = self
            .conn
            .prepare("SELECT id, user_id FROM userdata WHERE user_id = ?1")?;
        Ok(stmt
            .query_row(rusqlite::params![user_id], |row| {
                Ok(Userdata {
                    id: row.get(0)?,
                    user_id: row.get(1)?,
                })
            })
            .optional()?)
    }

    pub fn remove_userdata_tx(tx: &mut rusqlite::Transaction, id: &str) -> BackendResult<()> {
        tx.execute("DELETE FROM userdata WHERE id = ?1", rusqlite::params![id])?;
        Ok(())
    }

    fn list_resource_ids_by_tags_query(
        tag_filters: &Vec<ResourceTagFilter>,
        param_start_index: usize,
    ) -> (String, Vec<String>) {
        let mut query = String::from("");
        let mut i = 0;
        let n = tag_filters.len();
        let mut params: Vec<String> = Vec::new();
        for filter in tag_filters {
            let (where_clause, tag_value) = filter
                .get_sql_filter_with_value((i + 1 + param_start_index, i + 2 + param_start_index));

            query = format!(
                "{}SELECT resource_id FROM resource_tags WHERE ({})",
                query, where_clause,
            );
            if i < 2 * (n - 1) {
                query = format!("{} INTERSECT ", query);
            }
            i += 2;
            params.push(filter.tag_name.clone());
            params.push(tag_value);
        }
        (query, params)
    }

    pub fn list_resource_ids_by_tags(
        &self,
        tags: &mut Vec<ResourceTagFilter>,
    ) -> BackendResult<Vec<String>> {
        let mut result = Vec::new();
        if tags.is_empty() {
            return Ok(result);
        }
        let (query, params) = Self::list_resource_ids_by_tags_query(tags, 0);
        let mut stmt = self.conn.prepare(&query)?;
        let resource_ids =
            stmt.query_map(rusqlite::params_from_iter(params.iter()), |row| row.get(0))?;
        for resource_id in resource_ids {
            result.push(resource_id?);
        }
        Ok(result)
    }

    pub fn list_cards_by_resource_id(&self, resource_id: &str) -> BackendResult<Vec<Card>> {
        let mut result: Vec<Card> = Vec::new();
        let mut stmt = self
            .conn
            .prepare("SELECT * FROM cards WHERE resource_id = ?1")?;

        let cards = stmt.query_map(rusqlite::params![resource_id], |row| {
            Ok(Card {
                id: row.get(0)?,
                horizon_id: row.get(1)?,
                card_type: row.get(2)?,
                resource_id: row.get(3)?,
                position_x: row.get(4)?,
                position_y: row.get(5)?,
                width: row.get(6)?,
                height: row.get(7)?,
                stacking_order: row.get(8)?,
                created_at: row.get(9)?,
                updated_at: row.get(10)?,
                data: row.get(11)?,
            })
        })?;

        for card in cards {
            result.push(card?);
        }
        Ok(result)
    }

    pub fn list_card_ids_by_resource_id(&self, resource_id: &str) -> BackendResult<Vec<String>> {
        let mut stmt = self
            .conn
            .prepare("SELECT id FROM cards WHERE resource_id = ?1")?;
        let card_ids = stmt.query_map(rusqlite::params![resource_id], |row| row.get(0))?;
        let mut result = Vec::new();
        for card_id in card_ids {
            result.push(card_id?);
        }
        Ok(result)
    }

    pub fn vector_search_card_positions(
        &self,
        horizon_id: &str,
        cp: &mut CardPosition,
        distance_threshold: f32,
        limit: i64,
    ) -> BackendResult<Vec<VectorSearchResult>> {
        let mut result = Vec::new();
        let query = format!(
            "WITH filtered_distances AS (
                SELECT rowid, distance_sqeuclidean_f32(position, ?1) AS distance
                FROM card_positions
                WHERE rowid IN (SELECT rowid FROM cards WHERE horizon_id = ?2)
            )
            SELECT rowid, distance
            FROM filtered_distances
            WHERE distance <= ?3 AND distance != 0
            ORDER BY distance ASC
            LIMIT ?4"
        );

        let mut stmt = self.conn.prepare(&query)?;
        let card_positions = stmt.query_map(
            rusqlite::params![cp.position, horizon_id, distance_threshold.powf(2.0), limit],
            |row| {
                Ok(VectorSearchResult {
                    rowid: row.get(0)?,
                    distance: row.get(1)?,
                })
            },
        )?;

        for card_position in card_positions {
            result.push(card_position?);
        }
        Ok(result)
    }

    pub fn proximity_search_with_resource_id(
        &self,
        resource_id: &str,
        distance_threshold: f32,
        limit: i64,
    ) -> BackendResult<Vec<SearchResultItem>> {
        let mut resources: Vec<SearchResultItem> = Vec::new();
        let mut card_position_rowids: Vec<rusqlite::types::Value> = Vec::new();

        let mut stmt = self.conn.prepare(
            "SELECT C.horizon_id, C.position_x, C.position_y FROM cards C WHERE C.resource_id=?1",
        )?;
        let card_positions = stmt.query_map(rusqlite::params![resource_id], |row| {
            let horizon_id: String = row.get(0)?;
            let card_position: CardPosition = CardPosition::new(&[row.get(1)?, row.get(2)?]);
            Ok((card_position, horizon_id))
        })?;
        for cp in card_positions {
            let cp = cp?;
            let mut position = cp.0;
            let horizon_id = cp.1;
            let results = self.vector_search_card_positions(
                &horizon_id,
                &mut position,
                distance_threshold,
                limit,
            )?;
            results.iter().for_each(|r| {
                card_position_rowids.push(rusqlite::types::Value::from(r.rowid));
            });
        }

        if card_position_rowids.is_empty() {
            return Ok(resources);
        }

        let mut stmt = self.conn.prepare(
            "SELECT DISTINCT M.*, R.* FROM resource_metadata M
            LEFT JOIN resources R ON R.id = M.resource_id
            WHERE R.id IN (SELECT DISTINCT resource_id FROM cards WHERE rowid IN rarray(?1))",
        )?;
        let items = stmt.query_map(
            [Rc::new(card_position_rowids)],
            Self::map_resource_and_metadata(Some(resource_id.to_string()), SearchEngine::Proximity),
        )?;
        for i in items {
            resources.push(i?);
        }
        Ok(resources)
    }

    pub fn proximity_search_resources(
        &self,
        resource_id: &str,
        distance_threshold: f32,
        limit: i64,
    ) -> BackendResult<SearchResult> {
        let mut results =
            self.proximity_search_with_resource_id(resource_id, distance_threshold, limit)?;

        results.iter_mut().try_for_each(|r| -> BackendResult<()> {
            let card_ids = self.list_card_ids_by_resource_id(&r.resource.resource.id)?;
            r.card_ids = card_ids;
            Ok(())
        })?;
        let n = results.len() as i64;
        Ok(SearchResult {
            items: results,
            total: n,
        })
    }

    pub fn embeddings_search(
        &self,
        embedding_vector: &Vec<f32>,
        distance_threshold: f32,
        limit: i64,
        filtered_resource_ids: Vec<String>,
    ) -> BackendResult<Vec<SearchResultItem>> {
        let mut results: Vec<SearchResultItem> = Vec::new();

        let e = Embedding::new(embedding_vector);
        let params = rusqlite::params![e.embedding, limit, distance_threshold.powf(2.0)];
        let mut query = "WITH distance_calculations AS (
                SELECT
                    E.rowid,
                    distance_sqeuclidean_f32(E.embedding, ?1) AS distance
                FROM embeddings E
            )
            SELECT
                M.*, R.*, D.distance
            FROM
                resource_metadata M
                LEFT JOIN resources R ON M.resource_id = R.id
                LEFT JOIN embedding_resources E ON M.resource_id = E.resource_id
                LEFT JOIN distance_calculations D ON D.rowid = E.rowid
            WHERE
                D.distance <= ?3"
            .to_owned();

        let row_map_fn = Self::map_resource_and_metadata(None, SearchEngine::Embeddings);
        if !filtered_resource_ids.is_empty() {
            query.push_str(" AND R.id IN rarray(?4) ORDER BY D.distance ASC");
            let mut rids: Vec<rusqlite::types::Value> = Vec::new();
            for rid in filtered_resource_ids {
                rids.push(rusqlite::types::Value::from(rid));
            }
            query.push_str(" LIMIT ?2");
            let params = rusqlite::params![
                e.embedding,
                limit,
                distance_threshold.powf(2.0),
                Rc::new(rids)
            ];
            let mut stmt = self.conn.prepare(query.as_str())?;
            let items = stmt.query_map(params, row_map_fn)?;
            for i in items {
                results.push(i?);
            }
            return Ok(results);
        }
        query.push_str(" ORDER BY D.distance ASC LIMIT ?2");
        let mut stmt = self.conn.prepare(query.as_str())?;
        let items = stmt.query_map(params, row_map_fn)?;
        for i in items {
            results.push(i?);
        }
        Ok(results)
    }

    fn map_resource_and_metadata(
        ref_resource_id: Option<String>,
        engine: SearchEngine,
    ) -> impl FnMut(&rusqlite::Row<'_>) -> Result<SearchResultItem, rusqlite::Error> {
        move |row| {
            Ok(SearchResultItem {
                resource: CompositeResource {
                    metadata: Some(ResourceMetadata {
                        id: row.get(0)?,
                        resource_id: row.get(1)?,
                        name: row.get(2)?,
                        source_uri: row.get(3)?,
                        alt: row.get(4)?,
                        user_context: row.get(5)?,
                    }),
                    resource: Resource {
                        id: row.get(6)?,
                        resource_path: row.get(7)?,
                        resource_type: row.get(8)?,
                        created_at: row.get(9)?,
                        updated_at: row.get(10)?,
                        deleted: row.get(11)?,
                    },
                    text_content: None,
                    // TODO: should we populate the resource tags?
                    resource_tags: None,
                    resource_annotations: None,
                },
                distance: row.get(12).unwrap_or(None),
                ref_resource_id: ref_resource_id.clone(),
                card_ids: Vec::new(),
                engine: engine.clone(),
            })
        }
    }

    // TODO: how can we use bm25 for this?
    pub fn keyword_search(
        &self,
        keyword: &str,
        filtered_resource_ids: Vec<String>,
    ) -> BackendResult<Vec<SearchResultItem>> {
        let mut results: Vec<SearchResultItem> = Vec::new();
        //let keyword = format!("%{}%", keyword).to_string();

        let mut rids: Vec<rusqlite::types::Value> = Vec::new();
        let params = rusqlite::params![keyword];

        let mut query = "SELECT DISTINCT M.*, R.* FROM resource_metadata M
            LEFT JOIN resources R ON M.resource_id = R.id
            WHERE (
                R.id IN (SELECT T.resource_id FROM resource_text_content T WHERE T.content MATCH ?1)
            OR
                R.id IN (SELECT resource_id FROM resource_metadata WHERE resource_metadata MATCH ?1)
            )"
        .to_owned();
        let row_map_fn = Self::map_resource_and_metadata(None, SearchEngine::Keyword);

        if !filtered_resource_ids.is_empty() {
            // TODO: can this be optimized?
            query = "SELECT DISTINCT M.*, R.* FROM resource_metadata M
            LEFT JOIN resources R ON M.resource_id = R.id
            WHERE (
                R.id IN (SELECT T.resource_id FROM resource_text_content T WHERE T.content MATCH ?1 AND T.resource_id IN rarray(?2))
            OR
                R.id IN (SELECT resource_id FROM resource_metadata WHERE resource_metadata MATCH ?1 AND M.resource_id IN rarray(?2))
            )"
            .to_owned();
            for rid in filtered_resource_ids {
                rids.push(rusqlite::types::Value::from(rid));
            }
            let params = rusqlite::params![keyword, Rc::new(rids)];
            let mut stmt = self.conn.prepare(query.as_str())?;
            let items = stmt.query_map(params, row_map_fn)?;
            for i in items {
                results.push(i?);
            }
            return Ok(results);
        }
        let mut stmt = self.conn.prepare(query.as_str())?;
        let items = stmt.query_map(params, row_map_fn)?;
        for i in items {
            results.push(i?);
        }
        println!("did some keyword search for: {keyword}");
        Ok(results)
    }

    // search for resources that match the given tags and only return the resource ids
    pub fn list_resources_by_tags(
        &self,
        mut tags: Vec<ResourceTagFilter>,
    ) -> BackendResult<SearchResultSimple> {
        let filtered_resource_ids = self.list_resource_ids_by_tags(&mut tags)?;

        if filtered_resource_ids.is_empty() {
            return Ok(SearchResultSimple {
                items: vec![],
                total: 0,
            });
        }

        Ok(SearchResultSimple {
            total: filtered_resource_ids.len() as i64,
            items: filtered_resource_ids,
        })
    }

    pub fn search_resources(
        &self,
        keyword: &str,
        filtered_resource_ids: &Option<Vec<String>>,
        include_annotations: bool,
    ) -> BackendResult<SearchResult> {
        // The Some value in filtered_resource_ids indicates that the search MUST have the filter ids
        // so if value is Some and empty, we return an empty result
        let filtered_resource_ids = match filtered_resource_ids {
            Some(ids) => {
                if ids.is_empty() {
                    return Ok(SearchResult {
                        items: vec![],
                        total: 0,
                    });
                }
                ids
            }
            None => &vec![],
        };

        let mut results = self.keyword_search(keyword, filtered_resource_ids.clone())?;
        if include_annotations {
            let mut annotations = self.list_resource_annotations(
                results
                    .iter()
                    .map(|item| item.resource.resource.id.as_str())
                    .collect::<Vec<_>>()
                    .as_ref(),
            )?;
            for item in results.iter_mut() {
                item.resource.resource_annotations =
                    annotations.remove(item.resource.resource.id.as_str())
            }
        }
        Ok(SearchResult {
            total: results.len() as i64,
            items: results,
        })
        // let mut seen_resource_ids: Vec<String> = Vec::new();
        // keyword resouce ids are guaranteed to be unique
        // so not checking for duplicates
        // for search_result in keyword_search_results {
        //     seen_resource_ids.push(search_result.resource.resource.id.clone());
        //     results.push(search_result);
    }

    // TODO: frontend should use a list endpoint not search if keyword is empty
    // early return as we don't want to perform proximity search
    // if keyword == "" {
    //     let n = results.len() as i64;
    //     return Ok(SearchResult {
    //         items: results,
    //         total: n,
    //     });
    // }

    // embeddings search
    // if semantic_search_enabled {
    //     let embeddings_search_results = self.embeddings_search(
    //         &keyword_embedding,
    //         embeddings_distance_threshold,
    //         embeddings_limit,
    //         filtered_resource_ids.clone(),
    //     )?;
    //     for search_result in embeddings_search_results {
    //         if !seen_resource_ids.contains(&search_result.resource.resource.id) {
    //             seen_resource_ids.push(search_result.resource.resource.id.clone());
    //             results.push(search_result);
    //         }
    //     }
    // }

    // relooping through the keyword search results to perform proximity search
    // we did not combine the two loops so that keyword search results are pushed first
    // as they should be ranked higher
    // for resource_id in seen_resource_ids {
    //     let proximity_search_results = self.proximity_search_with_resource_id(
    //         &resource_id,
    //         proximity_distance_threshold,
    //         proximity_limit,
    //     )?;
    //     for search_result in proximity_search_results {
    //         if filtered_resource_ids.contains(&search_result.resource.resource.id) {
    //             results.push(search_result);
    //         }
    //     }
    // }

    // let mut results = remove_duplicate_search_results(&mut results);
    // results.into_iter().filter()
    // results.iter_mut().try_for_each(|r| -> BackendResult<()> {
    //     let card_ids = self.list_card_ids_by_resource_id(&r.resource.resource.id)?;
    //     r.card_ids = card_ids;
    //     Ok(())
    // })?;
    // let n = results.len() as i64;
    // Ok(SearchResult {
    //     items: results,
    //     total: n,
    // })
    // }

    pub fn create_history_entry(&self, entry: &HistoryEntry) -> BackendResult<()> {
        let query = "
            INSERT INTO history_entries (id, entry_type, url, title, search_query, created_at, updated_at)
            VALUES (?1, ?2, ?3, ?4, ?5, ?6, ?7)";
        self.conn.execute(
            query,
            rusqlite::params![
                entry.id,
                entry.entry_type.as_ref(),
                entry.url,
                entry.title,
                entry.search_query,
                entry.created_at,
                entry.updated_at,
            ],
        )?;
        Ok(())
    }

    pub fn get_history_entry(&self, id: &str) -> BackendResult<Option<HistoryEntry>> {
        let query = "
            SELECT id, entry_type, url, title, search_query, created_at, updated_at
            FROM history_entries
            WHERE id = ?1";
        self.conn
            .query_row(query, [id], |row| {
                Ok(HistoryEntry {
                    id: row.get(0)?,
                    // TODO: handle this better
                    entry_type: HistoryEntryType::from_str(row.get::<_, String>(1)?.as_str())
                        .unwrap(),
                    url: row.get(2)?,
                    title: row.get(3)?,
                    search_query: row.get(4)?,
                    created_at: row.get(5)?,
                    updated_at: row.get(6)?,
                })
            })
            .optional()
            .map_err(BackendError::DatabaseError)
    }

    pub fn update_history_entry(&self, entry: &HistoryEntry) -> BackendResult<()> {
        let query = "
            UPDATE history_entries
            SET entry_type = ?1, url = ?2, title = ?3, search_query = ?4, updated_at = ?5
            WHERE id = ?6";
        self.conn.execute(
            query,
            rusqlite::params![
                entry.entry_type.as_ref(),
                entry.url,
                entry.title,
                entry.search_query,
                entry.updated_at,
                entry.id,
            ],
        )?;
        Ok(())
    }

    pub fn remove_history_entry(&self, id: &str) -> BackendResult<()> {
        let query = "DELETE FROM history_entries WHERE id = ?1";
        self.conn.execute(query, [id])?;
        Ok(())
    }

    pub fn get_all_history_entries(&self) -> BackendResult<Vec<HistoryEntry>> {
        let mut stmt = self.conn.prepare(
            "
            SELECT id, entry_type, url, title, search_query, created_at, updated_at
            FROM history_entries",
        )?;

        let history_entry_iter = stmt.query_map([], |row| {
            Ok(HistoryEntry {
                id: row.get(0)?,
                // TODO: handle this better
                entry_type: HistoryEntryType::from_str(row.get::<_, String>(1)?.as_str()).unwrap(),
                url: row.get(2)?,
                title: row.get(3)?,
                search_query: row.get(4)?,
                created_at: row.get(5)?,
                updated_at: row.get(6)?,
            })
        })?;

        let mut history_entries = Vec::new();
        for entry in history_entry_iter {
            history_entries.push(entry?);
        }

        Ok(history_entries)
    }

    pub fn create_embedding_resource_tx(
        tx: &mut rusqlite::Transaction,
        embedding_resource: &EmbeddingResource,
    ) -> BackendResult<i64> {
        tx.execute(
            "INSERT INTO embedding_resources (resource_id, content_id, embedding_type ) VALUES (?1, ?2, ?3)",
            rusqlite::params![
                embedding_resource.resource_id,
                embedding_resource.content_id,
                embedding_resource.embedding_type
            ],
        )?;
        Ok(tx.last_insert_rowid())
    }

    pub fn get_embedding_resource_ids_by_type(
        &self,
        resource_id: &str,
        embedding_type: &str,
    ) -> BackendResult<Vec<i64>> {
        let mut stmt = self.conn.prepare(
            "SELECT rowid FROM embedding_resources WHERE resource_id = ?1 AND embedding_type = ?2",
        )?;
        let mut results = vec![];
        let results_iter =
            stmt.query_map(rusqlite::params![resource_id, embedding_type], |row| {
                let rowid: i64 = row.get(0)?;
                Ok(rowid)
            })?;
        for result in results_iter {
            results.push(result?);
        }
        Ok(results)
    }

    pub fn list_embedding_ids_by_resource_ids(
        &self,
        resource_ids: Vec<String>,
    ) -> BackendResult<Vec<i64>> {
        let placeholders = vec!["?"; resource_ids.len()].join(",");
        let query = format!(
            "SELECT rowid FROM embedding_resources WHERE resource_id IN ({})",
            placeholders
        );
        let mut stmt = self.conn.prepare(&query)?;
        let mut results = vec![];
        let results_iter =
            stmt.query_map(rusqlite::params_from_iter(resource_ids.iter()), |row| {
                let content_id: i64 = row.get(0)?;
                Ok(content_id)
            })?;
        for result in results_iter {
            results.push(result?);
        }
        Ok(results)
    }

    pub fn list_non_deleted_embedding_ids(&self) -> BackendResult<Vec<i64>> {
        let query = "SELECT E.rowid FROM embedding_resources E LEFT JOIN resources R ON E.resource_id = R.id WHERE R.deleted = 0";
        let mut stmt = self.conn.prepare(&query)?;
        let mut results = vec![];
        let results_iter = stmt.query_map([], |row| {
            let content_id: i64 = row.get(0)?;
            Ok(content_id)
        })?;
        for result in results_iter {
            results.push(result?);
        }
        Ok(results)
    }

    pub fn list_embedding_ids_by_type_resource_id(
        &self,
        embedding_type: EmbeddingType,
        resource_id: &str,
    ) -> BackendResult<Vec<i64>> {
        let query =
            "SELECT rowid FROM embedding_resources WHERE embedding_type = ?1 AND resource_id = ?2";
        let mut stmt = self.conn.prepare(query)?;
        let mut results = vec![];
        let results_iter =
            stmt.query_map(rusqlite::params![embedding_type, resource_id], |row| {
                let content_id: i64 = row.get(0)?;
                Ok(content_id)
            })?;
        for result in results_iter {
            results.push(result?);
        }
        Ok(results)
    }

    pub fn list_embedding_ids_by_type_resource_ids(
        &self,
        embedding_type: EmbeddingType,
        resource_ids: Vec<String>,
    ) -> BackendResult<Vec<i64>> {
        let placeholders = vec!["?"; resource_ids.len()].join(",");
        let query = match embedding_type {
            EmbeddingType::TextContent =>
                format!(
                    "SELECT rowid FROM embedding_resources WHERE embedding_type = 'text_content' AND resource_id IN ({})",
                    placeholders
                ),
            EmbeddingType::Metadata =>
                format!(
                    "SELECT rowid FROM embedding_resources WHERE embedding_type = 'metadata' AND resource_id IN ({})",
                    placeholders
                ),
            };
        let mut stmt = self.conn.prepare(&query)?;
        let mut results = vec![];
        let results_iter =
            stmt.query_map(rusqlite::params_from_iter(resource_ids.iter()), |row| {
                let content_id: i64 = row.get(0)?;
                Ok(content_id)
            })?;
        for result in results_iter {
            results.push(result?);
        }
        Ok(results)
    }

    pub fn list_unique_resources_only_by_embedding_row_ids(
        &self,
        row_ids: Vec<i64>,
    ) -> BackendResult<Vec<CompositeResource>> {
        if row_ids.is_empty() {
            return Ok(vec![]);
        }

        let placeholders = vec!["?"; row_ids.len()].join(",");
        let query = format!(
            "SELECT M.*, R.* FROM resources R
            LEFT JOIN resource_metadata M on M.resource_id = R.id
            LEFT JOIN embedding_resources E ON E.resource_id = R.id
            WHERE E.rowid IN ({}) GROUP BY R.id ORDER BY {}",
            placeholders,
            Self::get_order_by_clause_for_embedding_row_ids("E.rowid", &row_ids)
        );
        let mut stmt = self.conn.prepare(&query)?;
        let mut results = vec![];
        let results_iter = stmt.query_map(rusqlite::params_from_iter(row_ids.iter()), |row| {
            Ok(CompositeResource {
                metadata: Some(ResourceMetadata {
                    id: row.get(0)?,
                    resource_id: row.get(1)?,
                    name: row.get(2)?,
                    source_uri: row.get(3)?,
                    alt: row.get(4)?,
                    user_context: row.get(5)?,
                }),
                resource: Resource {
                    id: row.get(6)?,
                    resource_path: row.get(7)?,
                    resource_type: row.get(8)?,
                    created_at: row.get(9)?,
                    updated_at: row.get(10)?,
                    deleted: row.get(11)?,
                },
                text_content: None,
                resource_tags: None,
                resource_annotations: None,
            })
        })?;

        for result in results_iter {
            results.push(result?);
        }
        Ok(results)
    }

    pub fn list_resources_by_ids(
        &self,
        resource_ids: Vec<String>,
    ) -> BackendResult<Vec<CompositeResource>> {
        let placeholders = vec!["?"; resource_ids.len()].join(",");
        let query = format!(
            "SELECT DISTINCT M.*, R.*, C.* FROM resources R
            LEFT JOIN resource_metadata M ON M.resource_id = R.id
            LEFT JOIN resource_text_content C ON M.resource_id = C.resource_id
            WHERE R.id IN ({}) GROUP BY C.content",
            placeholders
        );
        let mut stmt = self.conn.prepare(&query)?;
        let mut results = vec![];
        let results_iter =
            stmt.query_map(rusqlite::params_from_iter(resource_ids.iter()), |row| {
                let text_content_id: Option<String> = row.get(12)?;
                let text_content = match text_content_id {
                    Some(id) => Some(ResourceTextContent {
                        id,
                        resource_id: row.get(13)?,
                        content: row.get(14)?,
                        content_type: row.get(15)?,
                        metadata: row.get(16)?,
                    }),
                    None => None,
                };

                Ok(CompositeResource {
                    metadata: Some(ResourceMetadata {
                        id: row.get(0)?,
                        resource_id: row.get(1)?,
                        name: row.get(2)?,
                        source_uri: row.get(3)?,
                        alt: row.get(4)?,
                        user_context: row.get(5)?,
                    }),
                    resource: Resource {
                        id: row.get(6)?,
                        resource_path: row.get(7)?,
                        resource_type: row.get(8)?,
                        created_at: row.get(9)?,
                        updated_at: row.get(10)?,
                        deleted: row.get(11)?,
                    },
                    text_content,
                    resource_tags: None,
                    resource_annotations: None,
                })
            })?;

        for result in results_iter {
            results.push(result?);
        }
        Ok(results)
    }

    fn get_order_by_clause_for_embedding_row_ids(column_name: &str, row_ids: &Vec<i64>) -> String {
        let mut order_by_clause = String::from(format!("CASE {} ", column_name));
        for (i, row_id) in row_ids.iter().enumerate() {
            order_by_clause.push_str(&format!("WHEN {} THEN {} ", row_id, i));
        }
        order_by_clause.push_str(" END");
        order_by_clause
    }

    pub fn list_resources_by_embedding_row_ids(
        &self,
        row_ids: Vec<i64>,
    ) -> BackendResult<Vec<CompositeResource>> {
        if row_ids.is_empty() {
            return Ok(vec![]);
        }

        let placeholders = vec!["?"; row_ids.len()].join(",");
        let query = format!(
            "SELECT M.*, R.*, C.* FROM embedding_resources E
            LEFT JOIN resource_text_content C ON E.content_id = C.rowid
            LEFT JOIN resources R ON E.resource_id = R.id
            LEFT JOIN resource_metadata M ON E.resource_id = M.resource_id
            WHERE E.rowid IN ({}) ORDER BY {}",
            placeholders,
            Self::get_order_by_clause_for_embedding_row_ids("E.rowid", &row_ids)
        );
        let mut stmt = self.conn.prepare(&query)?;
        let mut results = vec![];
        let results_iter = stmt.query_map(rusqlite::params_from_iter(row_ids.iter()), |row| {
            Ok(CompositeResource {
                metadata: Some(ResourceMetadata {
                    id: row.get(0)?,
                    resource_id: row.get(1)?,
                    name: row.get(2)?,
                    source_uri: row.get(3)?,
                    alt: row.get(4)?,
                    user_context: row.get(5)?,
                }),
                resource: Resource {
                    id: row.get(6)?,
                    resource_path: row.get(7)?,
                    resource_type: row.get(8)?,
                    created_at: row.get(9)?,
                    updated_at: row.get(10)?,
                    deleted: row.get(11)?,
                },
                text_content: Some(ResourceTextContent {
                    id: row.get(12)?,
                    resource_id: row.get(13)?,
                    content: row.get(14)?,
                    content_type: row.get(15)?,
                    metadata: row.get(16)?,
                }),
                resource_tags: None,
                resource_annotations: None,
            })
        })?;

        for result in results_iter {
            results.push(result?);
        }
        Ok(results)
    }

    pub fn remove_embedding_resource_by_row_id_tx(
        tx: &mut rusqlite::Transaction,
        row_id: &i64,
    ) -> BackendResult<()> {
        tx.execute(
            "DELETE FROM embedding_resources WHERE rowid = ?1",
            rusqlite::params![row_id],
        )?;
        Ok(())
    }

    pub fn remove_embedding_resource_by_type_tx(
        tx: &mut rusqlite::Transaction,
        resource_id: &str,
        embedding_type: &str,
    ) -> BackendResult<()> {
        tx.execute(
            "DELETE FROM embeddings WHERE rowid IN (SELECT rowid FROM embedding_resources WHERE resource_id = ?1 AND embedding_type = ?2)",
            rusqlite::params![resource_id, embedding_type],
        )?;
        tx.execute(
            "DELETE FROM embedding_resources WHERE resource_id = ?1 AND embedding_type = ?2",
            rusqlite::params![resource_id, embedding_type],
        )?;
        Ok(())
    }

    pub fn create_embedding_tx(
        tx: &mut rusqlite::Transaction,
        embedding: &Embedding,
    ) -> BackendResult<()> {
        let rowid = match embedding.rowid {
            Some(rowid) => rowid,
            None => Err(BackendError::GenericError(
                "rowid must be specified for embedding".to_string(),
            ))?,
        };
        tx.execute(
            "INSERT INTO embeddings (rowid, embedding) VALUES (?1, ?2)",
            rusqlite::params![rowid, embedding.embedding],
        )?;
        Ok(())
    }

    pub fn vector_search_embeddings(
        &self,
        embedding: &Embedding,
        distance_threshold: f32,
        limit: i64,
    ) -> BackendResult<Vec<VectorSearchResult>> {
        let mut result = Vec::new();
        // the limit only applies to the vss_search filter and only after that the rowid and distance filters are applied
        let mut stmt = self.conn.prepare(
            "SELECT rowid, distance_cosine_f32(embedding, ?1) AS distance
             FROM
                embeddings
             WHERE
                distance <= ?2
             ORDER BY distance ASC
             LIMIT ?3",
        )?;
        let embeddings = stmt.query_map(
            rusqlite::params![embedding.embedding, distance_threshold.powf(2.0), limit],
            |row| {
                let _rowid: i64 = row.get(0)?;
                let _distance: f32 = row.get(1)?;
                Ok(VectorSearchResult {
                    rowid: row.get(0)?,
                    distance: row.get(1)?,
                })
            },
        )?;
        for embedding in embeddings {
            result.push(embedding?);
        }
        Ok(result)
    }

    pub fn create_ai_session_tx(
        tx: &mut rusqlite::Transaction,
        session: &AIChatSession,
    ) -> BackendResult<()> {
        tx.execute(
            "INSERT INTO ai_sessions (id, system_prompt) VALUES (?1, ?2)",
            rusqlite::params![session.id, session.system_prompt],
        )?;
        Ok(())
    }

    pub fn delete_ai_session_tx(tx: &mut rusqlite::Transaction, id: &str) -> BackendResult<()> {
        tx.execute(
            "DELETE FROM ai_sessions WHERE id = ?1",
            rusqlite::params![id],
        )?;
        Ok(())
    }

    pub fn create_ai_session_message_tx(
        tx: &mut rusqlite::Transaction,
        msg: &AIChatSessionMessage,
    ) -> BackendResult<()> {
        // TODO: impl FromSql and ToSql for sources
        let sources_string = match &msg.sources {
            Some(sources) => match serde_json::to_string(sources) {
                Ok(s) => s,
                Err(_) => "".to_string(),
            },
            None => "".to_string(),
        };
        tx.execute(
            "INSERT INTO ai_session_messages (ai_session_id, role, content, sources, created_at) VALUES (?1, ?2, ?3, ?4, ?5)",
            rusqlite::params![msg.ai_session_id, msg.role, msg.content, sources_string, msg.created_at],
        )?;
        Ok(())
    }

    pub fn list_ai_session_messages(
        &self,
        session_id: &str,
    ) -> BackendResult<Vec<AIChatSessionMessage>> {
        let mut stmt = self.conn.prepare(
            "SELECT ai_session_id, role, content, sources, created_at
            FROM ai_session_messages
            WHERE ai_session_id = ?1
            ORDER BY created_at ASC",
        )?;
        let messages = stmt.query_map(rusqlite::params![session_id], |row| {
            let sources_raw: String = row.get(3)?;
            let parsed_sources: Option<Vec<AIChatSessionMessageSource>> =
                match serde_json::from_str(&sources_raw) {
                    Ok(sources) => Some(sources),
                    Err(_) => None,
                };

            Ok(AIChatSessionMessage {
                ai_session_id: row.get(0)?,
                role: row.get(1)?,
                content: row.get(2)?,
                sources: parsed_sources,
                created_at: row.get(4)?,
            })
        })?;
        let mut result = Vec::new();
        for message in messages {
            result.push(message?);
        }
        Ok(result)
    }
}

#[cfg(test)]
mod tests {
    use super::*;

    #[test]
    fn test_list_resource_ids_by_tags_query() {
        let tags = vec![ResourceTagFilter {
            tag_name: "tag1".to_string(),
            tag_value: "value1".to_string(),
            op: ResourceTagFilterOp::Eq,
        }];
        let (query, params) = Database::list_resource_ids_by_tags_query(&tags, 0);
        assert_eq!(
            query,
            "SELECT resource_id FROM resource_tags WHERE (tag_name = ?1 AND tag_value = ?2)"
        );
        assert_eq!(params, vec!["tag1", "value1"]);

        let tags = vec![
            ResourceTagFilter {
                tag_name: "tag1".to_string(),
                tag_value: "value1".to_string(),
                op: ResourceTagFilterOp::Eq,
            },
            ResourceTagFilter {
                tag_name: "tag2".to_string(),
                tag_value: "value2".to_string(),
                op: ResourceTagFilterOp::Ne,
            },
            ResourceTagFilter {
                tag_name: "tag3".to_string(),
                tag_value: "value".to_string(),
                op: ResourceTagFilterOp::Prefix,
            },
            ResourceTagFilter {
                tag_name: "tag4".to_string(),
                tag_value: "".to_string(),
                op: ResourceTagFilterOp::NotExists,
            },
            ResourceTagFilter {
                tag_name: "tag5".to_string(),
                tag_value: "value".to_string(),
                op: ResourceTagFilterOp::Suffix,
            },
        ];
        let (query, params) = Database::list_resource_ids_by_tags_query(&tags, 0);
        assert_eq!(
            query,
            "SELECT resource_id FROM resource_tags WHERE (tag_name = ?1 AND tag_value = ?2) INTERSECT SELECT resource_id FROM resource_tags WHERE (tag_name = ?3 AND tag_value != ?4) INTERSECT SELECT resource_id FROM resource_tags WHERE (tag_name = ?5 AND tag_value LIKE ?6) INTERSECT SELECT resource_id FROM resource_tags WHERE (resource_id NOT IN (SELECT resource_id FROM resource_tags WHERE tag_name = ?7 AND tag_name = ?8)) INTERSECT SELECT resource_id FROM resource_tags WHERE (tag_name = ?9 AND tag_value LIKE ?10)"
        );
        assert_eq!(
            params,
            vec![
                "tag1", "value1", "tag2", "value2", "tag3", "value%", "tag4", "tag4", "tag5",
                "%value"
            ]
        );

        let (query, params) = Database::list_resource_ids_by_tags_query(&tags, 2);
        assert_eq!(
            query,
            "SELECT resource_id FROM resource_tags WHERE (tag_name = ?3 AND tag_value = ?4) INTERSECT SELECT resource_id FROM resource_tags WHERE (tag_name = ?5 AND tag_value != ?6) INTERSECT SELECT resource_id FROM resource_tags WHERE (tag_name = ?7 AND tag_value LIKE ?8) INTERSECT SELECT resource_id FROM resource_tags WHERE (resource_id NOT IN (SELECT resource_id FROM resource_tags WHERE tag_name = ?9 AND tag_name = ?10)) INTERSECT SELECT resource_id FROM resource_tags WHERE (tag_name = ?11 AND tag_value LIKE ?12)"
        );
        assert_eq!(
            params,
            vec![
                "tag1", "value1", "tag2", "value2", "tag3", "value%", "tag4", "tag4", "tag5",
                "%value"
            ]
        );
    }
}<|MERGE_RESOLUTION|>--- conflicted
+++ resolved
@@ -126,10 +126,6 @@
         // TODO: do we need this?
         rusqlite::vtab::array::load_module(&conn)?;
         rusqlite::vtab::array::load_module(&read_only_conn)?;
-<<<<<<< HEAD
-        rusqlite::vtab::array::load_module(&read_only_conn)?;
-=======
->>>>>>> d6013978
 
         Ok(Database {
             conn,
