use std::rc::Rc;
use std::str::FromStr;

use super::models::*;
use crate::{BackendError, BackendResult};

use rusqlite::{ffi::sqlite3_auto_extension, Connection, OptionalExtension};
use rust_embed::RustEmbed;
use serde::{Deserialize, Serialize};
use sqlite_vss::{sqlite3_vector_init, sqlite3_vss_init};

#[derive(RustEmbed)]
#[folder = "migrations/"]
struct Migrations;

#[derive(Debug)]
pub struct Database {
    conn: rusqlite::Connection,
}

pub struct PaginatedResources {
    pub resources: Vec<Resource>,
    pub total: i64,
    pub limit: i64,
    pub offset: i64,
}

pub struct PaginatedCards {
    pub cards: Vec<Card>,
    pub total: i64,
    pub limit: i64,
    pub offset: i64,
}

pub struct PaginatedHorizons {
    pub horizons: Vec<Horizon>,
    pub total: i64,
    pub limit: i64,
    pub offset: i64,
}

#[derive(Debug, Serialize, Deserialize, Clone)]
pub struct CompositeResource {
    pub resource: Resource,
    pub metadata: Option<ResourceMetadata>,
    pub text_content: Option<ResourceTextContent>,
    pub resource_tags: Option<Vec<ResourceTag>>,
}

#[derive(Debug, Serialize, Deserialize, Clone)]
pub enum SearchEngine {
    Keyword,
    Proximity,
}

#[derive(Debug, Serialize, Deserialize, Clone)]
pub struct SearchResultItem {
    pub resource: CompositeResource,
    pub card_ids: Vec<String>,
    pub ref_resource_id: Option<String>,
    pub engine: SearchEngine,
}

// TODO: maybe there is a better way to do this
fn remove_duplicate_search_results(results: &mut Vec<SearchResultItem>) -> Vec<SearchResultItem> {
    let mut deduped: Vec<SearchResultItem> = Vec::new();
    let mut seen: Vec<String> = Vec::new();
    for r in results {
        if !seen.contains(&r.resource.resource.id) {
            seen.push(r.resource.resource.id.clone());
            deduped.push(r.clone());
        } else {
            seen.push(r.resource.resource.id.clone());
        }
    }
    deduped
}

#[derive(Debug, Serialize, Deserialize)]
pub struct SearchResult {
    pub items: Vec<SearchResultItem>,
    pub total: i64,
}

#[derive(Debug)]
pub struct VectorSearchResult {
    pub rowid: i64,
    pub distance: f32,
}

impl Database {
    pub fn new(db_path: &str) -> BackendResult<Database> {
        unsafe {
            // the following only works with rusqlite < 0.29.0 as rusqlite updated the function signatures in later versions
            // we might have to update the sqlite3_vector_init and sqlite3_vss_init bindings ourselves if we want to use a newer version of rusqlite
            sqlite3_auto_extension(Some(sqlite3_vector_init));
            sqlite3_auto_extension(Some(sqlite3_vss_init));
        }

        let init_schema = Migrations::get("init.sql")
            .ok_or(BackendError::GenericError("init.sql not found".into()))?;
        let init_schame = std::str::from_utf8(init_schema.data.as_ref())
            .map_err(|e| BackendError::GenericError(e.to_string()))?;
        let migrations_schema = Migrations::get("migrations.sql")
            .map(|f| std::str::from_utf8(f.data.as_ref()).map(|s| s.to_owned()))
            .transpose()
            .map_err(|e| BackendError::GenericError(e.to_string()))?;

        // Connection::open already handles creating the file if it doesn't exist
        // let mut conn = Connection::open(db_path).map_err(BackendError::DatabaseError)?;
        let mut conn = Connection::open(db_path)?;

        let tx = conn.transaction()?;
        tx.execute_batch(init_schame)?;
        if let Some(schema) = migrations_schema {
            tx.execute_batch(&schema)?;
        }
        tx.commit()?;
        rusqlite::vtab::array::load_module(&conn)?;
        Ok(Database { conn })
    }

    pub fn begin(&mut self) -> BackendResult<rusqlite::Transaction> {
        Ok(self.conn.transaction()?)
    }

    pub fn create_resource_tx(
        tx: &mut rusqlite::Transaction,
        resource: &Resource,
    ) -> BackendResult<()> {
        tx.execute(
            "INSERT INTO resources (id, resource_path, resource_type, created_at, updated_at, deleted) VALUES (?1, ?2, ?3, ?4, ?5, ?6)",
            rusqlite::params![resource.id, resource.resource_path, resource.resource_type, resource.created_at, resource.updated_at, resource.deleted]
        )?;
        Ok(())
    }

    pub fn create_resource(&mut self, resource: &Resource) -> BackendResult<()> {
        self.conn.execute(
            "INSERT INTO resources (id, resource_path, resource_type, created_at, updated_at, deleted) VALUES (?1, ?2, ?3, ?4, ?5, ?6)",
            rusqlite::params![resource.id, resource.resource_path, resource.resource_type, resource.created_at, resource.updated_at, resource.deleted]
        )?;
        Ok(())
    }

    pub fn update_resource_tx(
        tx: &mut rusqlite::Transaction,
        resource: &Resource,
    ) -> BackendResult<()> {
        tx.execute(
            "UPDATE resources SET resource_path = ?2, resource_type = ?3, created_at = ?4, updated_at = ?5, deleted = ?6 WHERE id = ?1",
            rusqlite::params![resource.id, resource.resource_path, resource.resource_type, resource.created_at, resource.updated_at, resource.deleted]
        )?;
        Ok(())
    }

    pub fn touch_resource(&self, resource_id: &str) -> BackendResult<()> {
        self.conn.execute(
            "UPDATE resources SET updated_at = datetime('now') WHERE id = ?1",
            rusqlite::params![resource_id],
        )?;
        Ok(())
    }

    pub fn update_resource_deleted(&self, resource_id: &str, deleted: i32) -> BackendResult<()> {
        self.conn.execute(
            "UPDATE resources SET deleted = ?2 WHERE id = ?1",
            rusqlite::params![resource_id, deleted],
        )?;
        Ok(())
    }

    pub fn update_resource_deleted_tx(
        tx: &mut rusqlite::Transaction,
        resource_id: &str,
        deleted: i32,
    ) -> BackendResult<()> {
        tx.execute(
            "UPDATE resources SET deleted = ?2 WHERE id = ?1",
            rusqlite::params![resource_id, deleted],
        )?;
        Ok(())
    }

    pub fn get_resource(&self, id: &str) -> BackendResult<Option<Resource>> {
        let mut stmt = self.conn.prepare("SELECT id, resource_path, resource_type, created_at, updated_at, deleted FROM resources WHERE id = ?1")?;
        Ok(stmt
            .query_row(rusqlite::params![id], |row| {
                Ok(Resource {
                    id: row.get(0)?,
                    resource_path: row.get(1)?,
                    resource_type: row.get(2)?,
                    created_at: row.get(3)?,
                    updated_at: row.get(4)?,
                    deleted: row.get(5)?,
                })
            })
            .optional()?)
    }

    pub fn remove_resource_tx(tx: &mut rusqlite::Transaction, id: &str) -> BackendResult<()> {
        tx.execute("DELETE FROM resources WHERE id = ?1", rusqlite::params![id])?;
        Self::remove_resource_metadata_tx(tx, id)?;
        Self::remove_resource_text_content_tx(tx, id)?;
        Ok(())
    }

    pub fn remove_deleted_resources_tx(tx: &mut rusqlite::Transaction) -> BackendResult<()> {
        tx.execute("DELETE FROM resource_metadata WHERE resource_id IN (SELECT id FROM resources WHERE deleted=1)", ())?;
        tx.execute("DELETE FROM resource_text_content WHERE resource_id IN (SELECT id FROM resources WHERE deleted=1)", ())?;
        tx.execute("DELETE FROM resources WHERE deleted=1", ())?;
        Ok(())
    }

    pub fn list_all_resources(&self, deleted: i32) -> BackendResult<Vec<Resource>> {
        let mut stmt = self.conn.prepare("SELECT id, resource_path, resource_type, created_at, updated_at, deleted FROM resources WHERE deleted = ?1 ORDER BY updated_at DESC")?;
        let resources = stmt.query_map(rusqlite::params![deleted], |row| {
            Ok(Resource {
                id: row.get(0)?,
                resource_path: row.get(1)?,
                resource_type: row.get(2)?,
                created_at: row.get(3)?,
                updated_at: row.get(4)?,
                deleted: row.get(5)?,
            })
        })?;
        let mut result = Vec::new();
        for resource in resources {
            result.push(resource?);
        }
        Ok(result)
    }

    pub fn list_resources(
        &self,
        deleted: i32,
        limit: i64,
        offset: i64,
    ) -> BackendResult<PaginatedResources> {
        let mut stmt = self.conn.prepare("SELECT id, resource_path, resource_type, created_at, updated_at, deleted FROM resources WHERE deleted = ?1 ORDER BY updated_at DESC LIMIT ?2 OFFSET ?3")?;
        let resources = stmt.query_map(rusqlite::params![deleted, limit, offset], |row| {
            Ok(Resource {
                id: row.get(0)?,
                resource_path: row.get(1)?,
                resource_type: row.get(2)?,
                created_at: row.get(3)?,
                updated_at: row.get(4)?,
                deleted: row.get(5)?,
            })
        })?;
        let mut result = Vec::new();
        for resource in resources {
            result.push(resource?);
        }
        let total = self.conn.query_row(
            "SELECT COUNT(*) FROM resources WHERE deleted = ?1",
            rusqlite::params![deleted],
            |row| Ok(row.get(0)?),
        )?;
        Ok(PaginatedResources {
            resources: result,
            total,
            limit,
            offset,
        })
    }

    pub fn list_resource_tags(&self, resource_id: &str) -> BackendResult<Vec<ResourceTag>> {
        let mut stmt = self.conn.prepare(
            "SELECT id, resource_id, tag_name, tag_value FROM resource_tags WHERE resource_id = ?1",
        )?;
        let resource_tags = stmt.query_map(rusqlite::params![resource_id], |row| {
            Ok(ResourceTag {
                id: row.get(0)?,
                resource_id: row.get(1)?,
                tag_name: row.get(2)?,
                tag_value: row.get(3)?,
            })
        })?;
        let mut result = Vec::new();
        for resource_tag in resource_tags {
            result.push(resource_tag?);
        }
        Ok(result)
    }

    pub fn create_resource_tag_tx(
        tx: &mut rusqlite::Transaction,
        resource_tag: &ResourceTag,
    ) -> BackendResult<()> {
        tx.execute(
            "INSERT INTO resource_tags (id, resource_id, tag_name, tag_value) VALUES (?1, ?2, ?3, ?4)",
            rusqlite::params![resource_tag.id, resource_tag.resource_id, resource_tag.tag_name, resource_tag.tag_value]
        )?;
        Ok(())
    }

    pub fn update_resource_tag_by_name_tx(
        tx: &mut rusqlite::Transaction,
        resource_tag: &ResourceTag,
    ) -> BackendResult<()> {
        tx.execute(
            "UPDATE resource_tags SET tag_value = ?3 WHERE resource_id = ?1 AND tag_name = ?2",
            rusqlite::params![
                resource_tag.resource_id,
                resource_tag.tag_name,
                resource_tag.tag_value
            ],
        )?;
        Ok(())
    }

    pub fn update_resource_tag_tx(
        tx: &mut rusqlite::Transaction,
        resource_tag: &ResourceTag,
    ) -> BackendResult<()> {
        tx.execute(
            "UPDATE resource_tags SET resource_id = ?2, tag_name = ?3, tag_value = ?4 WHERE id = ?1",
            rusqlite::params![resource_tag.id, resource_tag.resource_id, resource_tag.tag_name, resource_tag.tag_value]
        )?;
        Ok(())
    }

    pub fn remove_resource_tag_tx(tx: &mut rusqlite::Transaction, id: &str) -> BackendResult<()> {
        tx.execute(
            "DELETE FROM resource_tags WHERE id = ?1",
            rusqlite::params![id],
        )?;
        Ok(())
    }

    pub fn remove_resource_tag_by_tag_name_tx(
        tx: &mut rusqlite::Transaction,
        resource_id: &str,
        tag_name: &str,
    ) -> BackendResult<()> {
        tx.execute(
            "DELETE FROM resource_tags WHERE resource_id = ?1 AND tag_name = ?2",
            rusqlite::params![resource_id, tag_name],
        )?;
        Ok(())
    }

    pub fn create_resource_metadata_tx(
        tx: &mut rusqlite::Transaction,
        resource_metadata: &ResourceMetadata,
    ) -> BackendResult<()> {
        tx.execute(
            "INSERT INTO resource_metadata (id, resource_id, name, source_uri, alt) VALUES (?1, ?2, ?3, ?4, ?5)",
            rusqlite::params![resource_metadata.id, resource_metadata.resource_id, resource_metadata.name, resource_metadata.source_uri, resource_metadata.alt]
        )?;
        Ok(())
    }

    pub fn update_resource_metadata(
        &mut self,
        resource_metadata: &ResourceMetadata,
    ) -> BackendResult<()> {
        self.conn.execute(
            "UPDATE resource_metadata SET resource_id = ?2, name = ?3, source_uri = ?4, alt = ?5 WHERE id = ?1",
            rusqlite::params![resource_metadata.id, resource_metadata.resource_id, resource_metadata.name, resource_metadata.source_uri, resource_metadata.alt]
        )?;
        Ok(())
    }

    pub fn remove_resource_metadata_tx(
        tx: &mut rusqlite::Transaction,
        id: &str,
    ) -> BackendResult<()> {
        tx.execute(
            "DELETE FROM resource_metadata WHERE id = ?1",
            rusqlite::params![id],
        )?;
        Ok(())
    }

    pub fn get_resource_metadata_by_resource_id(
        &self,
        resource_id: &str,
    ) -> BackendResult<Option<ResourceMetadata>> {
        let query = "SELECT id, resource_id, name, source_uri, alt FROM resource_metadata WHERE resource_id = ?1 LIMIT 1";
        self.conn
            .query_row(query, rusqlite::params![resource_id], |row| {
                Ok(ResourceMetadata {
                    id: row.get(0)?,
                    resource_id: row.get(1)?,
                    name: row.get(2)?,
                    source_uri: row.get(3)?,
                    alt: row.get(4)?,
                })
            })
            .optional()
            .map_err(|e| e.into())
    }

    pub fn create_resource_text_content(
        &mut self,
        resource_text_content: &ResourceTextContent,
    ) -> BackendResult<()> {
        self.conn.execute(
            "INSERT INTO resource_text_content (id, resource_id, content) VALUES (?1, ?2, ?3)",
            rusqlite::params![
                resource_text_content.id,
                resource_text_content.resource_id,
                resource_text_content.content
            ],
        )?;
        Ok(())
    }

    pub fn update_resource_text_content_tx(
        tx: &mut rusqlite::Transaction,
        resource_text_content: &ResourceTextContent,
    ) -> BackendResult<()> {
        tx.execute(
            "UPDATE resource_text_content SET resource_id = ?2, content = ?3 WHERE id = ?1",
            rusqlite::params![
                resource_text_content.id,
                resource_text_content.resource_id,
                resource_text_content.content
            ],
        )?;
        Ok(())
    }

    pub fn remove_resource_text_content_tx(
        tx: &mut rusqlite::Transaction,
        id: &str,
    ) -> BackendResult<()> {
        tx.execute(
            "DELETE FROM resource_text_content WHERE id = ?1",
            rusqlite::params![id],
        )?;
        Ok(())
    }

    pub fn create_card_position_tx(
        tx: &mut rusqlite::Transaction,
        card_position: &CardPosition,
    ) -> BackendResult<()> {
        let rowid = match card_position.rowid {
            Some(rowid) => rowid,
            None => Err(BackendError::GenericError(
                "rowid must be specified for card_position".to_string(),
            ))?,
        };
        let mut stmt =
            tx.prepare("INSERT INTO card_positions (rowid, position) VALUES (?1, ?2)")?;
        stmt.insert(rusqlite::params![rowid, card_position.position])?;
        Ok(())
    }

    pub fn remove_card_position_tx(
        tx: &mut rusqlite::Transaction,
        rowid: &i64,
    ) -> BackendResult<()> {
        tx.execute(
            "DELETE FROM card_positions WHERE rowid = ?1",
            rusqlite::params![rowid],
        )?;
        Ok(())
    }

    pub fn update_card_position_by_card_id_tx(
        tx: &mut rusqlite::Transaction,
        card_id: &str,
        position: &str,
    ) -> BackendResult<()> {
        let row_id: i64;
        let mut stmt = tx.prepare("SELECT rowid FROM cards WHERE id = ?1")?;
        row_id = stmt.query_row(rusqlite::params![card_id], |row| row.get(0))?;
        tx.execute(
            "DELETE FROM card_positions WHERE rowid = ?1",
            rusqlite::params![row_id],
        )?;
        tx.execute(
            "INSERT INTO card_positions (rowid, position) VALUES(?1, ?2)",
            rusqlite::params![row_id, position],
        )?;
        Ok(())
    }

    pub fn create_card_tx(tx: &mut rusqlite::Transaction, card: &mut Card) -> BackendResult<()> {
        tx.execute(
            "INSERT INTO cards (id, horizon_id, card_type, resource_id, position_x, position_y, width, height, stacking_order, created_at, updated_at, data) 
            VALUES (?1, ?2, ?3, ?4, ?5, ?6, ?7, ?8, ?9, ?10, ?11, ?12)",
            rusqlite::params![card.id, card.horizon_id, card.card_type, card.resource_id, card.position_x, card.position_y, card.width, card.height, card.stacking_order, card.created_at, card.updated_at, card.data]
        )?;
        let rowid = tx.last_insert_rowid();
        Self::create_card_position_tx(
            tx,
            &CardPosition {
                rowid: Some(rowid),
                position: format!("[{}, {}]", card.position_x, card.position_y),
            },
        )?;
        Ok(())
    }

    pub fn get_card(&self, id: &str) -> BackendResult<Option<Card>> {
        let mut stmt = self.conn.prepare("SELECT id, horizon_id, card_type, resource_id, position_x, position_y, width, height, stacking_order, created_at, updated_at, data FROM cards WHERE id = ?1")?;
        let card = stmt
            .query_row(rusqlite::params![id], |row| {
                Ok(Card {
                    id: row.get(0)?,
                    horizon_id: row.get(1)?,
                    card_type: row.get(2)?,
                    resource_id: row.get(3)?,
                    position_x: row.get(4)?,
                    position_y: row.get(5)?,
                    width: row.get(6)?,
                    height: row.get(7)?,
                    stacking_order: row.get(8)?,
                    created_at: row.get(9)?,
                    updated_at: row.get(10)?,
                    data: row.get(11)?,
                })
            })
            .optional()?;
        Ok(card)
    }

    pub fn update_card_tx(tx: &mut rusqlite::Transaction, card: &mut Card) -> BackendResult<()> {
        let cp = CardPosition::new(&[card.position_x, card.position_y]);
        Self::update_card_position_by_card_id_tx(tx, &card.id, &cp.position)?;
        tx.execute(
            "UPDATE cards SET 
            horizon_id = ?2, card_type = ?3, resource_id = ?4, position_x = ?5, position_y = ?6,
            width = ?7, height = ?9, stacking_order = ?10, updated_at = datetime('now'), data = ?11 WHERE id = ?1",
            rusqlite::params![card.id, card.horizon_id, card.card_type, card.resource_id, card.position_x, card.position_y, card.width, card.height, card.stacking_order, card.data]
        )?;
        Ok(())
    }

    pub fn update_card_data_tx(
        tx: &mut rusqlite::Transaction,
        card_id: &str,
        data: Vec<u8>,
    ) -> BackendResult<()> {
        tx.execute(
            "UPDATE cards SET data = ?2, updated_at = datetime('now') WHERE id = ?1",
            rusqlite::params![card_id, data],
        )?;
        Ok(())
    }

    pub fn update_card_resource_id_tx(
        tx: &mut rusqlite::Transaction,
        card_id: &str,
        resource_id: &str,
    ) -> BackendResult<()> {
        tx.execute(
            "UPDATE cards SET resource_id = ?2, updated_at = datetime('now') WHERE id = ?1",
            rusqlite::params![card_id, resource_id],
        )?;
        Ok(())
    }

    pub fn update_card_dimensions_tx(
        tx: &mut rusqlite::Transaction,
        card_id: &str,
        position_x: i64,
        position_y: i64,
        width: i32,
        height: i32,
    ) -> BackendResult<()> {
        let cp = CardPosition::new(&[position_x, position_y]);
        Self::update_card_position_by_card_id_tx(tx, card_id, &cp.position)?;
        tx.execute(
            "UPDATE cards SET position_x = ?2, position_y = ?3, width = ?4, height = ?5, updated_at = datetime('now') WHERE id = ?1",
            rusqlite::params![card_id, position_x, position_y, width, height]
        )?;

        Ok(())
    }

    pub fn update_card_stacking_order_tx(
        tx: &mut rusqlite::Transaction,
        card_id: &str,
    ) -> BackendResult<()> {
        tx.execute(
            "UPDATE cards SET stacking_order = datetime('now'), updated_at = datetime('now') WHERE id = ?1",
            rusqlite::params![card_id],
        )?;
        Ok(())
    }

    pub fn remove_card_tx(tx: &mut rusqlite::Transaction, id: &str) -> BackendResult<()> {
        tx.execute(
            "DELETE FROM card_positions WHERE rowid = (SELECT rowid FROM cards WHERE id = ?1)",
            rusqlite::params![id],
        )?;
        tx.execute("DELETE FROM cards WHERE id = ?1", rusqlite::params![id])?;
        Ok(())
    }

    pub fn list_all_cards(&self, horizon_id: &str) -> BackendResult<Vec<Card>> {
        let query = "
        SELECT id, horizon_id, card_type, resource_id, position_x, position_y, width, height, stacking_order, created_at, updated_at, data 
        FROM cards 
        WHERE horizon_id = ?1 
        ORDER BY stacking_order ASC";

        let mut stmt = self.conn.prepare(query)?;
        let cards = stmt.query_map(rusqlite::params![horizon_id], |row| {
            Ok(Card {
                id: row.get(0)?,
                horizon_id: row.get(1)?,
                card_type: row.get(2)?,
                resource_id: row.get(3)?,
                position_x: row.get(4)?,
                position_y: row.get(5)?,
                width: row.get(6)?,
                height: row.get(7)?,
                stacking_order: row.get(8)?,
                created_at: row.get(9)?,
                updated_at: row.get(10)?,
                data: row.get(11)?,
            })
        })?;

        let mut result = Vec::new();
        for card in cards {
            result.push(card?);
        }

        Ok(result)
    }

    // sorts cards by position_x by default
    pub fn list_cards(
        &self,
        horizon_id: &str,
        limit: i64,
        offset: i64,
    ) -> BackendResult<PaginatedCards> {
        let mut stmt = self.conn.prepare("SELECT id, horizon_id, card_type, resource_id, position_x, position_y, width, height, stacking_order, created_at, updated_at, data FROM cards WHERE horizon_id = ?1 ORDER BY position_x ?2 OFFSET ?3")?;
        let cards = stmt.query_map(rusqlite::params![horizon_id, limit, offset], |row| {
            Ok(Card {
                id: row.get(0)?,
                horizon_id: row.get(1)?,
                card_type: row.get(2)?,
                resource_id: row.get(3)?,
                position_x: row.get(4)?,
                position_y: row.get(5)?,
                width: row.get(6)?,
                height: row.get(7)?,
                stacking_order: row.get(8)?,
                created_at: row.get(9)?,
                updated_at: row.get(10)?,
                data: row.get(11)?,
            })
        })?;
        let mut result = Vec::new();
        for card in cards {
            result.push(card?);
        }
        let total = self.conn.query_row(
            "SELECT COUNT(*) FROM cards WHERE horizon_id = ?1",
            rusqlite::params![horizon_id],
            |row| Ok(row.get(0)?),
        )?;
        Ok(PaginatedCards {
            cards: result,
            total,
            limit,
            offset,
        })
    }

    pub fn list_all_horizons(&self) -> BackendResult<Vec<Horizon>> {
        let mut stmt = self
            .conn
            .prepare("SELECT id, horizon_name, icon_uri, view_offset_x, created_at, updated_at FROM horizons")?;
        let horizons = stmt.query_map([], |row| {
            Ok(Horizon {
                id: row.get(0)?,
                horizon_name: row.get(1)?,
                icon_uri: row.get(2)?,
                view_offset_x: row.get(3)?,
                created_at: row.get(4)?,
                updated_at: row.get(5)?,
            })
        })?;
        let mut result = Vec::new();
        for horizon in horizons {
            result.push(horizon?);
        }
        Ok(result)
    }

    pub fn create_horizon_tx(
        tx: &mut rusqlite::Transaction,
        horizon: &Horizon,
    ) -> BackendResult<()> {
        tx.execute(
            "INSERT INTO horizons (id, horizon_name, icon_uri, view_offset_x, created_at, updated_at) VALUES (?1, ?2, ?3, ?4, datetime('now'), datetime('now'))",
            rusqlite::params![horizon.id, horizon.horizon_name, horizon.icon_uri, horizon.view_offset_x]
        )?;
        Ok(())
    }

    pub fn update_horizon_tx(
        tx: &mut rusqlite::Transaction,
        horizon: Horizon,
    ) -> BackendResult<()> {
        let query = "
            UPDATE horizons
            SET horizon_name = ?1, icon_uri = ?2, view_offset_x = ?3, updated_at = datetime('now')
            WHERE id = ?4";
        tx.execute(
            query,
            rusqlite::params![
                horizon.horizon_name,
                horizon.icon_uri,
                horizon.view_offset_x,
                horizon.id,
            ],
        )?;
        Ok(())
    }

    pub fn remove_horizon_tx(tx: &mut rusqlite::Transaction, id: &str) -> BackendResult<()> {
        tx.execute("DELETE FROM card_positions WHERE rowid IN (SELECT rowid FROM cards WHERE horizon_id = ?1)", rusqlite::params![id])?;
        tx.execute("DELETE FROM horizons WHERE id = ?1", rusqlite::params![id])?;
        Ok(())
    }

    pub fn create_userdata_tx(
        tx: &mut rusqlite::Transaction,
        userdata: &Userdata,
    ) -> BackendResult<()> {
        tx.execute(
            "INSERT INTO userdata (id, user_id) VALUES (?1, ?2)",
            rusqlite::params![userdata.id, userdata.user_id],
        )?;
        Ok(())
    }

    pub fn get_userdata_by_user_id(&mut self, user_id: &str) -> BackendResult<Option<Userdata>> {
        let mut stmt = self
            .conn
            .prepare("SELECT id, user_id FROM userdata WHERE user_id = ?1")?;
        Ok(stmt
            .query_row(rusqlite::params![user_id], |row| {
                Ok(Userdata {
                    id: row.get(0)?,
                    user_id: row.get(1)?,
                })
            })
            .optional()?)
    }

    pub fn remove_userdata_tx(tx: &mut rusqlite::Transaction, id: &str) -> BackendResult<()> {
        tx.execute("DELETE FROM userdata WHERE id = ?1", rusqlite::params![id])?;
        Ok(())
    }

    fn list_resource_ids_by_tags_query(
        tag_filters: &Vec<ResourceTagFilter>,
        param_start_index: usize,
    ) -> (String, Vec<String>) {
        let mut query = String::from("");
        let mut i = 0;
        let n = tag_filters.len();
        let mut params: Vec<String> = Vec::new();
        for filter in tag_filters {
            let (where_clause, tag_value) = filter
                .get_sql_filter_with_value((i + 1 + param_start_index, i + 2 + param_start_index));

            query = format!(
                "{}SELECT resource_id FROM resource_tags WHERE ({})",
                query, where_clause,
            );
            if i < 2 * (n - 1) {
                query = format!("{} INTERSECT ", query);
            }
            i += 2;
            params.push(filter.tag_name.clone());
            params.push(tag_value);
        }
        (query, params)
    }

    pub fn list_resource_ids_by_tags(
        &self,
        tags: &mut Vec<ResourceTagFilter>,
    ) -> BackendResult<Vec<String>> {
        let mut result = Vec::new();
        if tags.is_empty() {
            return Ok(result);
        }
        let (query, params) = Self::list_resource_ids_by_tags_query(tags, 0);
        let mut stmt = self.conn.prepare(&query)?;
        let resource_ids =
            stmt.query_map(rusqlite::params_from_iter(params.iter()), |row| row.get(0))?;
        for resource_id in resource_ids {
            result.push(resource_id?);
        }
        Ok(result)
    }

<<<<<<< HEAD
    pub fn vector_search_card_positions(
        &self,
        horizon_id: &str,
        cp: &CardPosition,
=======
    pub fn list_card_ids_by_resource_id(&self, resource_id: &str) -> BackendResult<Vec<String>> {
        let mut stmt = self
            .conn
            .prepare("SELECT id FROM cards WHERE resource_id = ?1")?;
        let card_ids = stmt.query_map(rusqlite::params![resource_id], |row| row.get(0))?;
        let mut result = Vec::new();
        for card_id in card_ids {
            result.push(card_id?);
        }
        Ok(result)
    }

    pub fn vector_search_card_positions(
        &self,
        horizon_id: &str,
        cp: &mut CardPosition,
>>>>>>> a769e621
        distance_threshold: f32,
        limit: i64,
    ) -> BackendResult<Vec<VectorSearchResult>> {
        let mut result = Vec::new();
        // the limit only applies to the vss_search filter and only after that the rowid and distance filters are applied
        let mut stmt = self.conn.prepare(
            "SELECT rowid, distance FROM card_positions 
                WHERE 
                    vss_search(position, ?1) 
            AND
                rowid IN (SELECT rowid FROM cards WHERE horizon_id=?2)
            AND
                distance <= ?3
<<<<<<< HEAD
=======
            AND 
                distance != 0
>>>>>>> a769e621
            LIMIT ?4",
        )?;
        let card_positions = stmt.query_map(
            rusqlite::params![cp.position, horizon_id, distance_threshold, limit],
            |row| {
                Ok(VectorSearchResult {
                    rowid: row.get(0)?,
                    distance: row.get(1)?,
                })
            },
        )?;
        for card_position in card_positions {
            result.push(card_position?);
        }
        Ok(result)
    }

<<<<<<< HEAD
    // full text search on resource metadata after filtering by resource tags
=======
    pub fn proximity_search_with_resource_id(
        &self,
        resource_id: &str,
        distance_threshold: f32,
        limit: i64,
    ) -> BackendResult<Vec<SearchResultItem>> {
        let mut resources: Vec<SearchResultItem> = Vec::new();
        let mut card_position_rowids: Vec<rusqlite::types::Value> = Vec::new();

        let mut stmt = self.conn.prepare(
            "SELECT C.horizon_id, C.position_x, C.position_y FROM cards C WHERE C.resource_id=?1",
        )?;
        let card_positions = stmt.query_map(rusqlite::params![resource_id], |row| {
            let horizon_id: String = row.get(0)?;
            let card_position: CardPosition = CardPosition::new(&[row.get(1)?, row.get(2)?]);
            Ok((card_position, horizon_id))
        })?;
        for cp in card_positions {
            let cp = cp?;
            let mut position = cp.0;
            let horizon_id = cp.1;
            let results = self.vector_search_card_positions(
                &horizon_id,
                &mut position,
                distance_threshold,
                limit,
            )?;
            results.iter().for_each(|r| {
                card_position_rowids.push(rusqlite::types::Value::from(r.rowid));
            });
        }

        if card_position_rowids.is_empty() {
            return Ok(resources);
        }

        let mut stmt = self.conn.prepare(
            "SELECT DISTINCT M.*, R.* FROM resource_metadata M
            LEFT JOIN resources R ON R.id = M.resource_id
            WHERE R.id IN (SELECT DISTINCT resource_id FROM cards WHERE rowid IN rarray(?1))",
        )?;
        let items = stmt.query_map(
            [Rc::new(card_position_rowids)],
            //rusqlite::params_from_iter(card_position_rowids.iter()),
            |row| {
                let cr = CompositeResource {
                    metadata: Some(ResourceMetadata {
                        id: row.get(0)?,
                        resource_id: row.get(1)?,
                        name: row.get(2)?,
                        source_uri: row.get(3)?,
                        alt: row.get(4)?,
                    }),
                    resource: Resource {
                        id: row.get(5)?,
                        resource_path: row.get(6)?,
                        resource_type: row.get(7)?,
                        created_at: row.get(8)?,
                        updated_at: row.get(9)?,
                        deleted: row.get(10)?,
                    },
                    text_content: None,
                    resource_tags: None,
                };
                let sr_item = SearchResultItem {
                    resource: cr,
                    ref_resource_id: Some(resource_id.to_string()),
                    card_ids: Vec::new(),
                    engine: SearchEngine::Proximity,
                };
                Ok(sr_item)
            },
        )?;
        for i in items {
            resources.push(i?);
        }
        Ok(resources)
    }

    // TODO: optimize this
>>>>>>> a769e621
    pub fn search_resources(
        &self,
        keyword: &str,
        tags: Option<Vec<ResourceTagFilter>>,
        proximity_distance_threshold: f32,
        proximity_limit: i64,
    ) -> BackendResult<SearchResult> {
        let mut results: Vec<SearchResultItem> = Vec::new();

        let mut params_vector = vec![format!("%{}%", keyword).to_string()];
        let mut query = "SELECT DISTINCT M.*, R.*
            FROM resource_metadata M
            LEFT JOIN resource_text_content T ON M.resource_id = T.resource_id
            LEFT JOIN resources R ON M.resource_id = R.id
            WHERE (M.name LIKE ?1 OR M.source_uri LIKE ?1 OR M.alt LIKE ?1 OR T.content LIKE ?1)"
            .to_owned();
        if let Some(tags) = tags {
            if !tags.is_empty() {
                let (subquery, mut params) = Self::list_resource_ids_by_tags_query(&tags, 1);
                params_vector.append(&mut params);
                query.push_str(format!(" AND R.id IN ({})", subquery).as_str());
            }
        }
        let params = rusqlite::params_from_iter(params_vector.iter());
        let mut stmt = self.conn.prepare(query.as_str())?;

        let keyword_search_results = stmt.query_map(params, |row| {
            Ok(SearchResultItem {
                resource: CompositeResource {
                    metadata: Some(ResourceMetadata {
                        id: row.get(0)?,
                        resource_id: row.get(1)?,
                        name: row.get(2)?,
                        source_uri: row.get(3)?,
                        alt: row.get(4)?,
                    }),
                    resource: Resource {
                        id: row.get(5)?,
                        resource_path: row.get(6)?,
                        resource_type: row.get(7)?,
                        created_at: row.get(8)?,
                        updated_at: row.get(9)?,
                        deleted: row.get(10)?,
                    },
                    text_content: None,
                    // TODO: should we populate the resource tags?
                    resource_tags: None,
                },
                ref_resource_id: None,
                card_ids: Vec::new(),
                engine: SearchEngine::Keyword,
            })
        })?;

        // as order is important
        let mut keyword_resource_ids: Vec<String> = Vec::new();
        for search_result in keyword_search_results {
            let search_result = search_result?;
            keyword_resource_ids.push(search_result.resource.resource.id.clone());
            results.push(search_result);
        }

        // TODO: frontend should use a list endpoint not search if keyword is empty
        // early return as we don't want to perform proximity search
        if keyword == "" {
            let n = results.len() as i64;
            return Ok(SearchResult {
                items: results,
                total: n,
            });
        }

        // relooping through the keyword search results to perform proximity search
        // we did not combine the two loops so that keyword search results are pushed first
        // as they should be ranked higher
        for resource_id in keyword_resource_ids {
            let mut proximity_search_results = self.proximity_search_with_resource_id(
                &resource_id,
                proximity_distance_threshold,
                proximity_limit,
            )?;
            results.append(&mut proximity_search_results);
        }

        let mut results = remove_duplicate_search_results(&mut results);
        results.iter_mut().try_for_each(|r| -> BackendResult<()> {
            let card_ids = self.list_card_ids_by_resource_id(&r.resource.resource.id)?;
            r.card_ids = card_ids;
            Ok(())
        })?;
        let n = results.len() as i64;
        Ok(SearchResult {
            items: results,
            total: n,
        })
    }

    pub fn create_history_entry(&self, entry: &HistoryEntry) -> BackendResult<()> {
        let query = "
            INSERT INTO history_entries (id, entry_type, url, title, search_query, created_at, updated_at)
            VALUES (?1, ?2, ?3, ?4, ?5, ?6, ?7)";
        self.conn.execute(
            query,
            rusqlite::params![
                entry.id,
                entry.entry_type.as_ref(),
                entry.url,
                entry.title,
                entry.search_query,
                entry.created_at,
                entry.updated_at,
            ],
        )?;
        Ok(())
    }

    pub fn get_history_entry(&self, id: &str) -> BackendResult<Option<HistoryEntry>> {
        let query = "
            SELECT id, entry_type, url, title, search_query, created_at, updated_at
            FROM history_entries
            WHERE id = ?1";
        self.conn
            .query_row(query, [id], |row| {
                Ok(HistoryEntry {
                    id: row.get(0)?,
                    // TODO: handle this better
                    entry_type: HistoryEntryType::from_str(row.get::<_, String>(1)?.as_str())
                        .unwrap(),
                    url: row.get(2)?,
                    title: row.get(3)?,
                    search_query: row.get(4)?,
                    created_at: row.get(5)?,
                    updated_at: row.get(6)?,
                })
            })
            .optional()
            .map_err(BackendError::DatabaseError)
    }

    pub fn update_history_entry(&self, entry: &HistoryEntry) -> BackendResult<()> {
        let query = "
            UPDATE history_entries
            SET entry_type = ?1, url = ?2, title = ?3, search_query = ?4, updated_at = ?5
            WHERE id = ?6";
        self.conn.execute(
            query,
            rusqlite::params![
                entry.entry_type.as_ref(),
                entry.url,
                entry.title,
                entry.search_query,
                entry.updated_at,
                entry.id,
            ],
        )?;
        Ok(())
    }

    pub fn remove_history_entry(&self, id: &str) -> BackendResult<()> {
        let query = "DELETE FROM history_entries WHERE id = ?1";
        self.conn.execute(query, [id])?;
        Ok(())
    }

    pub fn get_all_history_entries(&self) -> BackendResult<Vec<HistoryEntry>> {
        let mut stmt = self.conn.prepare(
            "
            SELECT id, entry_type, url, title, search_query, created_at, updated_at
            FROM history_entries",
        )?;

        let history_entry_iter = stmt.query_map([], |row| {
            Ok(HistoryEntry {
                id: row.get(0)?,
                // TODO: handle this better
                entry_type: HistoryEntryType::from_str(row.get::<_, String>(1)?.as_str()).unwrap(),
                url: row.get(2)?,
                title: row.get(3)?,
                search_query: row.get(4)?,
                created_at: row.get(5)?,
                updated_at: row.get(6)?,
            })
        })?;

        let mut history_entries = Vec::new();
        for entry in history_entry_iter {
            history_entries.push(entry?);
        }

        Ok(history_entries)
    }
<<<<<<< HEAD

    pub fn create_embedding_tx(
        tx: &mut rusqlite::Transaction,
        embedding: &Embedding,
    ) -> BackendResult<()> {
        let rowid = match embedding.rowid {
            Some(rowid) => rowid,
            None => Err(BackendError::GenericError(
                "rowid must be specified for embedding".to_string(),
            ))?,
        };
        tx.execute(
            "INSERT INTO embeddings (rowid, embedding) VALUES (?1, ?2)",
            rusqlite::params![rowid, embedding.embedding],
        )?;
        Ok(())
    }

    pub fn vector_search_embeddings(
        &self,
        embedding: &Embedding,
        distance_threshold: f32,
        limit: i64,
    ) -> BackendResult<Vec<VectorSearchResult>> {
        let mut result = Vec::new();
        // the limit only applies to the vss_search filter and only after that the rowid and distance filters are applied
        let mut stmt = self.conn.prepare(
            "SELECT rowid, distance FROM embeddings 
                WHERE 
                    vss_search(embedding, ?1) 
            AND
                distance <= ?2
            LIMIT ?3",
        )?;
        let embeddings = stmt.query_map(
            rusqlite::params![embedding.embedding, distance_threshold, limit],
            |row| {
                Ok(VectorSearchResult {
                    rowid: row.get(0)?,
                    distance: row.get(1)?,
                })
            },
        )?;
        for embedding in embeddings {
            result.push(embedding?);
        }
        Ok(result)
=======
}

#[cfg(test)]
mod tests {
    use super::*;

    #[test]
    fn test_list_resource_ids_by_tags_query() {
        let tags = vec![ResourceTagFilter {
            tag_name: "tag1".to_string(),
            tag_value: "value1".to_string(),
            op: ResourceTagFilterOp::Eq,
        }];
        let (query, params) = Database::list_resource_ids_by_tags_query(&tags, 0);
        assert_eq!(
            query,
            "SELECT resource_id FROM resource_tags WHERE (tag_name = ?1 AND tag_value = ?2)"
        );
        assert_eq!(params, vec!["tag1", "value1"]);

        let tags = vec![
            ResourceTagFilter {
                tag_name: "tag1".to_string(),
                tag_value: "value1".to_string(),
                op: ResourceTagFilterOp::Eq,
            },
            ResourceTagFilter {
                tag_name: "tag2".to_string(),
                tag_value: "value2".to_string(),
                op: ResourceTagFilterOp::Ne,
            },
            ResourceTagFilter {
                tag_name: "tag3".to_string(),
                tag_value: "value".to_string(),
                op: ResourceTagFilterOp::Prefix,
            },
        ];
        let (query, params) = Database::list_resource_ids_by_tags_query(&tags, 0);
        assert_eq!(
            query,
            "SELECT resource_id FROM resource_tags WHERE (tag_name = ?1 AND tag_value = ?2) INTERSECT SELECT resource_id FROM resource_tags WHERE (tag_name = ?3 AND tag_value != ?4) INTERSECT SELECT resource_id FROM resource_tags WHERE (tag_name = ?5 AND tag_value LIKE ?6)"
        );
        assert_eq!(
            params,
            vec!["tag1", "value1", "tag2", "value2", "tag3", "value%"]
        );

        let (query, params) = Database::list_resource_ids_by_tags_query(&tags, 2);
        assert_eq!(
            query,
            "SELECT resource_id FROM resource_tags WHERE (tag_name = ?3 AND tag_value = ?4) INTERSECT SELECT resource_id FROM resource_tags WHERE (tag_name = ?5 AND tag_value != ?6) INTERSECT SELECT resource_id FROM resource_tags WHERE (tag_name = ?7 AND tag_value LIKE ?8)"
        );
        assert_eq!(
            params,
            vec!["tag1", "value1", "tag2", "value2", "tag3", "value%"]
        );
>>>>>>> a769e621
    }
}<|MERGE_RESOLUTION|>--- conflicted
+++ resolved
@@ -800,12 +800,6 @@
         Ok(result)
     }
 
-<<<<<<< HEAD
-    pub fn vector_search_card_positions(
-        &self,
-        horizon_id: &str,
-        cp: &CardPosition,
-=======
     pub fn list_card_ids_by_resource_id(&self, resource_id: &str) -> BackendResult<Vec<String>> {
         let mut stmt = self
             .conn
@@ -822,7 +816,6 @@
         &self,
         horizon_id: &str,
         cp: &mut CardPosition,
->>>>>>> a769e621
         distance_threshold: f32,
         limit: i64,
     ) -> BackendResult<Vec<VectorSearchResult>> {
@@ -836,11 +829,8 @@
                 rowid IN (SELECT rowid FROM cards WHERE horizon_id=?2)
             AND
                 distance <= ?3
-<<<<<<< HEAD
-=======
             AND 
                 distance != 0
->>>>>>> a769e621
             LIMIT ?4",
         )?;
         let card_positions = stmt.query_map(
@@ -858,9 +848,6 @@
         Ok(result)
     }
 
-<<<<<<< HEAD
-    // full text search on resource metadata after filtering by resource tags
-=======
     pub fn proximity_search_with_resource_id(
         &self,
         resource_id: &str,
@@ -941,7 +928,6 @@
     }
 
     // TODO: optimize this
->>>>>>> a769e621
     pub fn search_resources(
         &self,
         keyword: &str,
@@ -1133,7 +1119,6 @@
 
         Ok(history_entries)
     }
-<<<<<<< HEAD
 
     pub fn create_embedding_tx(
         tx: &mut rusqlite::Transaction,
@@ -1181,7 +1166,7 @@
             result.push(embedding?);
         }
         Ok(result)
-=======
+    }
 }
 
 #[cfg(test)]
@@ -1238,6 +1223,5 @@
             params,
             vec!["tag1", "value1", "tag2", "value2", "tag3", "value%"]
         );
->>>>>>> a769e621
     }
 }