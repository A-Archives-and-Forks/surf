--- conflicted
+++ resolved
@@ -237,7 +237,6 @@
     pub user_context: String,
 }
 
-<<<<<<< HEAD
 // TODO: what is good for semantic search?
 impl EmbeddableContent for ResourceMetadata {
     // for now we are just using the alt and user context
@@ -254,7 +253,9 @@
             content.push(user_context.to_string());
         }
         content
-=======
+    }
+}
+
 impl ResourceMetadata {
     pub fn get_tags(&self) -> Vec<ResourceTag> {
         let mut tags: Vec<ResourceTag> = Vec::new();
@@ -269,7 +270,6 @@
             }
         }
         tags
->>>>>>> 8c9cd146
     }
 }
 
@@ -324,7 +324,6 @@
     pub updated_at: chrono::DateTime<chrono::Utc>,
 }
 
-<<<<<<< HEAD
 // this is needed because one resource can have multiple embeddings
 #[derive(Debug)]
 pub struct EmbeddingResource {
@@ -360,7 +359,9 @@
             rowid: Some(rowid),
             embedding: Self::format_embedding(&embedding),
         }
-=======
+    }
+}
+
 #[cfg(test)]
 mod tests {
     use super::*;
@@ -401,6 +402,5 @@
             InternalResourceTagNames::Hostname.to_string()
         );
         assert_eq!(tags[0].tag_value, "www.google.com".to_string());
->>>>>>> 8c9cd146
     }
 }