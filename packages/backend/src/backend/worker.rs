--- conflicted
+++ resolved
@@ -1,11 +1,7 @@
 use super::message::{ProcessorMessage, TunnelMessage, TunnelOneshot};
 use crate::{
-<<<<<<< HEAD
-    backend::{handlers::*, message::WorkerMessage, tunnel::TunnelMessage},
+    backend::{handlers::*, message::WorkerMessage},
     embeddings::model::EmbeddingModel,
-=======
-    backend::{handlers::*, message::WorkerMessage},
->>>>>>> a90c0701
     store::db::Database,
     BackendError, BackendResult,
 };
@@ -39,11 +35,8 @@
 
         Self {
             db: Database::new(&db_path).unwrap(),
-<<<<<<< HEAD
             embeddings_model: EmbeddingModel::new_remote().unwrap(),
-=======
             tqueue_tx,
->>>>>>> a90c0701
             resources_path,
         }
     }
