--- conflicted
+++ resolved
@@ -1,34 +1,17 @@
-<<<<<<< HEAD
-use super::message::WorkerMessage;
-use super::tunnel::TunnelMessage;
-use crate::embeddings::model::EmbeddingModel;
-use crate::store::{db::*, models::*};
-use crate::{BackendError, BackendResult};
-use std::str::FromStr;
-
-use chrono::{DateTime, Utc};
-
-=======
 use crate::{
     backend::{handlers::*, message::WorkerMessage, tunnel::TunnelMessage},
+    embeddings::model::EmbeddingModel,
     store::db::Database,
     BackendResult,
 };
->>>>>>> 48e53ad1
 use neon::{prelude::*, types::Deferred};
 use serde::Serialize;
 use std::{path::Path, sync::mpsc};
 
-<<<<<<< HEAD
-struct Worker {
-    db: Database,
-    embeddings_model: EmbeddingModel,
-    resources_path: String,
-=======
 pub struct Worker {
     pub db: Database,
     pub resources_path: String,
->>>>>>> 48e53ad1
+    pub embeddings_model: EmbeddingModel,
 }
 
 impl Worker {
@@ -50,421 +33,6 @@
             resources_path,
         }
     }
-<<<<<<< HEAD
-
-    fn parse_datetime(datetime: &str) -> BackendResult<DateTime<chrono::Utc>> {
-        Ok(parse_datetime_from_str(datetime)?)
-    }
-
-    pub fn print(&mut self, content: String) -> BackendResult<String> {
-        println!("print: {}", content);
-        Ok("ok".to_owned())
-    }
-
-    pub fn create_resource(
-        &mut self,
-        resource_type: String,
-        mut tags: Option<Vec<ResourceTag>>,
-        mut metadata: Option<ResourceMetadata>,
-    ) -> BackendResult<CompositeResource> {
-        let mut tx = self.db.begin()?;
-
-        let resource_id = random_uuid();
-        let ct = current_time();
-        let resource = Resource {
-            id: resource_id.clone(),
-            resource_path: Path::new(&self.resources_path)
-                .join(resource_id)
-                .as_os_str()
-                .to_string_lossy()
-                .to_string(),
-            resource_type,
-            created_at: ct.clone(),
-            updated_at: ct,
-            deleted: 0,
-        };
-        Database::create_resource_tx(&mut tx, &resource)?;
-
-        if let Some(metadata) = &mut metadata {
-            metadata.id = random_uuid();
-            metadata.resource_id = resource.id.clone();
-
-            Database::create_resource_metadata_tx(&mut tx, &metadata)?;
-
-            // TODO: this needs to move to a different worker thread
-            let vectors = self.embeddings_model.get_embeddings(metadata)?;
-            vectors.iter().try_for_each(|v| -> BackendResult<()> {
-                let rowid = Database::create_embedding_resource_tx(
-                    &mut tx,
-                    &EmbeddingResource {
-                        rowid: None,
-                        resource_id: resource.id.clone(),
-                    },
-                )?;
-                let em = Embedding::new_with_rowid(rowid, v);
-                Database::create_embedding_tx(&mut tx, &em)?;
-                Ok(())
-            })?;
-            // TODO: ---------------- upto here -----
-        }
-
-        if let Some(tags) = &mut tags {
-            for tag in tags {
-                let tag_name = InternalResourceTagNames::from_str(&tag.tag_name);
-                match tag_name {
-                    Ok(InternalResourceTagNames::Deleted) => {
-                        return Err(BackendError::GenericError(
-                            format!(
-                                "Tag name {} is reserved",
-                                InternalResourceTagNames::Deleted.to_string(),
-                            )
-                            .to_owned(),
-                        ));
-                    }
-                    Ok(InternalResourceTagNames::Type) => {
-                        return Err(BackendError::GenericError(
-                            format!(
-                                "Tag name {} is reserved",
-                                InternalResourceTagNames::Type.to_string(),
-                            )
-                            .to_owned(),
-                        ));
-                    }
-                    _ => {}
-                }
-
-                tag.id = random_uuid();
-                tag.resource_id = resource.id.clone();
-
-                Database::create_resource_tag_tx(&mut tx, &tag)?;
-            }
-        }
-        Database::create_resource_tag_tx(&mut tx, &ResourceTag::new_deleted(&resource.id, false))?;
-        Database::create_resource_tag_tx(
-            &mut tx,
-            &ResourceTag::new_type(&resource.id, &resource.resource_type),
-        )?;
-        tx.commit()?;
-
-        Ok(CompositeResource {
-            resource,
-            metadata,
-            text_content: None,
-            resource_tags: tags,
-        })
-    }
-
-    pub fn list_horizons(&mut self) -> BackendResult<Vec<Horizon>> {
-        Ok(self.db.list_all_horizons()?)
-    }
-
-    pub fn create_horizon(&mut self, name: &str) -> BackendResult<Horizon> {
-        let horizon_id = uuid::Uuid::new_v4().to_string();
-        let current_time = Utc::now();
-        let horizon = Horizon {
-            id: horizon_id,
-            horizon_name: name.to_owned(),
-            icon_uri: "".to_owned(),
-            view_offset_x: 0,
-            created_at: current_time.clone(),
-            updated_at: current_time,
-        };
-        let mut tx = self.db.begin()?;
-        Database::create_horizon_tx(&mut tx, &horizon)?;
-        tx.commit()?;
-        Ok(horizon)
-    }
-
-    pub fn update_horizon(&mut self, horizon: Horizon) -> BackendResult<()> {
-        let mut tx = self.db.begin()?;
-        Database::update_horizon_tx(&mut tx, horizon)?;
-        tx.commit()?;
-        Ok(())
-    }
-
-    pub fn remove_horizon(&mut self, id: &str) -> BackendResult<()> {
-        let mut tx = self.db.begin()?;
-        Database::remove_horizon_tx(&mut tx, id)?;
-        tx.commit()?;
-        Ok(())
-    }
-
-    pub fn list_all_cards_in_horizon(&mut self, horizon_id: &str) -> BackendResult<Vec<Card>> {
-        Ok(self.db.list_all_cards(horizon_id)?)
-    }
-
-    pub fn list_cards(
-        &mut self,
-        horizon_id: &str,
-        limit: i64,
-        offset: i64,
-    ) -> BackendResult<PaginatedCards> {
-        Ok(self.db.list_cards(horizon_id, limit, offset)?)
-    }
-
-    pub fn create_card(&mut self, mut card: Card) -> BackendResult<Card> {
-        let mut tx = self.db.begin()?;
-        Database::create_card_tx(&mut tx, &mut card)?;
-        tx.commit()?;
-        Ok(card)
-    }
-
-    pub fn get_card(&mut self, card_id: &str) -> BackendResult<Option<Card>> {
-        Ok(self.db.get_card(card_id)?)
-    }
-
-    pub fn update_card_data(&mut self, card_id: &str, data: Vec<u8>) -> BackendResult<()> {
-        let mut tx = self.db.begin()?;
-        Database::update_card_data_tx(&mut tx, card_id, data)?;
-        tx.commit()?;
-        Ok(())
-    }
-
-    pub fn update_card_dimensions(
-        &mut self,
-        card_id: &str,
-        position_x: i64,
-        position_y: i64,
-        width: i32,
-        height: i32,
-    ) -> BackendResult<()> {
-        let card = self.db.get_card(card_id)?;
-        let _ = match card {
-            Some(card) => card,
-            None => {
-                return Err(BackendError::GenericError(
-                    format!("Card with id {} does not exist", card_id).to_owned(),
-                ))
-            }
-        };
-        let mut tx = self.db.begin()?;
-        Database::update_card_dimensions_tx(
-            &mut tx, card_id, position_x, position_y, width, height,
-        )?;
-        tx.commit()?;
-        Ok(())
-    }
-
-    pub fn update_card_resource_id(
-        &mut self,
-        card_id: &str,
-        resource_id: &str,
-    ) -> BackendResult<()> {
-        let mut tx = self.db.begin()?;
-        Database::update_card_resource_id_tx(&mut tx, card_id, resource_id)?;
-        tx.commit()?;
-        Ok(())
-    }
-
-    pub fn update_card_stacking_order_tx(&mut self, card_id: &str) -> BackendResult<()> {
-        let mut tx = self.db.begin()?;
-        Database::update_card_stacking_order_tx(&mut tx, card_id)?;
-        tx.commit()?;
-        Ok(())
-    }
-
-    pub fn remove_card(&mut self, card_id: &str) -> BackendResult<()> {
-        let mut tx = self.db.begin()?;
-        Database::remove_card_tx(&mut tx, card_id)?;
-        tx.commit()?;
-        Ok(())
-    }
-
-    pub fn create_userdata(&mut self, user_id: &str) -> BackendResult<Userdata> {
-        let userdata_id = uuid::Uuid::new_v4().to_string();
-        let userdata = Userdata {
-            id: userdata_id,
-            user_id: user_id.to_owned(),
-        };
-        let mut tx = self.db.begin()?;
-        Database::create_userdata_tx(&mut tx, &userdata)?;
-        tx.commit()?;
-        Ok(userdata)
-    }
-
-    pub fn get_userdata_by_user_id(&mut self, user_id: &str) -> BackendResult<Option<Userdata>> {
-        Ok(self.db.get_userdata_by_user_id(user_id)?)
-    }
-
-    pub fn remove_userdata(&mut self, user_id: &str) -> BackendResult<()> {
-        let mut tx = self.db.begin()?;
-        Database::remove_userdata_tx(&mut tx, user_id)?;
-        tx.commit()?;
-        Ok(())
-    }
-
-    pub fn read_resource(&mut self, id: String) -> BackendResult<Option<CompositeResource>> {
-        let resource = match self.db.get_resource(&id)? {
-            Some(data) => data,
-            None => return Ok(None),
-        };
-        let metadata = self.db.get_resource_metadata_by_resource_id(&resource.id)?;
-        let resource_tags = self.db.list_resource_tags(&resource.id)?;
-        let resource_tags = (!resource_tags.is_empty()).then_some(resource_tags);
-
-        Ok(Some(CompositeResource {
-            resource,
-            metadata,
-            text_content: None,
-            resource_tags,
-        }))
-    }
-
-    pub fn remove_resource(&mut self, id: String) -> BackendResult<()> {
-        let mut tx = self.db.begin()?;
-        Database::update_resource_deleted_tx(&mut tx, &id, 1)?;
-        Database::update_resource_tag_by_name_tx(&mut tx, &ResourceTag::new_deleted(&id, true))?;
-        tx.commit()?;
-        Ok(())
-    }
-
-    pub fn recover_resource(&mut self, id: String) -> BackendResult<()> {
-        let mut tx = self.db.begin()?;
-        Database::update_resource_deleted_tx(&mut tx, &id, 1)?;
-        Database::update_resource_tag_by_name_tx(&mut tx, &ResourceTag::new_deleted(&id, false))?;
-        tx.commit()?;
-        Ok(())
-    }
-
-    pub fn search_resources(
-        &mut self,
-        query: String,
-        resource_tag_filters: Option<Vec<ResourceTagFilter>>,
-        proximity_distance_threshold: Option<f32>,
-        proximity_limit: Option<i64>,
-        embeddings_distance_threshold: Option<f32>,
-        embeddings_limit: Option<i64>,
-    ) -> BackendResult<SearchResult> {
-        if let Some(resource_tag_filters) = &resource_tag_filters {
-            // we use an `INTERSECT` for each resouce tag filter
-            // so limiting the number of filters
-            if resource_tag_filters.len() > 20 {
-                return Err(BackendError::GenericError(format!(
-                    "Max {} filters allowed",
-                    20
-                )));
-            }
-        }
-        // TODO: find sane defaults for these
-        let proximity_distance_threshold = match proximity_distance_threshold {
-            Some(threshold) => threshold,
-            None => 100_000.0,
-        };
-        let proximity_limit = match proximity_limit {
-            Some(limit) => limit,
-            None => 10,
-        };
-        let embeddings_distance_threshold = match embeddings_distance_threshold {
-            Some(threshold) => threshold,
-            None => 1.0,
-        };
-        let embeddings_limit = match embeddings_limit {
-            Some(limit) => limit,
-            None => 100,
-        };
-
-        let mut query_embedding: Vec<f32> = Vec::new();
-        if query != "" {
-            // TODO: what if query is too big?
-            query_embedding = self.embeddings_model.encode_single(&query)?;
-        }
-        self.db.search_resources(
-            &query,
-            query_embedding,
-            resource_tag_filters,
-            proximity_distance_threshold,
-            proximity_limit,
-            embeddings_distance_threshold,
-            embeddings_limit,
-        )
-    }
-
-    pub fn post_process_job(&mut self, resource_id: String) -> BackendResult<()> {
-        let resource = self
-            .db
-            .get_resource(&resource_id)?
-            // mb this should be a `DatabaseError`?
-            .ok_or(BackendError::GenericError(
-                "resource does not exist".to_owned(),
-            ))?;
-
-        // TODO: make use of strum(?) for this
-        match resource.resource_type.as_str() {
-            "application/vnd.space.document.space-note" => {
-                let html_data = std::fs::read_to_string(resource.resource_path)?;
-                let mut output = String::new();
-                let mut in_tag = false;
-
-                for c in html_data.chars() {
-                    match (in_tag, c) {
-                        (true, '>') => in_tag = false,
-                        (false, '<') => {
-                            in_tag = true;
-                            output.push(' ');
-                        }
-                        (false, _) => output.push(c),
-                        _ => (),
-                    }
-                }
-
-                let output = output
-                    .chars()
-                    .take(256 * 3)
-                    .collect::<String>()
-                    .split_whitespace()
-                    .collect::<Vec<_>>()
-                    .join(" ");
-
-                self.db.create_resource_text_content(&ResourceTextContent {
-                    id: random_uuid(),
-                    resource_id,
-                    content: output,
-                })
-            }
-            _ => Ok(()),
-        }
-    }
-
-    pub fn create_history_entry(&mut self, entry: HistoryEntry) -> BackendResult<HistoryEntry> {
-        self.db.create_history_entry(&entry)?;
-        Ok(entry)
-    }
-
-    pub fn get_history_entry(&mut self, id: String) -> BackendResult<Option<HistoryEntry>> {
-        self.db.get_history_entry(&id)
-    }
-
-    pub fn update_history_entry(&mut self, entry: HistoryEntry) -> BackendResult<()> {
-        self.db.update_history_entry(&entry)
-    }
-
-    pub fn remove_history_entry(&mut self, id: String) -> BackendResult<()> {
-        self.db.remove_history_entry(&id)
-    }
-
-    pub fn get_all_history_entries(&mut self) -> BackendResult<Vec<HistoryEntry>> {
-        self.db.get_all_history_entries()
-    }
-
-    pub fn update_resource_metadata(&mut self, metadata: ResourceMetadata) -> BackendResult<()> {
-        self.db.update_resource_metadata(&metadata)
-    }
-
-    pub fn create_resource_tag(&mut self, tag: ResourceTag) -> BackendResult<()> {
-        let mut tx = self.db.begin()?;
-        Database::create_resource_tag_tx(&mut tx, &tag)?;
-        tx.commit()?;
-        Ok(())
-    }
-
-    pub fn delete_resource_tag_by_id(&mut self, tag_id: String) -> BackendResult<()> {
-        let mut tx = self.db.begin()?;
-        Database::remove_resource_tag_tx(&mut tx, &tag_id)?;
-        tx.commit()?;
-        Ok(())
-    }
-=======
->>>>>>> 48e53ad1
 }
 
 pub fn worker_entry_point(
@@ -476,113 +44,8 @@
 
     while let Ok(TunnelMessage(message, deferred)) = rx.recv() {
         match message {
-<<<<<<< HEAD
-            WorkerMessage::Print(content) => {
-                send_worker_response(&mut channel, deferred, worker.print(content))
-            }
-            WorkerMessage::CreateResource {
-                resource_type,
-                resource_tags,
-                resource_metadata,
-            } => {
-                let result =
-                    worker.create_resource(resource_type, resource_tags, resource_metadata);
-                send_worker_response(&mut channel, deferred, result)
-            }
-            WorkerMessage::ListHorizons() => {
-                send_worker_response(&mut channel, deferred, worker.list_horizons())
-            }
-            WorkerMessage::CreateHorizon(name) => {
-                send_worker_response(&mut channel, deferred, worker.create_horizon(&name))
-            }
-            WorkerMessage::UpdateHorizon(horizon) => {
-                send_worker_response(&mut channel, deferred, worker.update_horizon(horizon))
-            }
-            WorkerMessage::RemoveHorizon(id) => {
-                send_worker_response(&mut channel, deferred, worker.remove_horizon(&id))
-            }
-            WorkerMessage::ListCardsInHorizon(horizon_id) => send_worker_response(
-                &mut channel,
-                deferred,
-                worker.list_all_cards_in_horizon(&horizon_id),
-            ),
-            WorkerMessage::GetCard(card_id) => {
-                send_worker_response(&mut channel, deferred, worker.get_card(&card_id))
-            }
-            WorkerMessage::CreateCard(card) => {
-                let result = worker.create_card(card);
-                send_worker_response(&mut channel, deferred, result)
-            }
-            WorkerMessage::UpdateCardResourceID(card_id, resource_id) => send_worker_response(
-                &mut channel,
-                deferred,
-                worker.update_card_resource_id(&card_id, &resource_id),
-            ),
-            WorkerMessage::UpdateCardData(card_id, data) => send_worker_response(
-                &mut channel,
-                deferred,
-                worker.update_card_data(&card_id, data),
-            ),
-            WorkerMessage::UpdateCardDimensions(card_id, position_x, position_y, width, height) => {
-                send_worker_response(
-                    &mut channel,
-                    deferred,
-                    worker.update_card_dimensions(&card_id, position_x, position_y, width, height),
-                )
-            }
-            WorkerMessage::UpdateCardStackingOrder(card_id) => send_worker_response(
-                &mut channel,
-                deferred,
-                worker.update_card_stacking_order_tx(&card_id),
-            ),
-            WorkerMessage::RemoveCard(card_id) => {
-                send_worker_response(&mut channel, deferred, worker.remove_card(&card_id))
-            }
-            WorkerMessage::CreateUserdata(user_id) => {
-                send_worker_response(&mut channel, deferred, worker.create_userdata(&user_id))
-            }
-            WorkerMessage::GetUserdataByUserId(user_id) => send_worker_response(
-                &mut channel,
-                deferred,
-                worker.get_userdata_by_user_id(&user_id),
-            ),
-            WorkerMessage::RemoveUserdata(user_id) => {
-                send_worker_response(&mut channel, deferred, worker.remove_userdata(&user_id))
-            }
-            WorkerMessage::GetResource(resource_id) => {
-                send_worker_response(&mut channel, deferred, worker.read_resource(resource_id))
-            }
-            WorkerMessage::RemoveResource(resource_id) => {
-                send_worker_response(&mut channel, deferred, worker.remove_resource(resource_id))
-            }
-            WorkerMessage::RecoverResource(resource_id) => {
-                send_worker_response(&mut channel, deferred, worker.recover_resource(resource_id))
-            }
-            WorkerMessage::SearchResources {
-                query,
-                resource_tag_filters,
-                proximity_distance_threshold,
-                proximity_limit,
-                embeddings_distance_threshold,
-                embeddings_limit,
-            } => send_worker_response(
-                &mut channel,
-                deferred,
-                worker.search_resources(
-                    query,
-                    resource_tag_filters,
-                    proximity_distance_threshold,
-                    proximity_limit,
-                    embeddings_distance_threshold,
-                    embeddings_limit,
-                ),
-            ),
-            WorkerMessage::PostProcessJob(resource_id) => {
-                send_worker_response(&mut channel, deferred, worker.post_process_job(resource_id))
-=======
             WorkerMessage::MiscMessage(message) => {
                 handle_misc_message(&mut worker, &mut channel, deferred, message)
->>>>>>> 48e53ad1
             }
             WorkerMessage::CardMessage(message) => {
                 handle_card_message(&mut worker, &mut channel, deferred, message)
