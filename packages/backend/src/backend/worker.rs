use super::message::{AIMessage, ProcessorMessage, TunnelMessage, TunnelOneshot};
use crate::{
    ai::ai::AI,
    backend::{handlers::*, message::WorkerMessage},
    embeddings::model::EmbeddingModel,
    store::db::Database,
    BackendError, BackendResult,
};

use crossbeam_channel as crossbeam;
use neon::prelude::*;
use serde::Serialize;
use std::{path::Path, sync::mpsc};

pub struct Worker {
    pub db: Database,
    pub ai: AI,
    pub embedding_model: EmbeddingModel,
    pub tqueue_tx: crossbeam::Sender<ProcessorMessage>,
    pub aiqueue_tx: crossbeam::Sender<AIMessage>,
    pub resources_path: String,
}

impl Worker {
    fn new(
        app_path: String,
        backend_root_path: String,
        ai_backend_api_endpoint: String,
        tqueue_tx: crossbeam::Sender<ProcessorMessage>,
        aiqueue_tx: crossbeam::Sender<AIMessage>,
    ) -> Self {
        let db_path = Path::new(&backend_root_path)
            .join("sffs.sqlite")
            .as_os_str()
            .to_string_lossy()
            .to_string();
        let resources_path = Path::new(&backend_root_path)
            .join("resources")
            .as_os_str()
            .to_string_lossy()
            .to_string();

<<<<<<< HEAD
        let usearch_path = std::env::var("HORIZON_LIBUSEARCH_PATH")
            .unwrap_or_else(|_| "/Users/null/libusearch_sqlite.dylib".to_string());
=======
        let usearch_path = std::env::var("HORIZON_LIBUSEARCH_SQLITE").unwrap_or_else(|_| {
            if cfg!(target_os = "macos") {
                Path::new(&app_path)
                    .join("../../Frameworks/libusearch_sqlite.dylib")
                    .as_os_str()
                    .to_string_lossy()
                    .to_string()
            } else if cfg!(target_os = "windows") || cfg!(target_os = "linux") {
                let extension = if cfg!(target_os = "linux") {
                    ".so"
                } else {
                    ".dll"
                };
                Path::new(&app_path)
                    .join("..")
                    .join("..")
                    .join(format!("libusearch_sqlite{}", extension))
                    .as_os_str()
                    .to_string_lossy()
                    .to_string()
            } else {
                panic!("unsupported platform");
            }
        });
>>>>>>> 22fe7d88

        Self {
            db: Database::new(&db_path, &usearch_path).unwrap(),
            ai: AI::new(ai_backend_api_endpoint),
            embedding_model: EmbeddingModel::new_remote().unwrap(),
            tqueue_tx,
            aiqueue_tx,
            resources_path,
        }
    }
}

pub fn worker_thread_entry_point(
    worker_rx: mpsc::Receiver<TunnelMessage>,
    tqueue_tx: crossbeam::Sender<ProcessorMessage>,
    aiqueue_tx: crossbeam::Sender<AIMessage>,
    mut channel: Channel,
    app_path: String,
    backend_root_path: String,
    ai_backend_api_endpoint: String,
) {
    let mut worker = Worker::new(
<<<<<<< HEAD
=======
        app_path,
>>>>>>> 22fe7d88
        backend_root_path,
        ai_backend_api_endpoint,
        tqueue_tx,
        aiqueue_tx,
    );

    while let Ok(TunnelMessage(message, oneshot)) = worker_rx.recv() {
        match message {
            WorkerMessage::MiscMessage(message) => {
                handle_misc_message(&mut worker, &mut channel, oneshot, message)
            }
            WorkerMessage::CardMessage(message) => {
                handle_card_message(&mut worker, &mut channel, oneshot, message)
            }
            WorkerMessage::HistoryMessage(message) => {
                handle_history_message(&mut worker, &mut channel, oneshot, message)
            }
            WorkerMessage::HorizonMessage(message) => {
                handle_horizon_message(&mut worker, &mut channel, oneshot, message)
            }
            WorkerMessage::ResourceMessage(message) => {
                handle_resource_message(&mut worker, &mut channel, oneshot, message)
            }
            WorkerMessage::ResourceTagMessage(message) => {
                handle_resource_tag_message(&mut worker, &mut channel, oneshot, message)
            }
            WorkerMessage::UserdataMessage(message) => {
                handle_userdata_message(&mut worker, &mut channel, oneshot, message)
            }
        }
    }
}

pub fn send_worker_response<T: Serialize + Send + 'static>(
    channel: &mut Channel,
    oneshot: Option<TunnelOneshot>,
    result: BackendResult<T>,
) {
    let oneshot = match oneshot {
        Some(oneshot) => oneshot,
        None => return,
    };

    let serialized_response = match &result {
        Ok(value) => serde_json::to_string(value),
        Err(e) => serde_json::to_string(&e.to_string()),
    };

    match oneshot {
        TunnelOneshot::Rust(tx) => {
            let response =
                serialized_response.map_err(|e| BackendError::GenericError(e.to_string()));
            let _ = tx
                .send(response)
                .map_err(|e| eprintln!("oneshot receiver is dropped: {e}"));
        }
        TunnelOneshot::Javascript(deferred) => {
            channel.send(move |mut cx| {
                match serialized_response {
                    Ok(response) => {
                        let resp = cx.string(&response);
                        if result.is_ok() {
                            deferred.resolve(&mut cx, resp);
                        } else {
                            deferred.reject(&mut cx, resp);
                        }
                    }
                    Err(serialize_error) => {
                        let error_message =
                            cx.string(format!("Failed to serialize response: {}", serialize_error));
                        deferred.reject(&mut cx, error_message);
                    }
                }
                Ok(())
            });
        }
    }
}<|MERGE_RESOLUTION|>--- conflicted
+++ resolved
@@ -40,10 +40,6 @@
             .to_string_lossy()
             .to_string();
 
-<<<<<<< HEAD
-        let usearch_path = std::env::var("HORIZON_LIBUSEARCH_PATH")
-            .unwrap_or_else(|_| "/Users/null/libusearch_sqlite.dylib".to_string());
-=======
         let usearch_path = std::env::var("HORIZON_LIBUSEARCH_SQLITE").unwrap_or_else(|_| {
             if cfg!(target_os = "macos") {
                 Path::new(&app_path)
@@ -68,7 +64,6 @@
                 panic!("unsupported platform");
             }
         });
->>>>>>> 22fe7d88
 
         Self {
             db: Database::new(&db_path, &usearch_path).unwrap(),
@@ -91,10 +86,7 @@
     ai_backend_api_endpoint: String,
 ) {
     let mut worker = Worker::new(
-<<<<<<< HEAD
-=======
         app_path,
->>>>>>> 22fe7d88
         backend_root_path,
         ai_backend_api_endpoint,
         tqueue_tx,
