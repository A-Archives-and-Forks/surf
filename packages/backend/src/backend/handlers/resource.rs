--- conflicted
+++ resolved
@@ -6,13 +6,8 @@
     store::{
         db::{CompositeResource, Database, SearchResult},
         models::{
-<<<<<<< HEAD
             current_time, random_uuid, Embedding, EmbeddingResource, InternalResourceTagNames,
             Resource, ResourceMetadata, ResourceTag, ResourceTagFilter, ResourceTextContent,
-=======
-            current_time, random_uuid, InternalResourceTagNames, Resource, ResourceMetadata,
-            ResourceTag, ResourceTagFilter,
->>>>>>> a90c0701
         },
     },
     BackendError, BackendResult,
@@ -59,7 +54,7 @@
                     Ok(())
                 })?;
 
-            // TODO: this needs to move to a different worker thread
+            // TODO: this needs to move to a different thread
             let vectors = self.embeddings_model.get_embeddings(metadata)?;
             vectors.iter().try_for_each(|v| -> BackendResult<()> {
                 let rowid = Database::create_embedding_resource_tx(
@@ -219,18 +214,9 @@
                 "resource does not exist".to_owned(),
             ))?;
 
-<<<<<<< HEAD
-        // TODO: make use of strum(?) for this
-        match resource.resource_type.as_str() {
-            "application/vnd.space.document.space-note" => {
-                let html_data = std::fs::read_to_string(resource.resource_path)?;
-                let mut output = String::new();
-                let mut in_tag = false;
-=======
         self.tqueue_tx
             .send(ProcessorMessage::ProcessResource(resource))
             .map_err(|e| BackendError::GenericError(e.to_string()))
->>>>>>> a90c0701
 
         // // TODO: make use of strum(?) for this
         // match resource.resource_type.as_str() {
@@ -251,33 +237,6 @@
         //             }
         //         }
 
-<<<<<<< HEAD
-                let text_content = ResourceTextContent {
-                    id: random_uuid(),
-                    resource_id,
-                    content: output,
-                };
-
-                let mut tx = self.db.begin()?;
-                Database::create_resource_text_content_tx(&mut tx, &text_content)?;
-                let embeddings = self.embeddings_model.get_embeddings(&text_content)?;
-                embeddings.iter().try_for_each(|v| -> BackendResult<()> {
-                    let rowid = Database::create_embedding_resource_tx(
-                        &mut tx,
-                        &EmbeddingResource {
-                            rowid: None,
-                            resource_id: text_content.resource_id.clone(),
-                        },
-                    )?;
-                    let em = Embedding::new_with_rowid(rowid, v);
-                    Database::create_embedding_tx(&mut tx, &em)?;
-                    Ok(())
-                })?;
-                Ok(tx.commit()?)
-            }
-            _ => Ok(()),
-        }
-=======
         //         let output = output
         //             .chars()
         //             .take(256 * 3)
@@ -294,7 +253,6 @@
         //     }
         //     _ => Ok(()),
         // }
->>>>>>> a90c0701
     }
 
     pub fn update_resource_metadata(&mut self, metadata: ResourceMetadata) -> BackendResult<()> {
@@ -322,6 +280,29 @@
     ) -> BackendResult<()> {
         let mut tx = self.db.begin()?;
         Database::upsert_resource_text_content(&mut tx, &resource_id, &content)?;
+
+        // TODO: this needs to move to a different thread
+        // TOOD:  find a way to also upsert the text content embeddings only
+        // and not the metadata embeddings
+        let embeddings = self.embeddings_model.get_embeddings(&ResourceTextContent {
+            id: "".to_string(),
+            resource_id: resource_id.clone(),
+            content,
+        })?;
+        embeddings.iter().try_for_each(|v| -> BackendResult<()> {
+            let rowid = Database::create_embedding_resource_tx(
+                &mut tx,
+                &EmbeddingResource {
+                    rowid: None,
+                    resource_id: resource_id.clone(),
+                },
+            )?;
+            let em = Embedding::new_with_rowid(rowid, v);
+            Database::create_embedding_tx(&mut tx, &em)?;
+            Ok(())
+        })?;
+        // TODO: ---------------- upto here -----
+
         tx.commit()?;
         Ok(())
     }
