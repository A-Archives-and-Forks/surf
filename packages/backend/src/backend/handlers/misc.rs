--- conflicted
+++ resolved
@@ -51,11 +51,7 @@
             .block_on(async move {
                 let mut stream = self
                     .ai
-<<<<<<< HEAD
                     .chat(query, session_id, number_documents, model, api_endpoint, resource_ids)
-=======
-                    .chat(query, session_id, number_documents, model, api_endpoint,resource_ids)
->>>>>>> c7114f97
                     .await?;
 
                 while let Some(chunk) = stream.next().await {
@@ -92,11 +88,7 @@
                 let mut result = String::new();
                 let mut stream = self
                     .ai
-<<<<<<< HEAD
-                    .chat(prompt, session_id_clone, 1, "".to_owned(), Some(vec![]))
-=======
                     .chat(prompt, session_id_clone, 1, "".to_owned(), None, Some(vec![]))
->>>>>>> c7114f97
                     .await?;
 
                 while let Some(chunk) = stream.next().await {
