use crate::{
    store::{db::CompositeResource, models::*},
    BackendResult,
};
use neon::prelude::{JsFunction, Root};

pub enum TunnelOneshot {
    Javascript(neon::types::Deferred),
    Rust(std::sync::mpsc::Sender<BackendResult<String>>),
}
pub struct TunnelMessage(pub WorkerMessage, pub Option<TunnelOneshot>);

#[derive(Debug)]
pub enum ProcessorMessage {
    ProcessResource(CompositeResource),
}

pub enum AIMessage {
    GenerateMetadataEmbeddings(ResourceMetadata),
    GenerateTextContentEmbeddings(ResourceTextContent),
    DescribeImage(CompositeResource),
    GenerateWebpageEmbeddings(ResourceMetadata),
    GenerateYoutubeVideoEmbeddings(ResourceMetadata),
}

pub enum WorkerMessage {
    CardMessage(CardMessage),
    HistoryMessage(HistoryMessage),
    HorizonMessage(HorizonMessage),
    MiscMessage(MiscMessage),
    ResourceMessage(ResourceMessage),
    ResourceTagMessage(ResourceTagMessage),
    SpaceMessage(SpaceMessage),
    UserdataMessage(UserdataMessage),
}

pub enum CardMessage {
    CreateCard(Card),
    GetCard(String),
    RemoveCard(String),
    UpdateCardData(String, Vec<u8>),
    UpdateCardDimensions(String, i64, i64, i32, i32),
    UpdateCardResourceID(String, String),
    UpdateCardStackingOrder(String),
    ListCardsInHorizon(String),
    ListCardsbyResourceID(String),
}

pub enum HistoryMessage {
    CreateHistoryEntry(HistoryEntry),
    GetAllHistoryEntries,
    GetHistoryEntry(String),
    RemoveHistoryEntry(String),
    UpdateHistoryEntry(HistoryEntry),
}

pub enum HorizonMessage {
    CreateHorizon(String),
    ListHorizons,
    UpdateHorizon(Horizon),
    RemoveHorizon(String),
}

pub struct CreateSpaceEntryInput {
    pub resource_id: String,
    pub manually_added: bool,
}

pub enum SpaceMessage {
    CreateSpace {
        name: String,
    },
    GetSpace(String),
    ListSpaces,
    UpdateSpace {
        space_id: String,
        name: String,
    },
    DeleteSpace(String),
    // here the string is `resource_id`, bool is `manually_added`
    CreateSpaceEntries {
        space_id: String,
        entries: Vec<CreateSpaceEntryInput>,
    },
    GetSpaceEntries {
        space_id: String,
    },
    DeleteSpaceEntries(Vec<String>),
}

pub enum ResourceMessage {
    CreateResource {
        resource_type: String,
        resource_tags: Option<Vec<ResourceTag>>,
        resource_metadata: Option<ResourceMetadata>,
    },
    CreateResourceTextContent {
        resource_id: String,
        content: String,
    },
    GetResource(String),
    RemoveResource(String),
    RecoverResource(String),
    ProximitySearchResources {
        resource_id: String,
        proximity_distance_threshold: Option<f32>,
        proximity_limit: Option<i64>,
    },
    SearchResources {
        query: String,
        resource_tag_filters: Option<Vec<ResourceTagFilter>>,
        proximity_distance_threshold: Option<f32>,
        proximity_limit: Option<i64>,
        semantic_search_enabled: Option<bool>,
        embeddings_distance_threshold: Option<f32>,
        embeddings_limit: Option<i64>,
    },
    UpdateResourceMetadata(ResourceMetadata),
    UpsertResourceTextContent {
        resource_id: String,
        content: String,
    },
    InsertEmbeddings {
        resource_id: String,
        embedding_type: String,
        embeddings: Vec<Vec<f32>>,
    },
    UpsertEmbeddings {
        resource_id: String,
        embedding_type: String,
        embeddings: Vec<Vec<f32>>,
    },
    // ---
    PostProcessJob(String),
}

pub enum ResourceTagMessage {
    CreateResourceTag(ResourceTag),
    RemoveResourceTag(String),
}

pub enum UserdataMessage {
    CreateUserdata(String),
    GetUserdataByUserId(String),
    RemoveUserdata(String),
}

pub enum MiscMessage {
    ChatQuery {
        callback: Root<JsFunction>,
        model: String,
        number_documents: i32,
        query: String,
        session_id: String,
<<<<<<< HEAD
        api_endpoint: Option<String>,
    },
    Print(String),
    CreateAIChatMessage(String),
    GetAIChatMessage(String, Option<String>),
=======
        resource_ids: Option<Vec<String>>,
    },
    Print(String),
    CreateAIChatMessage(String),
    GetAIChatMessage(String),
    QuerySFFSResources(String),
>>>>>>> 753305fa
}<|MERGE_RESOLUTION|>--- conflicted
+++ resolved
@@ -152,18 +152,16 @@
         number_documents: i32,
         query: String,
         session_id: String,
-<<<<<<< HEAD
         api_endpoint: Option<String>,
+        resource_ids: Option<Vec<String>>,
     },
     Print(String),
     CreateAIChatMessage(String),
     GetAIChatMessage(String, Option<String>),
-=======
-        resource_ids: Option<Vec<String>>,
-    },
-    Print(String),
-    CreateAIChatMessage(String),
-    GetAIChatMessage(String),
     QuerySFFSResources(String),
->>>>>>> 753305fa
-}+}
+
+
+
+
+
