--- conflicted
+++ resolved
@@ -79,22 +79,22 @@
         }
     }
 
-<<<<<<< HEAD
-<<<<<<< HEAD
-    pub fn get_chat_history(&self, session_id: String, api_endpoint: Option<String>) -> Result<ChatHistory, reqwest::Error> {
-=======
+
     pub fn get_chat_history(
         &self,
         session_id: String,
         api_endpoint: Option<String>,
     ) -> Result<ChatHistory, reqwest::Error> {
->>>>>>> c7114f97
         let mut api_endpoint = api_endpoint.unwrap_or_else(|| self.api_endpoint.clone());
         if api_endpoint == "" {
             api_endpoint = self.api_endpoint.clone();
         }
         let url = format!("{}/admin/chat_history/{}", &api_endpoint, session_id);
-=======
+        let response = self.client.get(url).send()?;
+        let chat_history = response.json::<ChatHistory>()?;
+        Ok(chat_history)
+    }
+
     pub fn get_resources(
         &self,
         query: String,
@@ -112,14 +112,6 @@
 
         // dbg!(response.text()?);
         Ok(response.json()?)
-    }
-
-    pub fn get_chat_history(&self, session_id: String) -> Result<ChatHistory, reqwest::Error> {
-        let url = format!("{}/admin/chat_history/{}", &self.api_endpoint, session_id);
->>>>>>> 753305fa8fd3c05b743ab839017bbd15f2dddaf4
-        let response = self.client.get(url).send()?;
-        let chat_history = response.json::<ChatHistory>()?;
-        Ok(chat_history)
     }
 
     pub fn get_resources(
@@ -165,13 +157,8 @@
         session_id: String,
         number_documents: i32,
         model: String,
-<<<<<<< HEAD
-<<<<<<< HEAD
-        api_endpoint: Option<String>, 
-=======
         api_endpoint: Option<String>,
         resource_ids: Option<Vec<String>>,
->>>>>>> c7114f97
     ) -> BackendResult<impl Stream<Item = BackendResult<Option<String>>>> {
         let mut api_endpoint = api_endpoint.unwrap_or_else(|| self.api_endpoint.clone());
         if api_endpoint == "" {
@@ -179,13 +166,6 @@
         }
 
         let url = format!("{}/chat", &api_endpoint);
-<<<<<<< HEAD
-=======
-        resource_ids: Option<Vec<String>>,
-    ) -> BackendResult<impl Stream<Item = BackendResult<Option<String>>>> {
-        let url = format!("{}/chat", &self.api_endpoint);
-=======
->>>>>>> c7114f97
         let mut query_params = vec![
             ("query", query),
             ("session_id", session_id),
@@ -195,11 +175,7 @@
         if let Some(resource_ids) = resource_ids {
             query_params.push(("resource_ids", resource_ids.join(",")))
         }
-
-<<<<<<< HEAD
->>>>>>> 753305fa8fd3c05b743ab839017bbd15f2dddaf4
-=======
->>>>>>> c7114f97
+        
         let response = self
             .async_client
             .get(url)
