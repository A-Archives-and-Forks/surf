[package]
name = "backend"
version = "0.1.0"
license = "ISC"
edition = "2018"
exclude = ["index.node"]

[lib]
crate-type = ["cdylib"]

[dependencies]
once_cell = "1.19.0"
chrono = { version = "0.4.19", features = ["serde"] }
rusqlite = { version = "0.29.0", features = ["bundled", "array", "chrono"] }
rust-embed = "8.2.0"
serde = { version = "1.0.197", features = ["derive"] }
serde_json = "1.0.114"
sqlite-vss = { version = "0.1.2", features = ["download-libs"] }
thiserror = "1.0.57"
tokio = { version = "1.36.0", features = ["full"] }
uuid = { version = "1.7.0", features = ["v4", "fast-rng"] }
strum = { version = "0.25.0", features = ["derive"] }
rust-bert = { git = "https://github.com/guillaume-be/rust-bert", rev = "29f9a7a0ff832c742db919cbc6fd0b9c865a98ae"}
rand = "0.8.5"
<<<<<<< HEAD
text-splitter = { version = "0.6.3" }
=======
url = "2.5.0"
>>>>>>> 8c9cd146

[dependencies.neon]
version = "1.0.0-alpha.4"
default-features = false
features = ["napi-8"]<|MERGE_RESOLUTION|>--- conflicted
+++ resolved
@@ -22,11 +22,8 @@
 strum = { version = "0.25.0", features = ["derive"] }
 rust-bert = { git = "https://github.com/guillaume-be/rust-bert", rev = "29f9a7a0ff832c742db919cbc6fd0b9c865a98ae"}
 rand = "0.8.5"
-<<<<<<< HEAD
 text-splitter = { version = "0.6.3" }
-=======
 url = "2.5.0"
->>>>>>> 8c9cd146
 
 [dependencies.neon]
 version = "1.0.0-alpha.4"
