CREATE TABLE IF NOT EXISTS resources (
    id TEXT PRIMARY KEY,
    resource_path TEXT NOT NULL, 
    resource_type TEXT NOT NULL,
    created_at TEXT NOT NULL,
    updated_at TEXT NOT NULL,
    deleted INTEGER NOT NULL DEFAULT 0
);

CREATE TABLE IF NOT EXISTS resource_tags (
    id TEXT PRIMARY KEY,
    resource_id TEXT NOT NULL REFERENCES resources(id) ON DELETE CASCADE,
    tag_name TEXT NOT NULL,
    tag_value TEXT NOT NULL,
    UNIQUE (resource_id, tag_name, tag_value) 
);

CREATE TABLE IF NOT EXISTS horizons (
    id TEXT PRIMARY KEY,
    horizon_name TEXT NOT NULL,
    icon_uri TEXT NOT NULL,
    view_offset_x INTEGER NOT NULL,
    created_at TEXT NOT NULL,
    updated_at TEXT NOT NULL
);

CREATE TABLE IF NOT EXISTS cards (
    id TEXT PRIMARY KEY,
    horizon_id TEXT NOT NULL REFERENCES horizons(id) ON DELETE CASCADE,
    card_type TEXT NOT NULL,
    resource_id TEXT NOT NULL,
    position_x INTEGER NOT NULL,
    position_y INTEGER NOT NULL,
    width INTEGER NOT NULL,
    height INTEGER NOT NULL,
    stacking_order TEXT NOT NULL,
    created_at TEXT NOT NULL,
    updated_at TEXT NOT NULL,
    data BLOB NOT NULL DEFAULT '{}' 
);

CREATE INDEX IF NOT EXISTS cards_resource_id_index ON cards(resource_id);

CREATE TABLE IF NOT EXISTS history_entries (
    id TEXT PRIMARY KEY,
    entry_type TEXT NOT NULL,
    url TEXT,
    title TEXT,
    search_query TEXT,
    created_at TEXT NOT NULL,
    updated_at TEXT NOT NULL
);

CREATE VIRTUAL TABLE IF NOT EXISTS resource_metadata USING fts5(
    id UNINDEXED,
    resource_id UNINDEXED,
    name,
    source_uri,
    alt,
    tokenize="trigram" 
);

CREATE VIRTUAL TABLE IF NOT EXISTS resource_text_content USING fts5(
    id UNINDEXED,
    resource_id UNINDEXED,
    content,
    tokenize="trigram"
);

CREATE VIRTUAL TABLE IF NOT EXISTS card_positions USING vss0(
    position(2)
<<<<<<< HEAD
);

CREATE VIRTUAL TABLE IF NOT EXISTS embeddings USING vss0(
    embedding(384)
=======
>>>>>>> a769e621
);<|MERGE_RESOLUTION|>--- conflicted
+++ resolved
@@ -69,11 +69,8 @@
 
 CREATE VIRTUAL TABLE IF NOT EXISTS card_positions USING vss0(
     position(2)
-<<<<<<< HEAD
 );
 
 CREATE VIRTUAL TABLE IF NOT EXISTS embeddings USING vss0(
     embedding(384)
-=======
->>>>>>> a769e621
 );