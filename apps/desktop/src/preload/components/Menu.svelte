<script lang="ts">
  import './index.css'

  import { createEventDispatcher, tick } from 'svelte'
  import { derived, writable } from 'svelte/store'

  import { Icon, IconConfirmation } from '@horizon/icons'
  import type { WebViewEventTransform } from '@horizon/types'

  import AiPrompts from './AIPrompts.svelte'
  import AiOutput from './AIOutput.svelte'
  import Wrapper from './Wrapper.svelte'
  import Button from './Button.svelte'
  import { Editor, getEditorContentText } from '@horizon/editor'
  import '@horizon/editor/src/editor.scss'
  import ChatMessageMarkdown from '@horizon/core/src/lib/components/Chat/ChatMessageMarkdown.svelte'
  import { tooltip, truncate, useLogScope } from '@horizon/utils'
  import { onMount } from 'svelte'

  export let text = ''

  let output = ''
  let inputValue = ''
  let running = false
  let includePageContext = false
  let tags: string[] = []
  let elem: HTMLDivElement
  let inputElem: HTMLInputElement | HTMLTextAreaElement
  let markerIcon: IconConfirmation
  let editorFocused = true
  let editor: Editor
  let menuItems = [
    { name: 'Save...', icon: 'leave' },
    { name: 'Copy', icon: 'copy' }
  ]

  let lastPrompt = ''

  const view = writable<'initial' | 'ai' | 'comment'>('initial')
  const runningAction = writable<WebViewEventTransform['type'] | null>(null)

  const dispatch = createEventDispatcher<{
    save: string
    transform: {
      query?: string
      type: WebViewEventTransform['type']
      includePageContext: boolean
      isFollowUp?: boolean
    }
    copy: void
    highlight: void
    comment: { plain: string; html: string; tags: string[] }
    link: void
    insert: string
    addToChat: string
  }>()

  const runningText = derived(runningAction, (runningAction) => {
    switch (runningAction) {
      case 'summarize':
        return 'Summarizing selection…'
      case 'explain':
        return 'Explaining selection…'
      case 'grammar':
        return 'Improving selection…'
      case 'translate':
        return 'Translating selection…'
      default:
        return ''
    }
  })

  export const handleOutput = (text: string) => {
    running = false
    inputValue = ''
    output = text
  }

  export const handleMarker = () => {
    markerIcon.showConfirmation()
    dispatch('highlight')
  }

  export const canClose = () => {
    if ($view === 'comment') {
      return inputValue === '' || inputValue === '<p></p>'
    } else if ($view === 'ai') {
      return !running
    }

    return true
  }

  const handleDragStart = (event: DragEvent) => {
    event.stopPropagation()
    if (!event.dataTransfer) return

    event.dataTransfer.setData('text/plain', text)
    event.dataTransfer.setData('text/space-source', window.location.href)

    const rect = elem.getBoundingClientRect()

    event.dataTransfer.setDragImage(elem, event.clientX - rect.left, event.clientY - rect.top)
  }

  const resetMenu = () => {
    $view = 'initial'
    running = false
    inputValue = ''
    output = ''
    lastPrompt = ''
  }

  const handleAISubmit = () => {
    const savedInputValue = inputValue.trim().replace('<p>', '').replace('</p>', '')
    running = true
    dispatch('transform', {
      query: inputValue,
      type: 'custom',
      includePageContext: includePageContext,
      isFollowUp: lastPrompt !== ''
    })
    lastPrompt = savedInputValue
  }

  const handleAddToChat = () => {
    dispatch('addToChat', text)
  }

  const runAIAction = (type: WebViewEventTransform['type']) => {
    output = ''
    running = true
    $runningAction = type
    lastPrompt = type
    inputValue = ''
    dispatch('transform', { type: type, includePageContext: includePageContext })
  }

  const handleSaveOutput = () => {
    dispatch('save', output ? output : text)
  }

  const showAIMenu = async () => {
    $view = 'ai'
    await tick()
    inputElem.focus()
  }

  const showCommentMenu = async () => {
    $view = 'comment'
    await tick()
    // inputElem.focus()
  }

  const handleInsert = () => {
    dispatch('insert', output)
  }

  // const handleExpandInput = () => {
  //   expandedInput = true
  //   inputElem.focus()
  // }

  const handleComment = () => {
    running = true

    const html = inputValue
    const text = getEditorContentText(html)
    dispatch('comment', { plain: text, html, tags: tags })
  }

  const handleKeyDown = (e: KeyboardEvent) => {
    const shortcutCombo = (e.metaKey || e.ctrlKey) && e.shiftKey
    if (e.key === 'Escape') {
      e.preventDefault()
      resetMenu()
    } else if (shortcutCombo && e.key === 'h') {
      e.preventDefault()
      handleMarker()
    } else if (shortcutCombo && e.key === 'm') {
      e.preventDefault()
      showCommentMenu()
    } else if ((e.metaKey || e.ctrlKey) && e.key === 'k') {
      e.preventDefault()
      handleAddToChat()
    } else if (shortcutCombo && e.key === 'j') {
      e.preventDefault()
      showAIMenu()
    } else if (shortcutCombo && e.key === 'b') {
      if ($view === 'ai' && output) {
        e.preventDefault()
        handleSaveOutput()
      }
    }
    // else if (shortcutCombo && e.key === 'i') {
    //   e.preventDefault()
    //   handleInsert()
    // }
  }

  const handleInputKey = (e: KeyboardEvent) => {
    // check if key is letter or other visible character and stop propagation to prevent site shortcuts from firing
    if (e.key.length === 1 || e.key === ' ' || e.key === 'Backspace') {
      e.stopImmediatePropagation()
    }
  }

  const handleHashtags = (e: CustomEvent<string[]>) => {
    tags = e.detail
  }

  const saveResponseOutput = async (response: string) => {
    dispatch('save', response)
  }

  function handleAIMessageItemClick(index: number) {
    switch (index) {
      case 0:
        saveResponseOutput(output)
        break
      case 1:
        handleAIMessageCopy()
        break
    }
  }

  function handleAIMessageCopy() {
    navigator.clipboard.writeText(output)
    dispatch('copy')
  }

  onMount(() => {
    resetMenu()
  })
</script>

<svelte:window on:keydown={handleKeyDown} />

<Wrapper bind:elem expanded={$view === 'comment'}>
  {#if $view === 'initial'}
    <div class="btn-row">
      <Button on:click={() => showAIMenu()} kind="secondary" tooltip="Ask AI">
        <Icon name="sparkles" />
      </Button>

      <div class="divider"></div>

      <!-- <Button on:click={handleMarker} tooltip="Highlight and Save (⌘+Shift+H)">
        <IconConfirmation bind:this={markerIcon} name="marker" />
      </Button>

      <Button on:click={() => showCommentMenu()} icon="message" tooltip="Add Comment" /> -->

<<<<<<< HEAD
      <Button on:click={handleAddToChat} tooltip="Add to Chat (⌘+K)">
        <Icon name="message-forward" />
      </Button>
=======
      <div class="divider"></div>
>>>>>>> 510b20d4

      <Button on:click={handleAddToChat} tooltip="Add to Chat (⌘+K)">
        <Icon name="message-forward" />
      </Button>

      <!-- svelte-ignore a11y-unknown-role -->
      <!-- svelte-ignore a11y-no-static-element-interactions -->
      <!-- <div draggable="true" on:dragstart={handleDragStart} class="menu-drag-handle">
        <Icon name="grip.vertical" />
      </div> -->
    </div>
  {:else if $view === 'ai'}
    <div class="ai-menu">
      <div class="top-section">
        {#if output}
          <div class="ai-response">
            {#if lastPrompt && !running}
              <div class="last-prompt">
                {@html lastPrompt}
              </div>
            {/if}
            <ChatMessageMarkdown content={output} sources={[]} inline id="chat-message" />

            {#if output.length > 0 && !running}
              <div class="save-buttons">
                {#each menuItems as item, index}
                  <button on:click={() => handleAIMessageItemClick(index)}>
                    <Icon name={item.icon} size="14px" className="!text-neutral-500" />
                  </button>
                {/each}
              </div>
            {/if}
          </div>
        {/if}

        <form
          class="editor"
          class:border-t={output}
          on:submit|stopPropagation|preventDefault={handleAISubmit}
        >
          <div class="editor-wrappy">
            <input
              bind:this={inputElem}
              bind:value={inputValue}
              on:keydown={handleInputKey}
              on:keyup={handleInputKey}
              on:keypress={handleInputKey}
              disabled={running}
              type="text"
              placeholder={running ? $runningText : 'Ask a question...'}
            />
            <!-- <Editor
              bind:this={editor}
              bind:content={inputValue}
              bind:focused={editorFocused}
              on:submit={handleAISubmit}
              autofocus={true}
              placeholder="Ask a question..."
            /> -->
          </div>
        </form>
      </div>

      <div class="bar">
        <div class="bar-wrapper">
          <button
            on:click={() => {
              if (inputValue.length > 0 && !running) {
                handleAISubmit()
              } else {
                resetMenu()
              }
            }}
            disabled={inputValue.length > 0 && running}
          >
            {#if inputValue.length > 0 && !running}
              <!-- <kbd class="text-neutral-500">↵</kbd> -->
              <span>Submit</span>
            {:else if running}
              <div>
                <span class="ball"></span>
                <span class="ball" style="animation-delay: 0.2s;"></span>
                <span class="ball" style="animation-delay: 0.4s;"></span>
              </div>
            {:else}
              <!-- <kbd class="text-neutral-500 text-xs">ESC</kbd> -->
              <span>Cancel</span>
            {/if}
          </button>

          <div aria-disabled={running} style="opacity: {running ? 0.5 : 1}">
            <AiPrompts on:click={(e) => runAIAction(e.detail)} />
          </div>
        </div>
      </div>
    </div>

    <!-- <label class="context-check">
    <input type="checkbox" bind:checked={includePageContext} />
    Include Page Context
  </label> -->
  {:else if $view === 'comment'}
    <!-- svelte-ignore a11y-no-noninteractive-element-interactions -->
    <form
      on:submit|stopPropagation|preventDefault={handleComment}
      on:keydown={handleInputKey}
      on:keyup={handleInputKey}
      on:keypress={handleInputKey}
      class="comment-view"
    >
      <div class="editor-wrapper">
        <Editor
          bind:content={inputValue}
          on:submit={handleComment}
          on:hashtags={handleHashtags}
          parseHashtags
          placeholder="Jot down your thoughts…"
          autofocus
        />
      </div>
      <!-- <textarea
        bind:this={inputElem}
        bind:value={inputValue}
        on:keydown={handleInputKeydown}
        use:autosize
        rows={1}
        disabled={running}
        placeholder="Jot down your thoughts…"
      /> -->

      <!-- {#if !expandedInput}
        <Button
          on:click={handleExpandInput}
          disabled={running}
          tooltip="Expand Input"
          icon="arrowHorizontal"
        />
      {/if} -->

      <Button
        type="submit"
        disabled={running}
        tooltip={running ? 'Saving…' : 'Add Comment (↵)'}
        kind="primary"
      >
        {#if running}
          <Icon name="spinner" />
        {:else}
          <Icon name="arrow.right" />
        {/if}
      </Button>
    </form>
  {/if}
</Wrapper>

<style lang="scss">
  .divider {
    width: 1px;
    background: #f0f0f0;
  }

  .comment-view {
    gap: 4px;
    background: #fff;
    padding: 4px;
    border-radius: 0.5rem;
  }

  .btn-row {
    display: flex;
    align-items: stretch;
    gap: 4px;
    background: #fff;
    padding: 4px;
    border-radius: 12px;
  }

  .menu-drag-handle {
    display: flex;
    align-items: center;
    justify-content: center;
    margin-right: 8px;
    cursor: grab;
    pointer-events: auto;
  }

  .ai-menu {
    width: 400px;
    border-radius: 0.5rem;
  }

  .top-section {
    background-color: #fafafa;
    border-top-left-radius: 0.5rem;
    border-top-right-radius: 0.5rem;
    padding-left: 0.75rem;
    padding-right: 0.75rem;
    padding-top: 0.5rem;
    padding-bottom: 0.5rem;
  }

  .ai-response {
    overflow-y: auto;
    max-height: 20rem;
    padding-top: 0.5rem;
    width: 100%;
    overflow-x: hidden;
    color: #262626 !important;
  }

  .last-prompt {
    padding-top: 0.5rem;
    margin-bottom: 0.5rem;
    border-radius: 0.75rem;
    width: fit-content;
    color: black;
    font-weight: 600;
  }

  .save-buttons {
    display: flex;
    flex-direction: row;
    align-items: center;
    gap: 8px;
    justify-content: flex-end;
    margin-top: 8px;
    margin-bottom: 8px;
  }

  .save-buttons button {
    border: none;
    background: none;
    cursor: pointer;
    padding: 0;
    margin: 0;
    user-select: none;
    border-radius: 0.75rem;
    padding: 8px;
    font-size: 14px;
    font-weight: 600;
    color: #262626;
    transition: background-color 0.2s;
  }

  .editor {
    flex: 1;
    padding-top: 0.5rem;
    padding-bottom: 0.5rem;
  }

  .border-t {
    border-top: 1px solid #e5e5e5;
  }

  .editor-wrappy {
    flex-grow: 1;
    overflow-y: auto;
    max-height: 6rem;
  }

  .bar {
    display: flex;
    flex-direction: row;
    align-items: center;
    gap: 8px;
    padding: 0.25rem;
    border-bottom-left-radius: 0.5rem;
    border-bottom-right-radius: 0.5rem;
    background-color: #f5f5f5;
    font-size: 14px;
  }

  .bar-wrapper {
    display: flex;
    flex-direction: row;
    justify-content: space-between;
    width: 100%;
    align-items: center;
    gap: 8px;
  }

  .bar-wrapper button {
    border: none;
    background: none;
    cursor: pointer;
    padding: 0;
    margin: 0;
    user-select: none;
    border-radius: 0.75rem;
    padding: 8px;
    font-size: 14px;
    font-weight: 600;
    color: #262626;
    transition: background-color 0.2s;
  }

  .ball {
    width: 0.375rem;
    height: 0.375rem;
    border-radius: 100%;
    background-color: #a3a3a3;
    display: inline-block;
    animation: flash 0.5s infinite;
  }

  @keyframes flash {
    0% {
      opacity: 0;
    }
    50% {
      opacity: 1;
    }
    100% {
      opacity: 0;
    }
  }

  form {
    display: flex;
<<<<<<< HEAD
    flex-direction: column;
=======
>>>>>>> 510b20d4
    gap: 8px;

    input {
      width: 100%;
      background-color: transparent;
      border: none;
      color: #262626;
      pointer-events: auto;
      &:focus {
        outline: none;
      }
    }
  }

  textarea {
    padding: 10px;
    border: 1px solid #f0f0f0;
    background: #ebebeb;
    border-radius: 8px;
    font-size: 16px;
    width: 100%;
    pointer-events: auto;
    min-width: 350px;
    resize: vertical;
    font-family: inherit;

    &:focus {
      outline: none;
      border-color: #fd1bdf;
    }
  }

  .context-check {
    display: flex;
    align-items: center;
    gap: 5px;
    font-size: 14px;
    color: #666;
    border-top: 1px solid #eeeeee;
    padding-top: 9px;
    padding-bottom: 4px;
  }

  .editor-wrapper {
    padding: 10px;
    border: 1px solid #f0f0f0;
    background: #ebebeb;
    border-radius: 8px;
    font-size: 16px;
    width: 100%;
    pointer-events: auto;
    min-width: 350px;
    resize: vertical;
    font-family: inherit;

    &:focus {
      outline: none;
    }
  }
</style><|MERGE_RESOLUTION|>--- conflicted
+++ resolved
@@ -245,19 +245,13 @@
 
       <div class="divider"></div>
 
-      <!-- <Button on:click={handleMarker} tooltip="Highlight and Save (⌘+Shift+H)">
+      <Button on:click={handleMarker} tooltip="Highlight and Save (⌘+Shift+H)">
         <IconConfirmation bind:this={markerIcon} name="marker" />
       </Button>
 
-      <Button on:click={() => showCommentMenu()} icon="message" tooltip="Add Comment" /> -->
-
-<<<<<<< HEAD
-      <Button on:click={handleAddToChat} tooltip="Add to Chat (⌘+K)">
-        <Icon name="message-forward" />
-      </Button>
-=======
+      <Button on:click={() => showCommentMenu()} icon="message" tooltip="Add Comment" />
+
       <div class="divider"></div>
->>>>>>> 510b20d4
 
       <Button on:click={handleAddToChat} tooltip="Add to Chat (⌘+K)">
         <Icon name="message-forward" />
@@ -577,10 +571,6 @@
 
   form {
     display: flex;
-<<<<<<< HEAD
-    flex-direction: column;
-=======
->>>>>>> 510b20d4
     gap: 8px;
 
     input {
