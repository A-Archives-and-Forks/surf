<script lang="ts">
  import { onDestroy, onMount, tick } from 'svelte'
  import { writable } from 'svelte/store'
  import EmailView from './components/setup/EmailView.svelte'
  import InviteView from './components/setup/InviteView.svelte'
  import DisclaimerView from './components/setup/DisclaimerView.svelte'
  import AppPreferencesSetup from './components/setup/AppPreferencesSetup.svelte'
  import LanguageView from './components/setup/LanguageView.svelte'
  import PrefsView from './components/setup/PrefsView.svelte'
  import PersonaView from './components/setup/PersonaView.svelte'
  import ExplainerStuff from './components/setup/ExplainerStuff.svelte'
  import ExplainerChat from './components/setup/ExplainerChat.svelte'
  import DoneView from './components/setup/DoneView.svelte'

  // Import or define UserSettings type
  import type { UserSettings } from '@horizon/types'
  import { provideConfig } from '@horizon/core/src/lib/service/config'
  import { createResourceManager } from '@horizon/core/src/lib/service/resources'
  import { provideOasis } from '@horizon/core/src/lib/service/oasis'
  import { createTelemetry } from '@horizon/core/src/lib/service/telemetry'
  import { onMount } from 'svelte'
  import { useLogScope, wait } from '@horizon/utils'
  import ContextView from './components/setup/ContextView.svelte'
  import ImportView from './components/setup/ImportView.svelte'

  let telemetryAPIKey = ''
  let telemetryActive = false
  let telemetryProxyUrl: string | undefined = undefined
  if (import.meta.env.PROD || import.meta.env.R_VITE_TELEMETRY_ENABLED) {
    telemetryActive = true
    telemetryProxyUrl = import.meta.env.R_VITE_TELEMETRY_PROXY_URL
    if (!telemetryProxyUrl) {
      telemetryAPIKey = import.meta.env.R_VITE_TELEMETRY_API_KEY
    }
  }

  const telemetry = createTelemetry({
    apiKey: telemetryAPIKey,
    active: telemetryActive,
    trackHostnames: false,
    proxyUrl: telemetryProxyUrl
  })

  const config = provideConfig()
  const resourceManager = createResourceManager(telemetry, config)
  const oasis = provideOasis(resourceManager, config)

  const log = useLogScope('Setup')

  type ViewType =
    | 'email'
    | 'invite'
    | 'persona'
    | 'import'
    | 'explainer.stuff'
    | 'contexts'
    | 'explainer.chat'
    | 'language'
    | 'prefs'
    | 'done'
<<<<<<< HEAD

  //@ts-ignore
  let presetInviteCode: string = window.presetInviteCode || ''
  // @ts-ignore
  let presetEmail: string = window.presetEmail || ''

  let initialView: ViewType = presetInviteCode ? 'invite' : 'email'
  let view: ViewType = initialView

  let viewHistory: ViewType[] = [initialView]
=======
    // not used
    | 'disclaimer'
    | 'app_preferences'
  let viewHistory: ViewType[] = ['invite']
  let view: ViewType = 'invite'
>>>>>>> 0c5485bf
  let embeddingModel: UserSettings['embedding_model'] = 'english_small'
  let tabsOrientation: 'horizontal' | 'vertical' = 'horizontal'
  let selectedPersonas: string[] = []

<<<<<<< HEAD
  let inviteView: InviteView

  const userEmailStore = writable('')
  if (presetEmail) {
    userEmailStore.set(presetEmail)
  }

  const mountUnsubscribers: (() => void)[] = []

  onMount(() => {
    console.log('presetInviteCode', presetInviteCode)
    if (presetInviteCode) {
      console.log('submitting invite code')
      inviteView.submitInviteCode(presetInviteCode)
    }
  })

  onDestroy(() => {
    mountUnsubscribers.forEach((unsub) => unsub())
  })

  let setupPreloadEvents = {} as typeof window.preloadEvents
  for (const [key, value] of Object.entries(window.preloadEvents)) {
    if (typeof value === 'function') {
      setupPreloadEvents[key as keyof typeof window.preloadEvents] = (...args: any[]) => {
        const unsubscribe = (value as Function).apply(window.preloadEvents, args)
        if (typeof unsubscribe === 'function') {
          mountUnsubscribers.push(unsubscribe)
        }
        return unsubscribe
      }
    } else {
      setupPreloadEvents[key as keyof typeof window.preloadEvents] = value
    }
  }

  // @ts-ignore
  setupPreloadEvents.onSetupVerificationCode(async (code: string) => {
    view = 'invite'
    await tick()
    inviteView.submitInviteCode(code)
  })

=======
  /**
   * Check if the experimental notes chat sidebar feature is enabled
   * @returns {Promise<boolean>} True if the feature is enabled, false otherwise
   */
  const isNotesChatSidebarEnabled = async (): Promise<boolean> => {
    try {
      //@ts-ignore
      const userConfig = await window.api.getUserConfig()
      console.log(
        'User config notes sidebar setting:',
        userConfig?.settings?.experimental_notes_chat_sidebar
      )
      return userConfig?.settings?.experimental_notes_chat_sidebar === true
    } catch (error) {
      console.error('Error checking experimental_notes_chat_sidebar setting:', error)
      return false
    }
  }

  /**
   * Handle view changes in the setup flow
   */
>>>>>>> 0c5485bf
  const handleViewChange = async (event: CustomEvent<ViewType>) => {
    // Get the target view from the event
    let targetView = event.detail

    // Skip the chat explainer if we're going to explainer.chat and the feature is enabled
    if (targetView === 'explainer.chat') {
      const isNotesSidebarEnabled = await isNotesChatSidebarEnabled()

      if (isNotesSidebarEnabled) {
        console.log('Skipping chat explainer due to notes chat sidebar feature being enabled')
        targetView = 'language' // Skip directly to the language view
      }
    }

    // Set the view and update history
    view = targetView
    viewHistory.push(view)
  }

  const handleSetUserEmail = (event: CustomEvent<string>) => {
    userEmailStore.set(event.detail)
    view = 'invite'
    viewHistory.push(view)
  }

  const handleBack = () => {
    if (viewHistory.length > 1) {
      viewHistory.pop() // Remove current view
      view = viewHistory[viewHistory.length - 1] // Set view to previous
    }
  }

  const handleModelChange = (event: CustomEvent<UserSettings['embedding_model']>) => {
    embeddingModel = event.detail
  }

  const handleOrientationChange = (event: CustomEvent<'horizontal' | 'vertical'>) => {
    tabsOrientation = event.detail
  }

  const handlePersonasChange = (event: CustomEvent<string[]>) => {
    selectedPersonas = event.detail
  }

  const handleStart = async () => {
    await window.api.updateUserConfigSettings({
      embedding_model: embeddingModel,
      tabs_orientation: tabsOrientation,
      personas: selectedPersonas
    })

    window.api.restartApp()
  }

  onMount(async () => {
    await wait(300)
    const spaces = oasis.spacesValue
    log.debug('spaces', spaces)
  })
</script>

<main>
  <div class="wrapper" class:wide={view === 'disclaimer'}>
<<<<<<< HEAD
    {#if view === 'email'}
      <EmailView on:setUserEmail={handleSetUserEmail} />
    {:else if view === 'invite'}
      <InviteView
        bind:this={inviteView}
        emailStore={userEmailStore}
        on:viewChange={handleViewChange}
      />
    {:else if view === 'disclaimer'}
      <DisclaimerView on:viewChange={handleViewChange} />
    {:else if view === 'app_preferences'}
      <AppPreferencesSetup on:viewChange={handleViewChange} on:back={handleBack} />
    {:else if view === 'language'}
      <LanguageView
        {embeddingModel}
        on:modelChange={handleModelChange}
        on:viewChange={handleViewChange}
        on:back={handleBack}
      />
    {:else if view === 'prefs'}
      <PrefsView
        {tabsOrientation}
        on:orientationChange={handleOrientationChange}
        on:viewChange={handleViewChange}
        on:back={handleBack}
      />
=======
    {#if view === 'invite'}
      <InviteView on:viewChange={handleViewChange} />
>>>>>>> 0c5485bf
    {:else if view === 'persona'}
      <PersonaView
        {selectedPersonas}
        on:personasChange={handlePersonasChange}
        on:viewChange={handleViewChange}
        on:back={handleBack}
      />
    {:else if view === 'import'}
      <ImportView on:viewChange={handleViewChange} on:back={handleBack} />
    {:else if view === 'explainer.stuff'}
      <ExplainerStuff
        persona={selectedPersonas}
        on:viewChange={handleViewChange}
        on:back={handleBack}
      />
    {:else if view === 'contexts'}
      <ContextView {selectedPersonas} on:viewChange={handleViewChange} on:back={handleBack} />
    {:else if view === 'explainer.chat'}
      <ExplainerChat
        persona={selectedPersonas}
        on:viewChange={handleViewChange}
        on:back={handleBack}
      />
    {:else if view === 'language'}
      <LanguageView
        {embeddingModel}
        on:modelChange={handleModelChange}
        on:viewChange={handleViewChange}
        on:back={handleBack}
      />
    {:else if view === 'prefs'}
      <PrefsView
        {tabsOrientation}
        on:orientationChange={handleOrientationChange}
        on:viewChange={handleViewChange}
        on:back={handleBack}
      />
      <!-- {:else if view === 'disclaimer'}
      <DisclaimerView on:viewChange={handleViewChange} />
    {:else if view === 'app_preferences'}
      <AppPreferencesSetup on:viewChange={handleViewChange} on:back={handleBack} /> -->
    {:else if view === 'done'}
      <DoneView on:start={handleStart} />
    {/if}
  </div>
</main>

<style lang="scss">
  :global(*) {
    box-sizing: border-box;
    text-rendering: optimizeLegibility;
    -webkit-font-smoothing: antialiased;
  }

  :global(:root) {
    --color-text: #0c081a;
    --color-text-muted: #110f18a2;
    --color-brand: #1d8aff;
    --color-brand-dark: #006cdf;
    --color-link: #1d8aff;
    --color-link-dark: #006cdf;
    --color-background: #f6faff;
    --color-background-dark: #e2eeff;
  }

  :global(p),
  :global(span) {
    font-family: 'Inter', sans-serif;
    font-size: 1rem;
    line-height: 1.6;
    color: var(--color-text);
    -webkit-font-smoothing: antialiased;
    -moz-osx-font-smoothing: grayscale;
    margin: 0;
    padding: 0;
    letter-spacing: 0.01em;
  }

  :global(p) {
    font-family: 'Inter', sans-serif;
    margin-top: 0.375rem;
    margin-bottom: 0.375rem;
  }

  :global(.details ul) {
    font-size: 0.9rem;
    line-height: 1.6;
    color: var(--color-text);
    font-weight: normal;
    -webkit-font-smoothing: antialiased;
    -moz-osx-font-smoothing: grayscale;
    margin-left: 0;
    padding-left: 1rem;
  }

  :global(span) {
    display: inline-block;
  }

  :global(p span.pill) {
    background: #4592f0;
    color: #e0e0e0;
    font-size: 1.1rem;
    font-family: 'Inter', sans-serif;
    font-weight: 400;
    line-height: 1;
    padding: 0.3rem 0.5rem;
    border-radius: 4px;
    box-shadow: 0px 1px 0 #3474c0;
  }

  :global(p) {
    font-size: 1rem;
    font-family: 'Inter', sans-serif;
    color: rgba(0, 0, 0, 0.5);
    margin-bottom: 1rem;
    text-align: left;
  }

  :global(h1) {
    font-family: 'Gambarino-Display', sans-serif;
    font-size: 2rem;
    margin-bottom: 2rem;
  }

  :global(h2) {
    font-size: 1.5rem;
    font-family: 'Gambarino-Display';
    font-weight: 700;
    margin-bottom: 0.25rem;
  }

  main {
    min-height: 100vh;
    display: flex;
    color: var(--color-text);
    background: var(--color-background);
    background-position: center 0;
    background-size: cover;
  }

  .wrapper {
    width: 100%;
    height: 100%;
    min-height: 100vh;
    padding: 1rem;
    display: flex;
    gap: 1.75rem;
    text-align: center;
    font-size: 1.075rem;

    :global(a) {
      color: var(--color-link);
      text-decoration: none;

      &:hover {
        color: var(--color-link-dark);
      }
    }

    img {
      width: 100px;
      height: 100px;
    }
  }

  :global(.back-button) {
    background: 0;
    border: 0;
    transition:
      transform 0.2s,
      color 0.2s;

    &:hover {
      transform: translateX(-3px);
      color: var(--color-brand);
    }
  }
</style><|MERGE_RESOLUTION|>--- conflicted
+++ resolved
@@ -18,10 +18,9 @@
   import { createResourceManager } from '@horizon/core/src/lib/service/resources'
   import { provideOasis } from '@horizon/core/src/lib/service/oasis'
   import { createTelemetry } from '@horizon/core/src/lib/service/telemetry'
-  import { onMount } from 'svelte'
-  import { useLogScope, wait } from '@horizon/utils'
   import ContextView from './components/setup/ContextView.svelte'
   import ImportView from './components/setup/ImportView.svelte'
+  import { provideSmartNotes } from '@horizon/core/src/lib/service/ai/note'
 
   let telemetryAPIKey = ''
   let telemetryActive = false
@@ -43,9 +42,8 @@
 
   const config = provideConfig()
   const resourceManager = createResourceManager(telemetry, config)
-  const oasis = provideOasis(resourceManager, config)
-
-  const log = useLogScope('Setup')
+  const smartNotes = provideSmartNotes(resourceManager)
+  provideOasis(resourceManager, config, smartNotes)
 
   type ViewType =
     | 'email'
@@ -58,29 +56,24 @@
     | 'language'
     | 'prefs'
     | 'done'
-<<<<<<< HEAD
+    // not used
+    | 'disclaimer'
+    | 'app_preferences'
 
   //@ts-ignore
   let presetInviteCode: string = window.presetInviteCode || ''
   // @ts-ignore
   let presetEmail: string = window.presetEmail || ''
 
-  let initialView: ViewType = presetInviteCode ? 'invite' : 'email'
+  //let initialView: ViewType = presetInviteCode ? 'invite' : 'email'
+  let initialView: ViewType = 'invite'
   let view: ViewType = initialView
 
   let viewHistory: ViewType[] = [initialView]
-=======
-    // not used
-    | 'disclaimer'
-    | 'app_preferences'
-  let viewHistory: ViewType[] = ['invite']
-  let view: ViewType = 'invite'
->>>>>>> 0c5485bf
   let embeddingModel: UserSettings['embedding_model'] = 'english_small'
   let tabsOrientation: 'horizontal' | 'vertical' = 'horizontal'
   let selectedPersonas: string[] = []
 
-<<<<<<< HEAD
   let inviteView: InviteView
 
   const userEmailStore = writable('')
@@ -91,9 +84,7 @@
   const mountUnsubscribers: (() => void)[] = []
 
   onMount(() => {
-    console.log('presetInviteCode', presetInviteCode)
     if (presetInviteCode) {
-      console.log('submitting invite code')
       inviteView.submitInviteCode(presetInviteCode)
     }
   })
@@ -124,7 +115,6 @@
     inviteView.submitInviteCode(code)
   })
 
-=======
   /**
    * Check if the experimental notes chat sidebar feature is enabled
    * @returns {Promise<boolean>} True if the feature is enabled, false otherwise
@@ -147,7 +137,6 @@
   /**
    * Handle view changes in the setup flow
    */
->>>>>>> 0c5485bf
   const handleViewChange = async (event: CustomEvent<ViewType>) => {
     // Get the target view from the event
     let targetView = event.detail
@@ -201,17 +190,10 @@
 
     window.api.restartApp()
   }
-
-  onMount(async () => {
-    await wait(300)
-    const spaces = oasis.spacesValue
-    log.debug('spaces', spaces)
-  })
 </script>
 
 <main>
   <div class="wrapper" class:wide={view === 'disclaimer'}>
-<<<<<<< HEAD
     {#if view === 'email'}
       <EmailView on:setUserEmail={handleSetUserEmail} />
     {:else if view === 'invite'}
@@ -220,35 +202,17 @@
         emailStore={userEmailStore}
         on:viewChange={handleViewChange}
       />
+    {:else if view === 'persona'}
+      <PersonaView
+        {selectedPersonas}
+        on:personasChange={handlePersonasChange}
+        on:viewChange={handleViewChange}
+        on:back={handleBack}
+      />
     {:else if view === 'disclaimer'}
       <DisclaimerView on:viewChange={handleViewChange} />
     {:else if view === 'app_preferences'}
       <AppPreferencesSetup on:viewChange={handleViewChange} on:back={handleBack} />
-    {:else if view === 'language'}
-      <LanguageView
-        {embeddingModel}
-        on:modelChange={handleModelChange}
-        on:viewChange={handleViewChange}
-        on:back={handleBack}
-      />
-    {:else if view === 'prefs'}
-      <PrefsView
-        {tabsOrientation}
-        on:orientationChange={handleOrientationChange}
-        on:viewChange={handleViewChange}
-        on:back={handleBack}
-      />
-=======
-    {#if view === 'invite'}
-      <InviteView on:viewChange={handleViewChange} />
->>>>>>> 0c5485bf
-    {:else if view === 'persona'}
-      <PersonaView
-        {selectedPersonas}
-        on:personasChange={handlePersonasChange}
-        on:viewChange={handleViewChange}
-        on:back={handleBack}
-      />
     {:else if view === 'import'}
       <ImportView on:viewChange={handleViewChange} on:back={handleBack} />
     {:else if view === 'explainer.stuff'}
