<script lang="ts">
  import { createEventDispatcher } from 'svelte'
  import type { Readable } from 'svelte/store'
  import icon from '../../assets/icon_512.png'
  import Button from './Button.svelte'
  import { isDev } from '@horizon/utils'

  const dispatch = createEventDispatcher()

  export let emailStore: Readable<string>

  let showCodeInput = false
  let resentEmail = false
  let loading = false
  let error = ''
  let inviteCode = ''

  export const submitInviteCode = (code: string) => {
    inviteCode = code
    showCodeInput = false
    handleSubmitInvite()
  }

  const sanitize = (input: string): string => {
    return input.trim()
  }

  const resendVerificationEmail = async () => {
    try {
      loading = true
      // TODO: should we use another endpoint?
      const res = await window.api.resendInviteCode($emailStore)
      if (!res.ok) {
<<<<<<< HEAD
        error = 'Sorry, we could not resend the verification email.'
        return
=======
        highlightRequestNewCode = true
        error = 'Sorry, the invite code is invalid.'
        switch (res.status) {
          case 409:
            error = 'Sorry, the invite code has already been used.'
            break
          default:
            error = 'Sorry, the invite code is invalid.'
            break
        }

        if (!isDev) {
          return
        }
>>>>>>> 0c5485bf
      }
      resentEmail = true
    } catch (e) {
      console.error(e)
      error = `Sorry, we countered an error: ${e}`
    } finally {
      loading = false
    }
  }

  const handleSubmitInvite = async () => {
    try {
      loading = true

      const res = await window.api.activateAppUsingKey(sanitize(inviteCode), true)
      if (!res.ok) {
        error = 'Sorry, the verification code is invalid.'
        switch (res.status) {
          case 409:
            error = 'Sorry, the verification code has already been used.'
            break
          default:
            break
        }
        return
      }
      dispatch('viewChange', 'persona')
    } catch (e) {
      console.error(e)
      error = `Sorry, we countered an error: ${e}`
    } finally {
      loading = false
    }
  }

  const toggleShowCodeInput = () => {
    showCodeInput = !showCodeInput
  }
</script>

<div class="container">
  <div class="content">
    <img class="surf-logo" src={icon} alt="Surf icon" />
    <h1 class="title">Welcome to Surf!</h1>

    {#if error}
      <p class="error">
        {error}
        <a href="#" on:click|preventDefault={resendVerificationEmail}>
          Resend verification email.</a
        >
      </p>
      <p class="info">Send us an email (<i>hello@deta.surf</i>) if the issue persists.</p>
    {/if}

    {#if !error}
      <p class="info">
        Open the link in your email ({$emailStore}) to verify your email address.
      </p>
    {/if}

    <div class="links">
      {#if !resentEmail}
        <a href="#" on:click|preventDefault={resendVerificationEmail} class="apply-link">
          Resend verification email
        </a>
      {:else}
        <p class="success">Verification email resent!</p>
      {/if}

      {#if !showCodeInput}
        <a href="#" on:click|preventDefault={toggleShowCodeInput} class="apply-link">
          Enter activation code manually
        </a>
      {/if}
    </div>

    {#if showCodeInput}
      <form on:submit|preventDefault={handleSubmitInvite}>
        <input
          bind:value={inviteCode}
          class="invite-input"
          placeholder="Enter your Invite Code"
          required
        />

        <div class="bottom">
          <div class="button-warpper">
            <Button type="submit" disabled={loading}>
              {loading ? 'Checking Invite…' : 'Get Started'}
            </Button>
          </div>
        </div>
      </form>
    {/if}
  </div>
</div>

<style lang="scss">
  .container {
    display: flex;
    justify-content: center;
    align-items: center;
    width: 100%;
  }

  .content {
    padding: 0 9rem 9rem 9rem;
    text-align: center;
    width: 100%;
    max-width: 52rem;
    margin: 0 auto;
  }

  .surf-logo {
    width: 15rem;
    height: 15rem;
    margin-bottom: 1rem;
    display: inline;
  }

  .title {
    font-family: 'Gambarino-Display', sans-serif;
    font-size: 2rem;
    font-weight: 400;
    margin-bottom: 2rem;
  }

  .invite-input {
    width: 100%;
    max-width: 400px;
    padding: 0.5rem 0.75rem;
    border: 1px solid #e0e0e0;
    border-radius: 8px;
    font-size: 16px;
    margin-bottom: 1rem;
    text-align: center;
    font-family: monospace;
    letter-spacing: 0.05em;

    &::placeholder {
      text-align: center;
      font-family: 'Inter', sans-serif;
      letter-spacing: 0;
    }

    &:focus {
      outline: 4px solid rgba(36, 159, 252, 0.5);
      outline-offset: 0;
    }
  }

  .button-wrapper {
    display: flex;
    justify-content: center;
  }

  .info {
    font-size: 1rem;
    font-family: 'Inter', sans-serif;
    color: rgba(0, 0, 0, 0.5);
    margin-bottom: 1rem;
    padding: 0 4rem;
    text-align: center;
  }

  .links {
    font-size: 1.1rem;
    font-family: 'Inter', sans-serif;
    color: rgba(0, 0, 0, 0.5);
    padding: 1rem;
    text-align: center;
    display: flex;
    flex-direction: column;
    gap: 1rem;
  }

  .apply-link {
    color: #1995f5;
  }

  .apply-link:hover {
    text-decoration: underline;
  }

  .bottom {
    position: fixed;
    display: flex;
    flex-direction: column;
    gap: 0.25rem;
    bottom: 3rem;
    left: 50%;
    transform: translateX(-50%);
  }

  .terms-info {
    color: rgba(0, 0, 0, 0.5);
  }

  .terms-checkbox {
    display: flex;
    align-items: center;
    margin-bottom: 1rem;

    input {
      margin-right: 0.5rem;
    }

    a {
      color: inherit;
      text-decoration: underline;
    }
  }

  .error {
    font-size: 1rem;
    font-family: 'Inter', sans-serif;
    color: red;
    margin-bottom: 1rem;
    padding: 0 4rem;
    text-align: center;

    a {
      color: inherit;
      text-decoration: underline;
    }
  }

  .success {
    font-size: 1rem;
    font-family: 'Inter', sans-serif;
    color: green;
    padding: 0 4rem;
    margin-bottom: 0;
    text-align: center;
  }

  .submit-button {
    width: 100%;
    padding: 0.75rem;
    background-color: #007bff;
    color: white;
    border: none;
    border-radius: 8px;
    font-size: 16px;

    &:disabled {
      background-color: #ccc;
      cursor: not-allowed;
    }
  }
</style><|MERGE_RESOLUTION|>--- conflicted
+++ resolved
@@ -31,25 +31,8 @@
       // TODO: should we use another endpoint?
       const res = await window.api.resendInviteCode($emailStore)
       if (!res.ok) {
-<<<<<<< HEAD
         error = 'Sorry, we could not resend the verification email.'
         return
-=======
-        highlightRequestNewCode = true
-        error = 'Sorry, the invite code is invalid.'
-        switch (res.status) {
-          case 409:
-            error = 'Sorry, the invite code has already been used.'
-            break
-          default:
-            error = 'Sorry, the invite code is invalid.'
-            break
-        }
-
-        if (!isDev) {
-          return
-        }
->>>>>>> 0c5485bf
       }
       resentEmail = true
     } catch (e) {
@@ -74,7 +57,10 @@
           default:
             break
         }
-        return
+
+        if (!isDev) {
+          return
+        }
       }
       dispatch('viewChange', 'persona')
     } catch (e) {
