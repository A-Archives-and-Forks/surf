--- conflicted
+++ resolved
@@ -8,18 +8,10 @@
 
   export let emailStore: Readable<string>
 
-<<<<<<< HEAD
   let showCodeInput = false
-  let allowResend = false
-=======
-  let state = 'invite'
-  let inviteCode = ''
-  let resendInviteEmail = ''
->>>>>>> 6035703c
   let resentEmail = false
   let loading = false
   let error = ''
-<<<<<<< HEAD
   let inviteCode = ''
 
   export const submitInviteCode = (code: string) => {
@@ -27,15 +19,11 @@
     showCodeInput = false
     handleSubmitInvite()
   }
-=======
-  let highlightRequestNewCode = false
->>>>>>> 6035703c
 
   const sanitize = (input: string): string => {
     return input.trim()
   }
 
-<<<<<<< HEAD
   const resendVerificationEmail = async () => {
     try {
       // TODO: send email to backend
@@ -54,15 +42,6 @@
     } finally {
       loading = false
     }
-=======
-  const toggleResendState = () => {
-    state = state === 'invite' ? 'resend' : 'invite'
-    error = ''
-    resentEmail = false
-    loading = false
-    resendInviteEmail = ''
-    highlightRequestNewCode = false
->>>>>>> 6035703c
   }
 
   const handleSubmitInvite = async () => {
@@ -71,14 +50,12 @@
 
       const res = await window.api.activateAppUsingKey(sanitize(inviteCode), true)
       if (!res.ok) {
-        highlightRequestNewCode = true
-        error = 'Sorry, the invite code is invalid.'
+        error = 'Sorry, the verification code is invalid.'
         switch (res.status) {
           case 409:
-            error = 'Sorry, the invite code has already been used.'
+            error = 'Sorry, the verification code has already been used.'
             break
           default:
-            error = 'Sorry, the invite code is invalid.'
             break
         }
         return
@@ -103,8 +80,12 @@
     <h1 class="title">Welcome to Surf!</h1>
 
     {#if error}
-<<<<<<< HEAD
-      <p class="error">{error}</p>
+      <p class="error">
+        {error}
+        <a href="#" on:click|preventDefault={resendVerificationEmail}>
+          Resend verification email.</a
+        >
+      </p>
       <p class="info">Send us an email (<i>hello@deta.surf</i>) if the issue persists.</p>
     {/if}
 
@@ -122,14 +103,6 @@
       {:else}
         <p class="success">Verification email resent!</p>
       {/if}
-=======
-      <p class="error">
-        {error}
-        <a href="#" on:click|preventDefault={toggleResendState}> Request for a new code.</a>
-      </p>
-      <p class="info">Send us an email (<i>hello@deta.surf</i>) if the issue persists.</p>
-    {/if}
->>>>>>> 6035703c
 
       {#if !showCodeInput}
         <a href="#" on:click|preventDefault={toggleShowCodeInput} class="apply-link">
@@ -147,28 +120,6 @@
           required
         />
 
-<<<<<<< HEAD
-=======
-        <p class="info">
-          Surf is under active development — you need to be part of our early access program to use
-          it.
-        </p>
-
-        <p class="code-links">
-          <a
-            href="#"
-            on:click|preventDefault={toggleResendState}
-            class={`apply-link ${highlightRequestNewCode ? 'highlight' : ''}`}
-          >
-            Request for a new code
-          </a>
-          <br />
-          <a href={REQUEST_INVITE_URL} target="_blank" class="apply-link"
-            >Apply for our early access program</a
-          >
-        </p>
-
->>>>>>> 6035703c
         <div class="bottom">
           <div class="button-warpper">
             <Button type="submit" disabled={loading}>
@@ -247,9 +198,8 @@
     text-align: center;
   }
 
-<<<<<<< HEAD
   .links {
-    font-size: 1rem;
+    font-size: 1.1rem;
     font-family: 'Inter', sans-serif;
     color: rgba(0, 0, 0, 0.5);
     padding: 1rem;
@@ -257,15 +207,6 @@
     display: flex;
     flex-direction: column;
     gap: 1rem;
-=======
-  .code-links {
-    font-size: 1.1rem;
-    font-family: 'Inter', sans-serif;
-    color: rgba(0, 0, 0, 0.5);
-    margin-bottom: 1rem;
-    padding: 0 4rem;
-    text-align: center;
->>>>>>> 6035703c
   }
 
   .apply-link {
@@ -342,10 +283,4 @@
       cursor: not-allowed;
     }
   }
-
-  .highlight {
-    padding: 0.25rem 0.5rem;
-    background-color: #ffcdd2;
-    border-radius: 4px;
-  }
 </style>