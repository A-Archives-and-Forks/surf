--- conflicted
+++ resolved
@@ -18,7 +18,7 @@
 Run the following command:
 
 ```sh
-brew install libomp
+brew install libomp tesseract leptonica pkg-config
 curl https://sh.rustup.rs -sSf | sh
 ```
 
@@ -39,7 +39,6 @@
 Get your pytorch installation path by running the following command:
 
 ```sh
-<<<<<<< HEAD
 echo $(brew --cellar pytorch)/$(brew info --json pytorch | jq -r '.[0].installed[0].version')
 ```
 
@@ -48,10 +47,6 @@
 ```sh
 export LIBTORCH={replace me with the output of the command above without the curly braces}
 export LD_LIBRARY_PATH=${LIBTORCH}/lib:$LD_LIBRARY_PATH
-=======
-brew install libomp tesseract leptonica pkg-config
-curl https://sh.rustup.rs -sSf | sh
->>>>>>> a90c0701
 ```
 
 ### Troubelshooting Builds
